name: Packer

on:
  push:
    paths:
      - 'packer/**' # Only run on changes to the packer directory.
      - '.github/workflows/packer.yaml' # Run when this file changes.
  workflow_dispatch:

jobs:
  packer:
    runs-on: ubuntu-latest
    name: packer
    outputs:
      packer-id: ${{ steps.packer-output.outputs.id }}
    steps:
      - name: Checkout Repository
        uses: actions/checkout@v2
        with:
          fetch-depth: 2

      - name: Check if packer files have changed
        id: packer-files-changed
        uses: tj-actions/changed-files@v12.2
        with:
          files: |
            .github/workflows/packer.yaml
            packer

      - name: Stop if not changed
        if: steps.packer-files-changed.outputs.any_changed == 'false'
        id: stop-if-changed
        uses: actions/github-script@v5
        with:
          script: |
            const { owner, repo } = context.repo;
            const run_id = "${{ github.run_id }}";
            github.rest.actions.cancelWorkflowRun({
              owner,
              repo,
              run_id
            });

      - name: Wait for cancellation
        if: steps.packer-files-changed.outputs.any_changed == 'false'
        run: sleep 60

      - name: Set up Cloud SDK
        uses: google-github-actions/setup-gcloud@master
        with:
          project_id: ${{ secrets.GCP_PROJECT_PACKER }}
          service_account_key: ${{ secrets.GCP_SA_KEY_PACKER }}
          export_default_credentials: true

      # validate templates
      - name: Validate Template
        uses: hashicorp/packer-github-actions@master
        with:
          command: validate
          arguments: -syntax-only
          target: packer/config.pkr.hcl

      # build artifact
      - name: Build Artifact
        uses: hashicorp/packer-github-actions@master
        with:
          command: build
          arguments: '-color=false -on-error=abort'
          target: packer/config.pkr.hcl
        env:
          PACKER_LOG: 1
          GITHUB_TOKEN: ${{secrets.GLOBAL_GITHUB_TOKEN}}
          TAILSCALE_MACHINE_KEY: ${{secrets.TAILSCALE_MACHINE_KEY}}
          CLOUDFLARE_EMAIL: ${{secrets.CLOUDFLARE_EMAIL}}
          CLOUDFLARE_TOKEN: ${{secrets.CLOUDFLARE_TOKEN}}
          SSL_CERT: ${{secrets.SSL_CERT}}
          SSL_KEY: ${{secrets.SSL_KEY}}
<<<<<<< HEAD
          API_VERSION: 7f01e9678f24826173c9327fdb8c42713e37d571
=======
          API_VERSION: 600224857f5797befc33ca448a541d06a3422508
>>>>>>> fd8a6160

      # get the image information from gcloud
      - name: Get image information
        id: packer-output
        shell: bash
        run: |
          PACKER=$(gcloud compute images list --sort-by "~creationTimestamp" --filter "name~'packer'" --limit 1)
          echo "$PACKER"
          echo "::set-output name=id::$(echo $PACKER | grep -o -P 'packer-\d+')"

  update-packer:
    runs-on: ubuntu-latest
    name: update-packer
    needs: packer
    if: ${{ github.ref != 'refs/heads/main' }}
    steps:
      - name: Checkout Repository
        uses: actions/checkout@v2
        with:
          token: ${{ secrets.GLOBAL_GITHUB_TOKEN }}
      - name: Update packer id
        shell: bash
        run: |
          PACKER_SCRIPT="$(cat ./tools/create_gcp_instance.sh)"
          OLD_PACKER_ID=$(echo $PACKER_SCRIPT | grep -o -P 'packer-\d+')
          echo "${PACKER_SCRIPT/$OLD_PACKER_ID/${{ needs.packer.outputs.packer-id }}}" > ./tools/create_gcp_instance.sh
      - uses: EndBug/add-and-commit@v7
        with:
          add: ./tools/create_gcp_instance.sh
          message: 'automatically update packer-id'
          default_author: github_actions<|MERGE_RESOLUTION|>--- conflicted
+++ resolved
@@ -75,11 +75,7 @@
           CLOUDFLARE_TOKEN: ${{secrets.CLOUDFLARE_TOKEN}}
           SSL_CERT: ${{secrets.SSL_CERT}}
           SSL_KEY: ${{secrets.SSL_KEY}}
-<<<<<<< HEAD
-          API_VERSION: 7f01e9678f24826173c9327fdb8c42713e37d571
-=======
           API_VERSION: 600224857f5797befc33ca448a541d06a3422508
->>>>>>> fd8a6160
 
       # get the image information from gcloud
       - name: Get image information
