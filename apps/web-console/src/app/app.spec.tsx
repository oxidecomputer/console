import React from 'react'
import { render } from '../test-utils'

import App from './app'

describe('App', () => {
  it('should render successfully', () => {
    const { baseElement } = render(<App />)
    expect(baseElement).toBeTruthy()
  })
<<<<<<< HEAD
=======

  it('should have a greeting as the title', () => {
    const { getByText } = render(<App />)
    expect(getByText('Maze War')).toBeTruthy()
  })
>>>>>>> 99ba93f0
})<|MERGE_RESOLUTION|>--- conflicted
+++ resolved
@@ -8,12 +8,9 @@
     const { baseElement } = render(<App />)
     expect(baseElement).toBeTruthy()
   })
-<<<<<<< HEAD
-=======
 
   it('should have a greeting as the title', () => {
     const { getByText } = render(<App />)
     expect(getByText('Maze War')).toBeTruthy()
   })
->>>>>>> 99ba93f0
 })