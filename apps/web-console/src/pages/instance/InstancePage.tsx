import React from 'react'
import styled from 'styled-components'

<<<<<<< HEAD
import {
  Breadcrumbs,
  Button,
  Card,
  Icon,
  Tabs,
  Text,
  TextWithIcon,
} from '@oxide/ui'

=======
import { Breadcrumbs, Card, InstanceDetails, Tabs } from '@oxide/ui'
>>>>>>> 6cbe47a9
import { InstancePageTables } from './InstancePageTables'

const breadcrumbs = [
  { href: '/', label: 'Maze War' },
  { href: '/first', label: 'Projects' },
  { href: '/second', label: 'prod-online' },
  { href: '/third', label: 'Instances' },
  { label: 'DB1' },
]

const Wrapper = styled.div``

const Header = styled.header`
  display: flex;
  flex-direction: row;
  justify-content: space-between;

  margin-top: ${({ theme }) => theme.spacing(2)};
`

const Title = styled(TextWithIcon).attrs({
  text: { variant: 'title', as: 'h1' },
  icon: {
    name: 'instance',
  },
})``

const InstanceAction = styled(Button).attrs({
  size: 'xs',
  variant: 'ghost',
})``

const PageAction = styled(Button).attrs({
  size: 'xs',
  variant: 'outline',
})``

const Actions = styled.div`
  display: flex;

  ${PageAction} {
    margin-left: ${({ theme }) => theme.spacing(3)};
  }
`

const Metadata = styled(Text).attrs({
  color: 'gray300',
})`
  display: block;
  margin-top: ${({ theme }) => theme.spacing(3)};
  text-transform: uppercase;
`

const StyledTabs = styled(Tabs)`
  margin-top: ${({ theme }) => theme.spacing(4)};
`

const CardList = styled.div`
  display: flex;
  flex-wrap: wrap;
  ${({ theme }) => theme.spaceBetweenX(4)}
  margin: -${({ theme }) => theme.spacing(2)};

  > * {
    margin: ${({ theme }) => theme.spacing(2)};
  }
`
const OverviewPanel = styled.div``

export default () => {
  return (
    <Wrapper>
      <Breadcrumbs data={breadcrumbs} />
<<<<<<< HEAD
      <Header>
        <Title>Instances</Title>
        <Actions>
          <InstanceAction>
            <TextWithIcon icon={{ name: 'pen' }}>Edit</TextWithIcon>
          </InstanceAction>
          <InstanceAction>
            <TextWithIcon icon={{ name: 'stopwatch' }}>Reset</TextWithIcon>
          </InstanceAction>
          <InstanceAction>
            <TextWithIcon icon={{ name: 'playStopO' }}>Stop</TextWithIcon>
          </InstanceAction>
          <InstanceAction>
            <TextWithIcon icon={{ name: 'playPauseO' }}>Suspend</TextWithIcon>
          </InstanceAction>
          <InstanceAction>
            <TextWithIcon icon={{ name: 'trash' }}>Delete</TextWithIcon>
          </InstanceAction>
          <PageAction>SSH</PageAction>
          <PageAction>
            <Icon name="more" />
          </PageAction>
        </Actions>
      </Header>
      <Metadata>TODO: Metadata</Metadata>
      <StyledTabs
=======
      <InstanceDetails
        cpu="2"
        memory="8 GB"
        storage="100 GB"
        vm={{ os: 'Debian', version: '9.12', arch: 'x64' }}
        hostname="db1.useast1.inst"
        ip="10.10.16.7"
      />
      <Tabs
>>>>>>> 6cbe47a9
        label="Instance Page"
        tabs={['Overview', 'Metrics', 'Activity', 'Access & IAM', 'Settings']}
      >
        <OverviewPanel>
          <div>
            <CardList>
              <Card title="Metrics" subtitle="Some status update" />
              <Card title="Activity" subtitle="Some status update" />
              <Card title="Access & IAM" subtitle="Some status update" />
            </CardList>
          </div>
          <InstancePageTables />
        </OverviewPanel>
        <div></div>
        <div></div>
        <div></div>
        <div></div>
      </StyledTabs>
    </Wrapper>
  )
}<|MERGE_RESOLUTION|>--- conflicted
+++ resolved
@@ -1,20 +1,17 @@
 import React from 'react'
 import styled from 'styled-components'
 
-<<<<<<< HEAD
 import {
   Breadcrumbs,
   Button,
   Card,
   Icon,
+  InstanceDetails,
   Tabs,
   Text,
   TextWithIcon,
 } from '@oxide/ui'
 
-=======
-import { Breadcrumbs, Card, InstanceDetails, Tabs } from '@oxide/ui'
->>>>>>> 6cbe47a9
 import { InstancePageTables } from './InstancePageTables'
 
 const breadcrumbs = [
@@ -28,6 +25,7 @@
 const Wrapper = styled.div``
 
 const Header = styled.header`
+  align-items: center;
   display: flex;
   flex-direction: row;
   justify-content: space-between;
@@ -60,12 +58,8 @@
   }
 `
 
-const Metadata = styled(Text).attrs({
-  color: 'gray300',
-})`
-  display: block;
+const Metadata = styled.div`
   margin-top: ${({ theme }) => theme.spacing(3)};
-  text-transform: uppercase;
 `
 
 const StyledTabs = styled(Tabs)`
@@ -88,9 +82,8 @@
   return (
     <Wrapper>
       <Breadcrumbs data={breadcrumbs} />
-<<<<<<< HEAD
       <Header>
-        <Title>Instances</Title>
+        <Title>DB1</Title>
         <Actions>
           <InstanceAction>
             <TextWithIcon icon={{ name: 'pen' }}>Edit</TextWithIcon>
@@ -113,19 +106,17 @@
           </PageAction>
         </Actions>
       </Header>
-      <Metadata>TODO: Metadata</Metadata>
+      <Metadata>
+        <InstanceDetails
+          cpu="2"
+          memory="8 GB"
+          storage="100 GB"
+          vm={{ os: 'Debian', version: '9.12', arch: 'x64' }}
+          hostname="db1.useast1.inst"
+          ip="10.10.16.7"
+        />
+      </Metadata>
       <StyledTabs
-=======
-      <InstanceDetails
-        cpu="2"
-        memory="8 GB"
-        storage="100 GB"
-        vm={{ os: 'Debian', version: '9.12', arch: 'x64' }}
-        hostname="db1.useast1.inst"
-        ip="10.10.16.7"
-      />
-      <Tabs
->>>>>>> 6cbe47a9
         label="Instance Page"
         tabs={['Overview', 'Metrics', 'Activity', 'Access & IAM', 'Settings']}
       >
