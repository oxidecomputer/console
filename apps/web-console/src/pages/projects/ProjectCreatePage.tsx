import type { FormEvent } from 'react'
import React, { useState } from 'react'
import { styled } from 'twin.macro'
import { useHistory } from 'react-router-dom'

import {
  Breadcrumbs,
  Button,
  Icon,
  PageHeader,
  TextInputGroup,
  TextWithIcon,
} from '@oxide/ui'
import { useApiMutation, useApiQueryClient } from '@oxide/api'
<<<<<<< HEAD
import { spaceBetweenY, spacing } from '@oxide/css-helpers'
import { useBreadcrumbs } from '../../hooks'
import { getServerError } from '../../util/errors'
=======
import { Debug } from '../../components/Debug'
import { spacing } from '@oxide/css-helpers'
>>>>>>> c9ae6010

const Title = styled(TextWithIcon).attrs({
  text: { variant: 'title', as: 'h1' },
  icon: { name: 'project' },
})`
  margin-top: ${spacing(1)};

  ${Icon} {
    font-size: ${spacing(8)};
    margin-right: ${spacing(3)};
  }
`

<<<<<<< HEAD
const Form = styled.form`
  margin-top: ${spacing(4)};
  margin-bottom: ${spacing(20)};
  ${spaceBetweenY(8)}
`

const ERROR_CODES = {
  ObjectAlreadyExists:
    'A project with that name already exists in this organization',
}

=======
>>>>>>> c9ae6010
const ProjectCreatePage = () => {
  const history = useHistory()
  const breadcrumbs = useBreadcrumbs()

  const [name, setName] = useState('')
  const [description, setDescription] = useState('')

  const queryClient = useApiQueryClient()

  const createProject = useApiMutation('apiProjectsPost', {
    onSuccess: (data) => {
      // refetch list of projects in sidebar
      queryClient.invalidateQueries('apiProjectsGet', {})
      // avoid the project fetch when the project page loads since we have the data
      queryClient.setQueryData(
        'apiProjectsGetProject',
        { projectName: data.name },
        data
      )
      history.push(`/projects/${data.name}`)
    },
  })

  const handleSubmit = (e: FormEvent) => {
    e.preventDefault()
    // TODO: validate client-side before attempting to POST
    if (!createProject.isLoading) {
      createProject.mutate({
        apiProjectCreateParams: { name, description },
      })
    }
  }

  return (
    <>
      <Breadcrumbs data={breadcrumbs} />
      <PageHeader>
        <Title>Create Project</Title>
      </PageHeader>
      <form action="#" onSubmit={handleSubmit} tw="mt-4 mb-20 space-y-8">
        <TextInputGroup
          id="project-name"
          label="Choose a name"
          onChange={setName}
          placeholder="Enter name"
          required
          value={name}
        />
        <TextInputGroup
          id="project-description"
          label="Choose a description"
          hint="What is unique about your project?"
          onChange={setDescription}
          placeholder="A project"
          required
          value={description}
        />
        <Button type="submit" fullWidth disabled={createProject.isLoading}>
          Create project
        </Button>
<<<<<<< HEAD
        <div tw="text-red-500">
          {getServerError(createProject.error, ERROR_CODES)}
        </div>
      </Form>
=======
      </form>
>>>>>>> c9ae6010
    </>
  )
}

export default ProjectCreatePage<|MERGE_RESOLUTION|>--- conflicted
+++ resolved
@@ -12,14 +12,9 @@
   TextWithIcon,
 } from '@oxide/ui'
 import { useApiMutation, useApiQueryClient } from '@oxide/api'
-<<<<<<< HEAD
-import { spaceBetweenY, spacing } from '@oxide/css-helpers'
+import { spacing } from '@oxide/css-helpers'
 import { useBreadcrumbs } from '../../hooks'
 import { getServerError } from '../../util/errors'
-=======
-import { Debug } from '../../components/Debug'
-import { spacing } from '@oxide/css-helpers'
->>>>>>> c9ae6010
 
 const Title = styled(TextWithIcon).attrs({
   text: { variant: 'title', as: 'h1' },
@@ -33,20 +28,11 @@
   }
 `
 
-<<<<<<< HEAD
-const Form = styled.form`
-  margin-top: ${spacing(4)};
-  margin-bottom: ${spacing(20)};
-  ${spaceBetweenY(8)}
-`
-
 const ERROR_CODES = {
   ObjectAlreadyExists:
     'A project with that name already exists in this organization',
 }
 
-=======
->>>>>>> c9ae6010
 const ProjectCreatePage = () => {
   const history = useHistory()
   const breadcrumbs = useBreadcrumbs()
@@ -107,14 +93,10 @@
         <Button type="submit" fullWidth disabled={createProject.isLoading}>
           Create project
         </Button>
-<<<<<<< HEAD
         <div tw="text-red-500">
           {getServerError(createProject.error, ERROR_CODES)}
         </div>
-      </Form>
-=======
       </form>
->>>>>>> c9ae6010
     </>
   )
 }
