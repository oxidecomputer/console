--- conflicted
+++ resolved
@@ -32,41 +32,10 @@
 run_in_pane 0 "SKIP_ASIC_CONFIG=1 cargo run --bin=omicron-dev -- run-all"
 
 run_in_pane 1 "$UTILS"
-<<<<<<< HEAD
-run_in_pane 1 "set_pane_title clickhouse"
-run_in_pane 1 "cargo run --bin omicron-dev -- ch-run"
-
-run_in_pane 2 "$UTILS"
-run_in_pane 2 "set_pane_title nexus"
-run_in_pane 2 "wait_for_up 32221" # cockroach
-run_in_pane 2 "cargo run --bin=omicron-dev -- db-populate --database-url postgresql://root@127.0.0.1:32221/omicron"
-run_in_pane 2 "SKIP_ASIC_CONFIG=1 cargo run --bin=nexus -- nexus/examples/config.toml"
-
-run_in_pane 3 "$UTILS"
-run_in_pane 3 "set_pane_title sled-agent-sim"
-run_in_pane 3 "wait_for_up 12221" # nexus internal
-# env var explanation: https://github.com/oxidecomputer/omicron/issues/2629
-run_in_pane 3 "SKIP_ASIC_CONFIG=1 cargo run --bin=sled-agent-sim -- $(uuidgen) '[::1]:12345' 127.0.0.1:12221"
-
-run_in_pane 4 "$UTILS"
-run_in_pane 4 "set_pane_title oximeter"
-run_in_pane 4 "wait_for_up 8123" # clickhouse
-run_in_pane 4 "wait_for_up 12221" # nexus internal
-run_in_pane 4 "cargo run --bin=oximeter run --id $(uuidgen) --address '[::1]:12223' -- oximeter/collector/config.toml"
-
-run_in_pane 5 "$UTILS"
-run_in_pane 5 "set_pane_title 'seed data'"
-run_in_pane 5 "wait_for_up 12223" # oximeter
-run_in_pane 5 "wait_for_up 12345" # sled agent
-run_in_pane 5 "export OXIDE_HOST='http://127.0.0.1:12220'"
-run_in_pane 5 "export OXIDE_TOKEN='oxide-spoof-001de000-05e4-4000-8000-000000004007'"
-run_in_pane 5 "../console/tools/populate_omicron_data.sh"
-=======
 run_in_pane 1 "set_pane_title 'seed data'"
 run_in_pane 1 "wait_for_up 12220" # nexus
 run_in_pane 1 "export OXIDE_HOST='http://127.0.0.1:12220'"
 run_in_pane 1 "export OXIDE_TOKEN='oxide-spoof-001de000-05e4-4000-8000-000000004007'"
 run_in_pane 1 "../console/tools/populate_omicron_data.sh"
->>>>>>> e5869711
 
 tmux attach -t omicron-console