#!/bin/bash
set -e
set -o pipefail

function retry {
  local retries=$1
  shift

  local count=0
  until "$@"; do
    exit=$?
    wait=$((2 ** $count))
    count=$(($count + 1))
    if [ $count -lt $retries ]; then
      echo "Retry $count/$retries exited $exit, retrying in $wait seconds..."
      sleep $wait
    else
      echo "Retry $count/$retries exited $exit, no more retries left."
      return $exit
    fi
  done
  return 0
}

DIR="$( cd "$( dirname "${BASH_SOURCE[0]}" )" &> /dev/null && pwd )"

export ZONE="us-central1-a"
export INSTANCE_TYPE="n2-standard-2"
export INSTANCE_NAME="console-git-${BRANCH_NAME}"

echo "Deleting old instance if it already exists."
gcloud compute instances delete "$INSTANCE_NAME" --quiet \
	--zone=$ZONE || true

echo " Creating instance: ${INSTANCE_NAME}"

sed -i "s/BRANCH_NAME/${BRANCH_NAME}/g" tools/gcp_instance_startup_script.sh

# Retry command twice just in case there is a random failure.
retry 2 gcloud compute instances create "$INSTANCE_NAME" \
	--description="Machine automatically generated from branch ${BRANCH_NAME} of the oxidecomputer/console git repo." \
	--hostname="${INSTANCE_NAME}.internal.oxide.computer" \
	--zone=$ZONE \
<<<<<<< HEAD
	--image=packer-1649091184 \
=======
	--image=packer-1649087634 \
>>>>>>> 314dafa3
	--maintenance-policy=TERMINATE \
	--restart-on-failure \
	--machine-type=$INSTANCE_TYPE \
	--boot-disk-size=200GB \
	--boot-disk-auto-delete \
	--metadata-from-file startup-script=${DIR}/gcp_instance_startup_script.sh \
	--quiet<|MERGE_RESOLUTION|>--- conflicted
+++ resolved
@@ -41,11 +41,7 @@
 	--description="Machine automatically generated from branch ${BRANCH_NAME} of the oxidecomputer/console git repo." \
 	--hostname="${INSTANCE_NAME}.internal.oxide.computer" \
 	--zone=$ZONE \
-<<<<<<< HEAD
-	--image=packer-1649091184 \
-=======
 	--image=packer-1649087634 \
->>>>>>> 314dafa3
 	--maintenance-policy=TERMINATE \
 	--restart-on-failure \
 	--machine-type=$INSTANCE_TYPE \
