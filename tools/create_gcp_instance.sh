#!/bin/bash
set -e
set -o pipefail

function retry {
  local retries=$1
  shift

  local count=0
  until "$@"; do
    exit=$?
    wait=$((2 ** $count))
    count=$(($count + 1))
    if [ $count -lt $retries ]; then
      echo "Retry $count/$retries exited $exit, retrying in $wait seconds..."
      sleep $wait
    else
      echo "Retry $count/$retries exited $exit, no more retries left."
      return $exit
    fi
  done
  return 0
}

DIR="$( cd "$( dirname "${BASH_SOURCE[0]}" )" &> /dev/null && pwd )"

export ZONE="us-central1-a"
export INSTANCE_TYPE="n2-standard-2"
export INSTANCE_NAME="console-git-${BRANCH_NAME}"

echo "Deleting old instance if it already exists."
gcloud compute instances delete "$INSTANCE_NAME" --quiet \
	--zone=$ZONE || true

echo " Creating instance: ${INSTANCE_NAME}"

sed -i "s/BRANCH_NAME/${BRANCH_NAME}/g" tools/gcp_instance_startup_script.sh

# Retry command twice just in case there is a random failure.
retry 2 gcloud compute instances create "$INSTANCE_NAME" \
	--description="Machine automatically generated from branch ${BRANCH_NAME} of the oxidecomputer/console git repo." \
	--hostname="${INSTANCE_NAME}.internal.oxide.computer" \
	--zone=$ZONE \
<<<<<<< HEAD
	--image=packer-1644344342 \
=======
	--image=packer-1644347964 \
>>>>>>> 4d034be4
	--maintenance-policy=TERMINATE \
	--restart-on-failure \
	--machine-type=$INSTANCE_TYPE \
	--boot-disk-size=200GB \
	--boot-disk-auto-delete \
	--metadata-from-file startup-script=${DIR}/gcp_instance_startup_script.sh \
	--quiet<|MERGE_RESOLUTION|>--- conflicted
+++ resolved
@@ -41,11 +41,7 @@
 	--description="Machine automatically generated from branch ${BRANCH_NAME} of the oxidecomputer/console git repo." \
 	--hostname="${INSTANCE_NAME}.internal.oxide.computer" \
 	--zone=$ZONE \
-<<<<<<< HEAD
-	--image=packer-1644344342 \
-=======
 	--image=packer-1644347964 \
->>>>>>> 4d034be4
 	--maintenance-policy=TERMINATE \
 	--restart-on-failure \
 	--machine-type=$INSTANCE_TYPE \
