module.exports = {
  stories: [],
<<<<<<< HEAD
  addons: ['@storybook/addon-essentials'],
};
=======
  addons: ['@storybook/addon-knobs/register'],
}
>>>>>>> eb41c61f
<|MERGE_RESOLUTION|>--- conflicted
+++ resolved
@@ -1,9 +1,4 @@
 module.exports = {
   stories: [],
-<<<<<<< HEAD
   addons: ['@storybook/addon-essentials'],
-};
-=======
-  addons: ['@storybook/addon-knobs/register'],
-}
->>>>>>> eb41c61f
+}