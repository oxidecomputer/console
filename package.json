--- conflicted
+++ resolved
@@ -85,15 +85,9 @@
     "@types/react-transition-group": "^4.4.1",
     "@types/testing-library__jest-dom": "^5.14.0",
     "@types/uuid": "^8.3.0",
-<<<<<<< HEAD
-    "@typescript-eslint/eslint-plugin": "^5.3.0",
-    "@typescript-eslint/parser": "^5.3.0",
-    "@vitejs/plugin-react": "^1.1.0-beta.1",
-=======
     "@typescript-eslint/eslint-plugin": "^5.4.0",
     "@typescript-eslint/parser": "^5.4.0",
-    "@vitejs/plugin-react-refresh": "^1.3.6",
->>>>>>> c1378a6f
+    "@vitejs/plugin-react": "^1.1.0-beta.1",
     "autoprefixer": "^10.2.5",
     "babel-loader": "^8.2.2",
     "esbuild": "^0.13.15",
@@ -119,11 +113,7 @@
     "tsconfig-paths-webpack-plugin": "^3.5.1",
     "typescript": "^4.5.2",
     "url-loader": "^3.0.0",
-<<<<<<< HEAD
-    "vite": "^2.6.14",
-=======
     "vite": "^2.7.0-beta.8",
->>>>>>> c1378a6f
     "webpack": "^5.40.0"
   },
   "resolutions": {
