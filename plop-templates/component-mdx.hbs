--- conflicted
+++ resolved
@@ -20,11 +20,4 @@
 
 ## Stories
 
-<<<<<<< HEAD
-### Sizes
-
-<Canvas>
-</Canvas>
-=======
-### Sizes
->>>>>>> 3a98ce38
+### Sizes