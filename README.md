--- conflicted
+++ resolved
@@ -18,9 +18,8 @@
 
 Run `yarn start` and navigate to http://localhost:4000/. The app will automatically reload if you change code.
 
-### Create a new component
+### Create a new UI component
 
-<<<<<<< HEAD
 Generate a React component, a test file, and a Storybook story with
 
 ```
@@ -38,9 +37,6 @@
 ```
 yarn plop ui-component RedButton buttons n
 ```
-=======
-TBA in other PR
->>>>>>> 2b381bcb
 
 ### Run unit tests
 
