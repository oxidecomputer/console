--- conflicted
+++ resolved
@@ -622,7 +622,6 @@
     return json(instance, { status: 202 })
   },
   ipPoolList: ({ query }) => paginated(query, db.ipPools),
-<<<<<<< HEAD
   ipPoolUtilizationView({ path }) {
     const pool = lookup.ipPool(path)
     const ranges = db.ipPoolRanges
@@ -651,12 +650,6 @@
         allocated: ipv6sInPool.toString(),
         capacity: ipv6Ranges.reduce((acc, r) => acc + ipRangeLen(r), 0n).toString(),
       },
-=======
-  ipPoolUtilizationView() {
-    return {
-      ipv4: { allocated: 0, capacity: 0 },
-      ipv6: { allocated: '0', capacity: '0' },
->>>>>>> bc51f530
     }
   },
   siloIpPoolList({ path, query }) {
