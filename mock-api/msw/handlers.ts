--- conflicted
+++ resolved
@@ -2043,12 +2043,6 @@
   systemUpdateTrustRootDelete: NotImplemented,
   systemUpdateTrustRootList: NotImplemented,
   systemUpdateTrustRootView: NotImplemented,
-<<<<<<< HEAD
-  targetReleaseUpdate: NotImplemented,
-=======
-  scimTokenList: NotImplemented,
-  scimTokenCreate: NotImplemented,
->>>>>>> 53394e74
   scimTokenDeleteAll: NotImplemented,
   userBuiltinList: NotImplemented,
   userBuiltinView: NotImplemented,
