--- conflicted
+++ resolved
@@ -2040,14 +2040,6 @@
   systemUpdateTrustRootDelete: NotImplemented,
   systemUpdateTrustRootList: NotImplemented,
   systemUpdateTrustRootView: NotImplemented,
-<<<<<<< HEAD
-  scimTokenDeleteAll: NotImplemented,
-=======
-  scimTokenList: NotImplemented,
-  scimTokenCreate: NotImplemented,
-  scimTokenView: NotImplemented,
-  scimTokenDelete: NotImplemented,
->>>>>>> 3947c8c8
   userBuiltinList: NotImplemented,
   userBuiltinView: NotImplemented,
   userLogout: NotImplemented,
