/*
 * This Source Code Form is subject to the terms of the Mozilla Public
 * License, v. 2.0. If a copy of the MPL was not distributed with this
 * file, you can obtain one at https://mozilla.org/MPL/2.0/.
 *  
 * Copyright Oxide Computer Company
 */

.DropdownMenuContent {
  @apply z-30 min-w-[14rem] rounded border p-0 bg-raise border-secondary;

  & .DropdownMenuItem {
    @apply block cursor-pointer select-none border-b py-2 pl-3 pr-6 text-left
           text-sans-md text-secondary border-secondary last-of-type:border-b-0;

    &.destructive {
      @apply text-destructive;
    }

    &[data-disabled] {
      @apply cursor-not-allowed text-disabled;
    }

    &.destructive[data-disabled] {
      @apply text-destructive-disabled;
    }

    &[data-highlighted] {
      /* background: hsl(211, 81%, 36%); */
      outline: none;
      @apply bg-tertiary;
    }
  }
}

@keyframes slide-down {
  0% {
    opacity: 0;
    transform: translateY(10px);
  }
  100% {
    opacity: 1;
    transform: translateY(0);
  }
}

<<<<<<< HEAD
.DropdownMenuContent {
  animation: slide-down 0.2s var(--ease-out-quad);
=======
.DropdownMenuContent,
.DocsPopoverPanel {
  animation: slide-down 0.2s ease;
>>>>>>> bf9c14c0
}

@media (prefers-reduced-motion) {
  .DropdownMenuContent,
  .DocsPopoverPanel {
    animation-name: none;
  }
}<|MERGE_RESOLUTION|>--- conflicted
+++ resolved
@@ -44,14 +44,9 @@
   }
 }
 
-<<<<<<< HEAD
-.DropdownMenuContent {
-  animation: slide-down 0.2s var(--ease-out-quad);
-=======
 .DropdownMenuContent,
 .DocsPopoverPanel {
-  animation: slide-down 0.2s ease;
->>>>>>> bf9c14c0
+  animation: slide-down 0.2s var(--ease-out-quad);
 }
 
 @media (prefers-reduced-motion) {
