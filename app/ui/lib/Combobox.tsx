--- conflicted
+++ resolved
@@ -218,13 +218,8 @@
         {(items.length > 0 || allowArbitraryValues) && (
           <ComboboxOptions
             anchor="bottom start"
-<<<<<<< HEAD
-            // 12px gap is presumably because it's measured from inside the outline or something
-            className={`ox-menu pointer-events-auto ${zIndex} relative w-[calc(var(--input-width)+var(--button-width))] overflow-y-auto border !outline-none border-secondary [--anchor-gap:12px] empty:hidden`}
-=======
-            // 14px gap is presumably because it's measured from inside the outline or something
+            // 13px gap is presumably because it's measured from inside the outline or something
             className={`ox-menu pointer-events-auto ${zIndex} relative w-[calc(var(--input-width)+var(--button-width))] overflow-y-auto border !outline-none border-secondary [--anchor-gap:13px] empty:hidden`}
->>>>>>> 6f83d416
             modal={false}
           >
             {filteredItems.map((item) => (
