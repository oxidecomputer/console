--- conflicted
+++ resolved
@@ -5,18 +5,14 @@
  *
  * Copyright Oxide Computer Company
  */
-<<<<<<< HEAD
 import {
   expect,
   expectNotVisible,
   expectRowVisible,
   expectVisible,
-  getDevUserPage,
+  getPageAsUser,
   test,
 } from './utils'
-=======
-import { expect, expectNotVisible, expectVisible, getPageAsUser, test } from './utils'
->>>>>>> 8978e07a
 
 // not trying to get elaborate here. just make sure the pages load, which
 // exercises the loader prefetches and invariant checks
