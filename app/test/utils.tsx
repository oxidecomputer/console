--- conflicted
+++ resolved
@@ -1,46 +1,7 @@
-<<<<<<< HEAD
-import { DataBrowserRouter } from 'react-router-dom'
-import { fireEvent, render, screen } from '@testing-library/react'
-import { QueryClient, QueryClientProvider } from 'react-query'
-=======
 import { fireEvent, screen } from '@testing-library/react'
->>>>>>> c7f7952d
 
 export { overrideOnce } from './server'
 
-<<<<<<< HEAD
-export const queryClientOptions = {
-  defaultOptions: { queries: { retry: false } },
-  // react-query calls console.error whenever a request fails.
-  // this is annoying and we don't need it. leave log and warn there
-  // just in case they tell us something useful
-  logger: {
-    log: console.log,
-    warn: console.warn,
-    error: () => {},
-  },
-}
-
-export function Wrapper({ children }: { children: React.ReactNode }) {
-  const queryClient = new QueryClient(queryClientOptions)
-  return (
-    <QueryClientProvider client={queryClient}>
-      <DataBrowserRouter fallbackElement={<span>loading</span>}>
-        {children}
-      </DataBrowserRouter>
-    </QueryClientProvider>
-  )
-}
-
-export function renderAppAt(url: string) {
-  window.history.pushState({}, 'Test page', url)
-  return render(routes, {
-    wrapper: Wrapper,
-  })
-}
-
-=======
->>>>>>> c7f7952d
 export * from '@testing-library/react'
 
 // convenience functions so we can click and type in a one-liner. these were
