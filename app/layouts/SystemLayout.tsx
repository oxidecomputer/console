/*
 * This Source Code Form is subject to the terms of the Mozilla Public
 * License, v. 2.0. If a copy of the MPL was not distributed with this
 * file, you can obtain one at https://mozilla.org/MPL/2.0/.
 *
 * Copyright Oxide Computer Company
 */
import { useMemo } from 'react'
import { useLocation, useNavigate, useParams } from 'react-router-dom'

import { apiQueryClient } from '@oxide/api'
import {
  Cloud16Icon,
  IpGlobal16Icon,
  Metrics16Icon,
<<<<<<< HEAD
  Storage16Icon,
=======
  Networking16Icon,
  Servers16Icon,
>>>>>>> 86c44035
} from '@oxide/design-system/icons/react'

import { trigger404 } from '~/components/ErrorBoundary'
import { DocsLinkItem, NavLinkItem, Sidebar } from '~/components/Sidebar'
import { TopBar } from '~/components/TopBar'
import { IpPoolPicker, SiloPicker, SiloSystemPicker } from '~/components/TopBarPicker'
import { useQuickActions } from '~/hooks'
import { Divider } from '~/ui/lib/Divider'
import { pb } from '~/util/path-builder'

import { useCurrentUser } from './AuthenticatedLayout'
import { ContentPane, PageContainer } from './helpers'

/**
 * If we can see the policy, we're a fleet viewer, and we need to be a fleet
 * viewer in order to see any of the routes under this layout. We need to
 * `fetchQuery` instead of `prefetchQuery` because the latter doesn't return the
 * result, and then we need to `.catch()` because `fetchQuery` throws on request
 * error. We're being a little cavalier here with the error. If it's something
 * other than a 403, that would be strange and we would want to know.
 */
SystemLayout.loader = async () => {
  // we don't need to use the ErrorsAllowed version here because we're 404ing
  // immediately on error, so we don't need to pick the result up from the cache
  const isFleetViewer = await apiQueryClient
    .fetchQuery('systemPolicyView', {})
    .then(() => true)
    .catch(() => false)

  // TODO: make sure 404 is the desired behavior. This situation should be
  // pretty unlikely.
  if (!isFleetViewer) throw trigger404

  return null
}

export function SystemLayout() {
  // Only show silo picker if we are looking at a particular silo. The more
  // robust way of doing this would be to make a separate layout for the
  // silo-specific routes in the route config, but it's overkill considering
  // this is a one-liner. Switch to that approach at the first sign of trouble.
  const { silo, pool } = useParams()
  const navigate = useNavigate()
  const { pathname } = useLocation()

  const { me } = useCurrentUser()

  const actions = useMemo(() => {
    const systemLinks = [
      { value: 'Silos', path: pb.silos() },
      { value: 'Utilization', path: pb.systemUtilization() },
      { value: 'Inventory', path: pb.inventory() },
      { value: 'IP Pools', path: pb.ipPools() },
    ]
      // filter out the entry for the path we're currently on
      .filter((i) => i.path !== pathname)
      .map((i) => ({
        navGroup: 'System',
        value: i.value,
        onSelect: () => navigate(i.path),
      }))

    const backToSilo = {
      navGroup: `Back to silo '${me.siloName}'`,
      value: 'Projects',
      onSelect: () => navigate(pb.projects()),
    }
    return [...systemLinks, backToSilo]
  }, [pathname, navigate, me.siloName])

  useQuickActions(actions)

  return (
    <PageContainer>
      <TopBar>
        <SiloSystemPicker value="system" />
        {silo && <SiloPicker />}
        {pool && <IpPoolPicker />}
      </TopBar>
      <Sidebar>
        <Sidebar.Nav>
          <DocsLinkItem />
        </Sidebar.Nav>
        <Divider />
        <Sidebar.Nav heading="System">
          <NavLinkItem to={pb.silos()}>
            <Cloud16Icon /> Silos
          </NavLinkItem>
          {/* <NavLinkItem to={pb.systemIssues()} disabled>
            <Instances16Icon /> Issues
          </NavLinkItem> */}
          <NavLinkItem to={pb.systemUtilization()}>
            <Metrics16Icon /> Utilization
          </NavLinkItem>
          <NavLinkItem to={pb.sledInventory()}>
            <Servers16Icon /> Inventory
          </NavLinkItem>
          <NavLinkItem to={pb.ipPools()}>
            <IpGlobal16Icon /> IP Pools
          </NavLinkItem>
        </Sidebar.Nav>
      </Sidebar>
      <ContentPane />
    </PageContainer>
  )
}<|MERGE_RESOLUTION|>--- conflicted
+++ resolved
@@ -13,12 +13,7 @@
   Cloud16Icon,
   IpGlobal16Icon,
   Metrics16Icon,
-<<<<<<< HEAD
-  Storage16Icon,
-=======
-  Networking16Icon,
   Servers16Icon,
->>>>>>> 86c44035
 } from '@oxide/design-system/icons/react'
 
 import { trigger404 } from '~/components/ErrorBoundary'
