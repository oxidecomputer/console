/*
 * This Source Code Form is subject to the terms of the Mozilla Public
 * License, v. 2.0. If a copy of the MPL was not distributed with this
 * file, you can obtain one at https://mozilla.org/MPL/2.0/.
 *
 * Copyright Oxide Computer Company
 */
import { useMemo, type ReactElement } from 'react'
import { useLocation, useNavigate, useParams } from 'react-router-dom'

import { apiQueryClient } from '@oxide/api'
import {
  Cloud16Icon,
  Metrics16Icon,
  Networking16Icon,
  Storage16Icon,
} from '@oxide/design-system/icons/react'

<<<<<<< HEAD
import { trigger404 } from 'app/components/ErrorBoundary'
import { Monitoring16Icon } from 'app/components/monitoring/Icons'
import { DocsLinkItem, NavLinkItem, Sidebar } from 'app/components/Sidebar'
import { TopBar } from 'app/components/TopBar'
import { IpPoolPicker, SiloPicker, SiloSystemPicker } from 'app/components/TopBarPicker'
import { useQuickActions } from 'app/hooks'
import { pb } from 'app/util/path-builder'
=======
import { trigger404 } from '~/components/ErrorBoundary'
import { DocsLinkItem, NavLinkItem, Sidebar } from '~/components/Sidebar'
import { TopBar } from '~/components/TopBar'
import { IpPoolPicker, SiloPicker, SiloSystemPicker } from '~/components/TopBarPicker'
import { useQuickActions } from '~/hooks'
import { Divider } from '~/ui/lib/Divider'
import { pb } from '~/util/path-builder'
>>>>>>> f5245ab4

import { useCurrentUser } from './AuthenticatedLayout'
import { ContentPane, PageContainer } from './helpers'

/**
 * If we can see the policy, we're a fleet viewer, and we need to be a fleet
 * viewer in order to see any of the routes under this layout. We need to
 * `fetchQuery` instead of `prefetchQuery` because the latter doesn't return the
 * result, and then we need to `.catch()` because `fetchQuery` throws on request
 * error. We're being a little cavalier here with the error. If it's something
 * other than a 403, that would be strange and we would want to know.
 */
SystemLayout.loader = async () => {
  // we don't need to use the ErrorsAllowed version here because we're 404ing
  // immediately on error, so we don't need to pick the result up from the cache
  const isFleetViewer = await apiQueryClient
    .fetchQuery('systemPolicyView', {})
    .then(() => true)
    .catch(() => false)

  // TODO: make sure 404 is the desired behavior. This situation should be
  // pretty unlikely.
  if (!isFleetViewer) throw trigger404

  return null
}

<<<<<<< HEAD
type SystemLayoutProps = {
  /** Sometimes we need a different layout for the content pane. Like
   * `<ContentPane />`, the element passed here should contain an `<Outlet />`.
   */
  overrideContentPane?: ReactElement
}

export default function SystemLayout({ overrideContentPane }: SystemLayoutProps) {
=======
export function SystemLayout() {
>>>>>>> f5245ab4
  // Only show silo picker if we are looking at a particular silo. The more
  // robust way of doing this would be to make a separate layout for the
  // silo-specific routes in the route config, but it's overkill considering
  // this is a one-liner. Switch to that approach at the first sign of trouble.
  const { silo, pool } = useParams()
  const navigate = useNavigate()
  const { pathname } = useLocation()

  const { me } = useCurrentUser()

  const actions = useMemo(() => {
    const systemLinks = [
      { value: 'Silos', path: pb.silos() },
      { value: 'Utilization', path: pb.systemUtilization() },
      { value: 'Inventory', path: pb.inventory() },
      { value: 'Networking', path: pb.ipPools() },
      { value: 'Monitoring', path: pb.systemMonitoring() },
    ]
      // filter out the entry for the path we're currently on
      .filter((i) => i.path !== pathname)
      .map((i) => ({
        navGroup: 'System',
        value: i.value,
        onSelect: () => navigate(i.path),
      }))

    const backToSilo = {
      navGroup: `Back to silo '${me.siloName}'`,
      value: 'Projects',
      onSelect: () => navigate(pb.projects()),
    }
    return [...systemLinks, backToSilo]
  }, [pathname, navigate, me.siloName])

  useQuickActions(actions)

  return (
    <PageContainer>
      <TopBar>
        <SiloSystemPicker value="system" />
        {silo && <SiloPicker />}
        {pool && <IpPoolPicker />}
      </TopBar>
      <Sidebar>
        <Sidebar.Nav>
          <DocsLinkItem />
        </Sidebar.Nav>
        <Divider />
        <Sidebar.Nav heading="System">
          <NavLinkItem to={pb.silos()}>
            <Cloud16Icon /> Silos
          </NavLinkItem>
          {/* <NavLinkItem to={pb.systemIssues()} disabled>
            <Instances16Icon /> Issues
          </NavLinkItem> */}
          <NavLinkItem to={pb.systemUtilization()}>
            <Metrics16Icon /> Utilization
          </NavLinkItem>
          <NavLinkItem to={pb.sledInventory()}>
            <Storage16Icon /> Inventory
          </NavLinkItem>
          <NavLinkItem to={pb.ipPools()}>
            <Networking16Icon /> Networking
          </NavLinkItem>
          <NavLinkItem to={pb.systemMonitoring()}>
            <Monitoring16Icon /> Monitoring
          </NavLinkItem>
        </Sidebar.Nav>
      </Sidebar>
      {overrideContentPane || <ContentPane />}
    </PageContainer>
  )
}<|MERGE_RESOLUTION|>--- conflicted
+++ resolved
@@ -16,23 +16,14 @@
   Storage16Icon,
 } from '@oxide/design-system/icons/react'
 
-<<<<<<< HEAD
-import { trigger404 } from 'app/components/ErrorBoundary'
-import { Monitoring16Icon } from 'app/components/monitoring/Icons'
-import { DocsLinkItem, NavLinkItem, Sidebar } from 'app/components/Sidebar'
-import { TopBar } from 'app/components/TopBar'
-import { IpPoolPicker, SiloPicker, SiloSystemPicker } from 'app/components/TopBarPicker'
-import { useQuickActions } from 'app/hooks'
-import { pb } from 'app/util/path-builder'
-=======
 import { trigger404 } from '~/components/ErrorBoundary'
-import { DocsLinkItem, NavLinkItem, Sidebar } from '~/components/Sidebar'
 import { TopBar } from '~/components/TopBar'
 import { IpPoolPicker, SiloPicker, SiloSystemPicker } from '~/components/TopBarPicker'
 import { useQuickActions } from '~/hooks'
 import { Divider } from '~/ui/lib/Divider'
 import { pb } from '~/util/path-builder'
->>>>>>> f5245ab4
+import { Monitoring16Icon } from 'app/components/monitoring/Icons'
+import { DocsLinkItem, NavLinkItem, Sidebar } from 'app/components/Sidebar'
 
 import { useCurrentUser } from './AuthenticatedLayout'
 import { ContentPane, PageContainer } from './helpers'
@@ -60,7 +51,6 @@
   return null
 }
 
-<<<<<<< HEAD
 type SystemLayoutProps = {
   /** Sometimes we need a different layout for the content pane. Like
    * `<ContentPane />`, the element passed here should contain an `<Outlet />`.
@@ -68,10 +58,7 @@
   overrideContentPane?: ReactElement
 }
 
-export default function SystemLayout({ overrideContentPane }: SystemLayoutProps) {
-=======
-export function SystemLayout() {
->>>>>>> f5245ab4
+export function SystemLayout({ overrideContentPane }: SystemLayoutProps) {
   // Only show silo picker if we are looking at a particular silo. The more
   // robust way of doing this would be to make a separate layout for the
   // silo-specific routes in the route config, but it's overkill considering
