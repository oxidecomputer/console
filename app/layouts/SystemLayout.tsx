import { useParams } from 'react-router-dom'

import { apiQueryClient } from '@oxide/api'
import {
  Cloud16Icon,
  Divider,
  Health16Icon,
  Instances16Icon,
  Networking16Icon,
  Settings16Icon,
  Snapshots16Icon,
  SoftwareUpdate16Icon,
  Storage16Icon,
} from '@oxide/ui'

import { trigger404 } from 'app/components/ErrorBoundary'
import { DocsLinkItem, NavLinkItem, Sidebar } from 'app/components/Sidebar'
import { TopBar } from 'app/components/TopBar'
import { SiloPicker, SiloSystemPicker } from 'app/components/TopBarPicker'
import { pb } from 'app/util/path-builder'

import { ContentPane, PageContainer } from './helpers'

/**
 * If we can see the policy, we're a fleet viewer, and we need to be a fleet
 * viewer in order to see any of the routes under this layout. We need to
 * `fetchQuery` instead of `prefetchQuery` because the latter doesn't return the
 * result, and then we need to `.catch()` because `fetchQuery` throws on request
 * error. We're being a little cavalier here with the error. If it's something
 * other than a 403, that would be strange and we would want to know.
 */
SystemLayout.loader = async () => {
  const isFleetViewer = await apiQueryClient
    .fetchQuery('systemPolicyView', {})
    .then(() => true)
    .catch(() => false)

  // TODO: make sure 404 is the desired behavior. This situation should be
  // pretty unlikely.
  if (!isFleetViewer) throw trigger404
  return null
}

export default function SystemLayout() {
  // Only show silo picker if we are looking at a particular silo. The more
  // robust way of doing this would be to make a separate layout for the
  // silo-specific routes in the route config, but it's overkill considering
  // this is a one-liner. Switch to that approach at the first sign of trouble.
  const { siloName } = useParams()
  return (
    <PageContainer>
      <TopBar>
        <SiloSystemPicker value="system" />
        {siloName && <SiloPicker />}
      </TopBar>
      <Sidebar>
        <Sidebar.Nav>
          <DocsLinkItem />
        </Sidebar.Nav>
        <Divider />
        <Sidebar.Nav heading="System">
          <NavLinkItem to={pb.silos()}>
            <Cloud16Icon /> Silos
          </NavLinkItem>
          <NavLinkItem to={pb.systemIssues()} disabled>
            <Instances16Icon /> Issues
          </NavLinkItem>
          <NavLinkItem to={pb.systemUtilization()}>
            <Snapshots16Icon /> Utilization
          </NavLinkItem>
<<<<<<< HEAD
          <NavLinkItem to={pb.inventory()}>
=======
          <NavLinkItem to={pb.systemInventory()} disabled>
>>>>>>> 38a85f9f
            <Storage16Icon /> Inventory
          </NavLinkItem>
          <NavLinkItem to={pb.systemHealth()} disabled>
            <Health16Icon /> Health
          </NavLinkItem>
          <NavLinkItem to={pb.systemUpdates()}>
            <SoftwareUpdate16Icon /> System Update
          </NavLinkItem>
          <NavLinkItem to={pb.systemNetworking()} disabled>
            <Networking16Icon /> Networking
          </NavLinkItem>
          <NavLinkItem to={pb.systemSettings()} disabled>
            <Settings16Icon /> Settings
          </NavLinkItem>
        </Sidebar.Nav>
      </Sidebar>
      <ContentPane />
    </PageContainer>
  )
}<|MERGE_RESOLUTION|>--- conflicted
+++ resolved
@@ -68,11 +68,7 @@
           <NavLinkItem to={pb.systemUtilization()}>
             <Snapshots16Icon /> Utilization
           </NavLinkItem>
-<<<<<<< HEAD
-          <NavLinkItem to={pb.inventory()}>
-=======
-          <NavLinkItem to={pb.systemInventory()} disabled>
->>>>>>> 38a85f9f
+          <NavLinkItem to={pb.inventory()} disabled>
             <Storage16Icon /> Inventory
           </NavLinkItem>
           <NavLinkItem to={pb.systemHealth()} disabled>
