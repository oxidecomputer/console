--- conflicted
+++ resolved
@@ -13,7 +13,7 @@
 } from '@oxide/ui'
 
 import { ProjectSelector } from 'app/components/ProjectSelector'
-import { Form } from 'app/components/form'
+import { PageFormActions } from 'app/components/form'
 import { useParams, useQuickActions } from 'app/hooks'
 
 import { Breadcrumbs } from '../components/Breadcrumbs'
@@ -25,16 +25,6 @@
   ContentPaneWrapper,
   PageContainer,
 } from './helpers'
-<<<<<<< HEAD
-import { Breadcrumbs } from '../components/Breadcrumbs'
-import { TopBar } from '../components/TopBar'
-import { Sidebar, NavLinkItem } from '../components/Sidebar'
-import { useParams, useQuickActions } from 'app/hooks'
-import { Pagination } from '@oxide/pagination'
-import { PageFormActions } from 'app/components/form'
-import { ProjectSelector } from 'app/components/ProjectSelector'
-=======
->>>>>>> 99d417f6
 
 const ProjectLayout = () => {
   const navigate = useNavigate()
