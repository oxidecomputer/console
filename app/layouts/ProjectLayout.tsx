/*
 * This Source Code Form is subject to the terms of the Mozilla Public
 * License, v. 2.0. If a copy of the MPL was not distributed with this
 * file, you can obtain one at https://mozilla.org/MPL/2.0/.
 *
 * Copyright Oxide Computer Company
 */
import { useMemo, type ReactElement } from 'react'
import { useLocation, useNavigate, type LoaderFunctionArgs } from 'react-router-dom'

import { apiQueryClient, usePrefetchedApiQuery } from '@oxide/api'
import {
  Access16Icon,
  Folder16Icon,
  Images16Icon,
  Instances16Icon,
  IpGlobal16Icon,
  Networking16Icon,
  Snapshots16Icon,
  Storage16Icon,
} from '@oxide/design-system/icons/react'

import { TopBar } from '~/components/TopBar'
<<<<<<< HEAD
import {
  InstancePicker,
  ProjectPicker,
  SiloSystemPicker,
  VpcGatewayPicker,
  VpcPicker,
  VpcRouterPicker,
} from '~/components/TopBarPicker'
=======
>>>>>>> 6fe6936d
import { getProjectSelector, useProjectSelector } from '~/hooks/use-params'
import { useQuickActions } from '~/hooks/use-quick-actions'
import { Divider } from '~/ui/lib/Divider'
import { pb } from '~/util/path-builder'

import { DocsLinkItem, NavLinkItem, Sidebar } from '../components/Sidebar'
import { ContentPane, PageContainer } from './helpers'

type ProjectLayoutProps = {
  /** Sometimes we need a different layout for the content pane. Like
   * `<ContentPane />`, the element passed here should contain an `<Outlet />`.
   */
  overrideContentPane?: ReactElement
}

ProjectLayout.loader = async ({ params }: LoaderFunctionArgs) => {
  await apiQueryClient.prefetchQuery('projectView', {
    path: getProjectSelector(params),
  })
  return null
}

export function ProjectLayout({ overrideContentPane }: ProjectLayoutProps) {
  const navigate = useNavigate()
  // project will always be there, instance may not
  const projectSelector = useProjectSelector()
  const { data: project } = usePrefetchedApiQuery('projectView', { path: projectSelector })

<<<<<<< HEAD
  const { gateway, instance, router, vpc } = useParams()
=======
>>>>>>> 6fe6936d
  const { pathname } = useLocation()
  useQuickActions(
    useMemo(
      () =>
        [
          { value: 'Instances', path: pb.instances(projectSelector) },
          { value: 'Disks', path: pb.disks(projectSelector) },
          { value: 'Snapshots', path: pb.snapshots(projectSelector) },
          { value: 'Images', path: pb.projectImages(projectSelector) },
          { value: 'VPCs', path: pb.vpcs(projectSelector) },
          { value: 'Floating IPs', path: pb.floatingIps(projectSelector) },
          { value: 'Access', path: pb.projectAccess(projectSelector) },
        ]
          // filter out the entry for the path we're currently on
          .filter((i) => i.path !== pathname)
          .map((i) => ({
            navGroup: `Project '${project.name}'`,
            value: i.value,
            onSelect: () => navigate(i.path),
          })),
      [pathname, navigate, project.name, projectSelector]
    )
  )

  return (
    <PageContainer>
<<<<<<< HEAD
      <TopBar>
        <SiloSystemPicker value="silo" />
        <ProjectPicker project={project} />
        {instance && <InstancePicker />}
        {vpc && <VpcPicker />}
        {router && <VpcRouterPicker />}
        {gateway && <VpcGatewayPicker />}
      </TopBar>
=======
      <TopBar systemOrSilo="silo" />
>>>>>>> 6fe6936d
      <Sidebar>
        <Sidebar.Nav>
          <NavLinkItem to={pb.projects()} end>
            <Folder16Icon />
            Projects
          </NavLinkItem>
          <DocsLinkItem />
        </Sidebar.Nav>
        <Divider />
        <Sidebar.Nav heading={project.name}>
          <NavLinkItem to={pb.instances(projectSelector)}>
            <Instances16Icon /> Instances
          </NavLinkItem>
          <NavLinkItem to={pb.disks(projectSelector)}>
            <Storage16Icon /> Disks
          </NavLinkItem>
          <NavLinkItem to={pb.snapshots(projectSelector)}>
            <Snapshots16Icon /> Snapshots
          </NavLinkItem>
          <NavLinkItem to={pb.projectImages(projectSelector)}>
            <Images16Icon title="images" /> Images
          </NavLinkItem>
          <NavLinkItem to={pb.vpcs(projectSelector)}>
            <Networking16Icon /> VPCs
          </NavLinkItem>
          <NavLinkItem to={pb.floatingIps(projectSelector)}>
            <IpGlobal16Icon /> Floating IPs
          </NavLinkItem>
          <NavLinkItem to={pb.projectAccess(projectSelector)}>
            <Access16Icon title="Access" /> Access
          </NavLinkItem>
        </Sidebar.Nav>
      </Sidebar>
      {overrideContentPane || <ContentPane />}
    </PageContainer>
  )
}<|MERGE_RESOLUTION|>--- conflicted
+++ resolved
@@ -21,17 +21,6 @@
 } from '@oxide/design-system/icons/react'
 
 import { TopBar } from '~/components/TopBar'
-<<<<<<< HEAD
-import {
-  InstancePicker,
-  ProjectPicker,
-  SiloSystemPicker,
-  VpcGatewayPicker,
-  VpcPicker,
-  VpcRouterPicker,
-} from '~/components/TopBarPicker'
-=======
->>>>>>> 6fe6936d
 import { getProjectSelector, useProjectSelector } from '~/hooks/use-params'
 import { useQuickActions } from '~/hooks/use-quick-actions'
 import { Divider } from '~/ui/lib/Divider'
@@ -60,10 +49,6 @@
   const projectSelector = useProjectSelector()
   const { data: project } = usePrefetchedApiQuery('projectView', { path: projectSelector })
 
-<<<<<<< HEAD
-  const { gateway, instance, router, vpc } = useParams()
-=======
->>>>>>> 6fe6936d
   const { pathname } = useLocation()
   useQuickActions(
     useMemo(
@@ -90,18 +75,7 @@
 
   return (
     <PageContainer>
-<<<<<<< HEAD
-      <TopBar>
-        <SiloSystemPicker value="silo" />
-        <ProjectPicker project={project} />
-        {instance && <InstancePicker />}
-        {vpc && <VpcPicker />}
-        {router && <VpcRouterPicker />}
-        {gateway && <VpcGatewayPicker />}
-      </TopBar>
-=======
       <TopBar systemOrSilo="silo" />
->>>>>>> 6fe6936d
       <Sidebar>
         <Sidebar.Nav>
           <NavLinkItem to={pb.projects()} end>
