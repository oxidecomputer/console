import { useMemo } from 'react'
import { Outlet, matchPath, useLocation, useNavigate } from 'react-router-dom'

import { Pagination } from '@oxide/pagination'
import {
  Access16Icon,
  Images16Icon,
  Instances16Icon,
  Networking16Icon,
  SkipLinkTarget,
  Snapshots16Icon,
  Storage16Icon,
} from '@oxide/ui'

import { PageActionsTarget } from 'app/components/PageActions'
import { ProjectSelector } from 'app/components/ProjectSelector'
import { useParams, useQuickActions } from 'app/hooks'

import { Breadcrumbs } from '../components/Breadcrumbs'
import { NavLinkItem, Sidebar } from '../components/Sidebar'
import { TopBar } from '../components/TopBar'
import {
  ContentPane,
  ContentPaneActions,
  ContentPaneWrapper,
  PageContainer,
} from './helpers'
<<<<<<< HEAD
import { Breadcrumbs } from '../components/Breadcrumbs'
import { TopBar } from '../components/TopBar'
import { Sidebar, NavLinkItem } from '../components/Sidebar'
import { PageHeader } from '../components/PageHeader'
import { useParams, useQuickActions } from 'app/hooks'
import { Pagination } from '@oxide/pagination'
import { Form } from 'app/components/form'
import { UserSettingsModal } from 'app/components/UserSettingsModal'
=======
>>>>>>> 5fcff3d0

const ProjectLayout = () => {
  const navigate = useNavigate()
  const { projectName } = useParams('orgName', 'projectName')
  const currentPath = useLocation().pathname
  useQuickActions(
    useMemo(
      () =>
        [
          { value: 'Instances', path: 'instances' },
          { value: 'Snapshots', path: 'snapshots' },
          { value: 'Disks', path: 'disks' },
          { value: 'Access & IAM', path: 'access' },
          { value: 'Images', path: 'images' },
          { value: 'Networking', path: 'vpcs' },
        ]
          // filter out the entry for the path we're currently on
          .filter((i) => !matchPath(`/orgs/:org/projects/:project/${i.path}`, currentPath))
          .map((i) => ({
            navGroup: `Project '${projectName}'`,
            value: i.value,
            onSelect: () => navigate(i.path),
          })),
      [currentPath, navigate, projectName]
    )
  )

  return (
<<<<<<< HEAD
    <>
      <PageContainer>
        <Sidebar>
          <Sidebar.Nav heading="project">
            <NavLinkItem to="instances">
              <Instances16Icon /> Instances
            </NavLinkItem>
            <NavLinkItem to="snapshots">
              <Notification16Icon /> Snapshots
            </NavLinkItem>
            <NavLinkItem to="disks">
              <Storage16Icon /> Disks
            </NavLinkItem>
            <NavLinkItem to="access">
              <Access16Icon title="Access & IAM" /> Access &amp; IAM
            </NavLinkItem>
            <NavLinkItem to="images">
              <Resize16Icon title="images" /> Images
            </NavLinkItem>
            <NavLinkItem to="vpcs">
              <Networking16Icon /> Networking
            </NavLinkItem>
          </Sidebar.Nav>
        </Sidebar>
        <ContentPaneWrapper>
          <ContentPane>
            <TopBar />
            <Breadcrumbs />
            <SkipLinkTarget />
            <PageHeader />
            <Outlet />
          </ContentPane>
          <ContentPaneActions>
            <Pagination.Target />
            <Form.PageActions />
          </ContentPaneActions>
        </ContentPaneWrapper>
      </PageContainer>
      <UserSettingsModal />
    </>
=======
    <PageContainer>
      <Sidebar>
        <ProjectSelector />
        <Sidebar.Nav heading="project">
          <NavLinkItem to="instances">
            <Instances16Icon /> Instances
          </NavLinkItem>
          <NavLinkItem to="snapshots">
            <Snapshots16Icon /> Snapshots
          </NavLinkItem>
          <NavLinkItem to="disks">
            <Storage16Icon /> Disks
          </NavLinkItem>
          <NavLinkItem to="access">
            <Access16Icon title="Access & IAM" /> Access &amp; IAM
          </NavLinkItem>
          <NavLinkItem to="images">
            <Images16Icon title="images" /> Images
          </NavLinkItem>
          <NavLinkItem to="vpcs">
            <Networking16Icon /> Networking
          </NavLinkItem>
        </Sidebar.Nav>
      </Sidebar>
      <ContentPaneWrapper>
        <ContentPane>
          <TopBar />
          <Breadcrumbs />
          <SkipLinkTarget />
          <Outlet />
        </ContentPane>
        <ContentPaneActions>
          <Pagination.Target />
          <PageActionsTarget />
        </ContentPaneActions>
      </ContentPaneWrapper>
    </PageContainer>
>>>>>>> 5fcff3d0
  )
}

export default ProjectLayout<|MERGE_RESOLUTION|>--- conflicted
+++ resolved
@@ -25,17 +25,6 @@
   ContentPaneWrapper,
   PageContainer,
 } from './helpers'
-<<<<<<< HEAD
-import { Breadcrumbs } from '../components/Breadcrumbs'
-import { TopBar } from '../components/TopBar'
-import { Sidebar, NavLinkItem } from '../components/Sidebar'
-import { PageHeader } from '../components/PageHeader'
-import { useParams, useQuickActions } from 'app/hooks'
-import { Pagination } from '@oxide/pagination'
-import { Form } from 'app/components/form'
-import { UserSettingsModal } from 'app/components/UserSettingsModal'
-=======
->>>>>>> 5fcff3d0
 
 const ProjectLayout = () => {
   const navigate = useNavigate()
@@ -64,48 +53,6 @@
   )
 
   return (
-<<<<<<< HEAD
-    <>
-      <PageContainer>
-        <Sidebar>
-          <Sidebar.Nav heading="project">
-            <NavLinkItem to="instances">
-              <Instances16Icon /> Instances
-            </NavLinkItem>
-            <NavLinkItem to="snapshots">
-              <Notification16Icon /> Snapshots
-            </NavLinkItem>
-            <NavLinkItem to="disks">
-              <Storage16Icon /> Disks
-            </NavLinkItem>
-            <NavLinkItem to="access">
-              <Access16Icon title="Access & IAM" /> Access &amp; IAM
-            </NavLinkItem>
-            <NavLinkItem to="images">
-              <Resize16Icon title="images" /> Images
-            </NavLinkItem>
-            <NavLinkItem to="vpcs">
-              <Networking16Icon /> Networking
-            </NavLinkItem>
-          </Sidebar.Nav>
-        </Sidebar>
-        <ContentPaneWrapper>
-          <ContentPane>
-            <TopBar />
-            <Breadcrumbs />
-            <SkipLinkTarget />
-            <PageHeader />
-            <Outlet />
-          </ContentPane>
-          <ContentPaneActions>
-            <Pagination.Target />
-            <Form.PageActions />
-          </ContentPaneActions>
-        </ContentPaneWrapper>
-      </PageContainer>
-      <UserSettingsModal />
-    </>
-=======
     <PageContainer>
       <Sidebar>
         <ProjectSelector />
@@ -143,7 +90,6 @@
         </ContentPaneActions>
       </ContentPaneWrapper>
     </PageContainer>
->>>>>>> 5fcff3d0
   )
 }
 
