.ox-page-container {
  @apply grid h-screen grid-cols-[13.75rem,1fr];
}

.ox-sidebar {
  @apply overflow-auto border-r px-3 pb-6 pt-6 bg-default border-secondary;
}

.ox-content-pane-wrapper {
  @apply flex flex-col overflow-auto;
}

.ox-content-pane {
  @apply relative flex flex-grow flex-col pt-4 pb-10;
}

.ox-content-pane > *,
.ox-content-pane-actions > * {
  width: calc(100% - var(--content-gutter) * 2);
  margin-left: var(--content-gutter);
  margin-right: var(--content-gutter);
}
<<<<<<< HEAD
.ox-pagination-container {
  @apply sticky bottom-0 flex-shrink-0 overflow-hidden;
=======
.ox-content-pane-actions {
  @apply sticky bottom-0 h-14 flex-shrink-0 overflow-hidden;
>>>>>>> d7a952cb
}

.ox-pagination-border {
  @apply bottom-14 !mx-0 h-0 !w-full bg-default border-secondary;
}<|MERGE_RESOLUTION|>--- conflicted
+++ resolved
@@ -20,13 +20,8 @@
   margin-left: var(--content-gutter);
   margin-right: var(--content-gutter);
 }
-<<<<<<< HEAD
-.ox-pagination-container {
+.ox-content-pane-actions {
   @apply sticky bottom-0 flex-shrink-0 overflow-hidden;
-=======
-.ox-content-pane-actions {
-  @apply sticky bottom-0 h-14 flex-shrink-0 overflow-hidden;
->>>>>>> d7a952cb
 }
 
 .ox-pagination-border {
