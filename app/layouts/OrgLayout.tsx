--- conflicted
+++ resolved
@@ -56,22 +56,14 @@
     <Sidebar>
       <ProjectList className="mt-14 px-3" />
     </Sidebar>
-<<<<<<< HEAD
-    <ContentPane>
-      <TopBar />
-      <Breadcrumbs />
-      <SkipLinkTarget />
-      <Outlet />
-    </ContentPane>
-=======
     <ContentPaneWrapper>
       <ContentPane>
+        <TopBar />
         <Breadcrumbs />
         <SkipLinkTarget />
         <Outlet />
       </ContentPane>
     </ContentPaneWrapper>
->>>>>>> bd3af895
   </PageContainer>
 )
 
