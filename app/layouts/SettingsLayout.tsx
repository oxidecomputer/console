--- conflicted
+++ resolved
@@ -4,7 +4,7 @@
 import { Pagination } from '@oxide/pagination'
 import { Button, DirectionLeftIcon, SkipLinkTarget } from '@oxide/ui'
 
-import { Form } from 'app/components/form'
+import { PageFormActions } from 'app/components/form'
 import { useQuickActions } from 'app/hooks'
 
 import { Breadcrumbs } from '../components/Breadcrumbs'
@@ -16,15 +16,6 @@
   ContentPaneWrapper,
   PageContainer,
 } from './helpers'
-<<<<<<< HEAD
-import { Breadcrumbs } from '../components/Breadcrumbs'
-import { TopBar } from '../components/TopBar'
-import { Sidebar, NavLinkItem } from '../components/Sidebar'
-import { useQuickActions } from 'app/hooks'
-import { Pagination } from '@oxide/pagination'
-import { PageFormActions } from 'app/components/form'
-=======
->>>>>>> 99d417f6
 
 const SettingsLayout = () => {
   const navigate = useNavigate()
