--- conflicted
+++ resolved
@@ -14,36 +14,6 @@
   PageContainer,
   Sidebar,
 } from './helpers'
-<<<<<<< HEAD
-import { Breadcrumbs } from '../components/Breadcrumbs'
-import { TopBar } from '../components/TopBar'
-import { PageHeader } from '../components/PageHeader'
-import { Pagination } from '@oxide/pagination'
-import { Form } from 'app/components/form'
-import { UserSettingsModal } from 'app/components/UserSettingsModal'
-
-const RootLayout = () => {
-  return (
-    <>
-      <PageContainer>
-        <Sidebar>TBD</Sidebar>
-        <ContentPaneWrapper>
-          <ContentPane>
-            <TopBar />
-            <Breadcrumbs />
-            <SkipLinkTarget />
-            <PageHeader />
-            <Outlet />
-          </ContentPane>
-          <ContentPaneActions>
-            <Pagination.Target />
-            <Form.PageActions />
-          </ContentPaneActions>
-        </ContentPaneWrapper>
-      </PageContainer>
-      <UserSettingsModal />
-    </>
-=======
 
 const RootLayout = () => {
   return (
@@ -62,7 +32,6 @@
         </ContentPaneActions>
       </ContentPaneWrapper>
     </PageContainer>
->>>>>>> 5fcff3d0
   )
 }
 
