/*
 * This Source Code Form is subject to the terms of the Mozilla Public
 * License, v. 2.0. If a copy of the MPL was not distributed with this
 * file, you can obtain one at https://mozilla.org/MPL/2.0/.
 *
 * Copyright Oxide Computer Company
 */
<<<<<<< HEAD
import type { PathParams as PP } from '@oxide/api'

// TODO: required versions of path params probably belong somewhere else,
// they're useful

type Project = Required<PP.Project>
type Instance = Required<PP.Instance>
type Vpc = Required<PP.Vpc>
type Silo = Required<PP.Silo>
type IdentityProvider = Required<PP.IdentityProvider>
type Sled = Required<PP.Sled>
type Image = Required<PP.Image>
type Snapshot = Required<PP.Snapshot>
type SiloImage = Required<PP.SiloImage>
type IpPool = Required<PP.IpPool>
type FloatingIp = Required<PP.FloatingIp>
type FirewallRule = Required<PP.FirewallRule>
type VpcRouter = Required<PP.VpcRouter>
type VpcRouterRoute = Required<PP.VpcRouterRoute>
type VpcSubnet = Required<PP.VpcSubnet>
type VpcInternetGateway = Required<PP.InternetGateway>
=======
import type * as PP from './path-params.ts'
>>>>>>> 243c55d7

// these are used as the basis for many routes but are not themselves routes we
// ever want to link to. so we use this to build the routes but pb.project() is
// different (includes /instances)
const projectBase = ({ project }: PP.Project) => `${pb.projects()}/${project}`
const instanceBase = ({ project, instance }: PP.Instance) =>
  `${pb.instances({ project })}/${instance}`
const vpcBase = ({ project, vpc }: PP.Vpc) => `${pb.vpcs({ project })}/${vpc}`

export const pb = {
  projects: () => `/projects`,
  projectsNew: () => `/projects-new`,
  project: (params: PP.Project) => `${projectBase(params)}/instances`,
  projectEdit: (params: PP.Project) => `${projectBase(params)}/edit`,

  projectAccess: (params: PP.Project) => `${projectBase(params)}/access`,
  projectImages: (params: PP.Project) => `${projectBase(params)}/images`,
  projectImagesNew: (params: PP.Project) => `${projectBase(params)}/images-new`,
  projectImageEdit: (params: PP.Image) =>
    `${pb.projectImages(params)}/${params.image}/edit`,

  instances: (params: PP.Project) => `${projectBase(params)}/instances`,
  instancesNew: (params: PP.Project) => `${projectBase(params)}/instances-new`,

  /**
   * This route exists as a direct link to the default tab of the instance page. Unfortunately
   * we don't currently have a good mechanism at the moment to handle a redirect to the default
   * tab in a seemless way so we need all in-app links to go directly to the default tab.
   *
   * @see https://github.com/oxidecomputer/console/pull/1267#discussion_r1016766205
   */
  instance: (params: PP.Instance) => pb.instanceStorage(params),

  instanceMetrics: (params: PP.Instance) => `${instanceBase(params)}/metrics`,
  instanceStorage: (params: PP.Instance) => `${instanceBase(params)}/storage`,
  instanceConnect: (params: PP.Instance) => `${instanceBase(params)}/connect`,
  instanceNetworking: (params: PP.Instance) => `${instanceBase(params)}/networking`,
  serialConsole: (params: PP.Instance) => `${instanceBase(params)}/serial-console`,

  disksNew: (params: PP.Project) => `${projectBase(params)}/disks-new`,
  disks: (params: PP.Project) => `${projectBase(params)}/disks`,

  snapshotsNew: (params: PP.Project) => `${projectBase(params)}/snapshots-new`,
  snapshots: (params: PP.Project) => `${projectBase(params)}/snapshots`,
  snapshotImagesNew: (params: PP.Snapshot) =>
    `${projectBase(params)}/snapshots/${params.snapshot}/images-new`,

  vpcsNew: (params: PP.Project) => `${projectBase(params)}/vpcs-new`,
  vpcs: (params: PP.Project) => `${projectBase(params)}/vpcs`,

  // same deal as instance detail: go straight to first tab
  vpc: (params: PP.Vpc) => pb.vpcFirewallRules(params),
  vpcEdit: (params: PP.Vpc) => `${vpcBase(params)}/edit`,

  vpcFirewallRules: (params: PP.Vpc) => `${vpcBase(params)}/firewall-rules`,
  vpcFirewallRulesNew: (params: PP.Vpc) => `${vpcBase(params)}/firewall-rules-new`,
  vpcFirewallRuleClone: (params: PP.FirewallRule) =>
    `${pb.vpcFirewallRulesNew(params)}/${params.rule}`,
  vpcFirewallRuleEdit: (params: PP.FirewallRule) =>
    `${pb.vpcFirewallRules(params)}/${params.rule}/edit`,
  vpcRouters: (params: PP.Vpc) => `${vpcBase(params)}/routers`,
  vpcRoutersNew: (params: PP.Vpc) => `${vpcBase(params)}/routers-new`,
  vpcRouter: (params: PP.VpcRouter) => `${pb.vpcRouters(params)}/${params.router}`,
  vpcRouterEdit: (params: PP.VpcRouter) => `${pb.vpcRouter(params)}/edit`,
  vpcRouterRouteEdit: (params: PP.VpcRouterRoute) =>
    `${pb.vpcRouter(params)}/routes/${params.route}/edit`,
<<<<<<< HEAD
  vpcRouterRoutesNew: (params: VpcRouter) => `${pb.vpcRouter(params)}/routes-new`,

  vpcSubnets: (params: Vpc) => `${vpcBase(params)}/subnets`,
  vpcSubnetsNew: (params: Vpc) => `${vpcBase(params)}/subnets-new`,
  vpcSubnetsEdit: (params: VpcSubnet) => `${pb.vpcSubnets(params)}/${params.subnet}/edit`,

  vpcInternetGateways: (params: Vpc) => `${vpcBase(params)}/internet-gateways`,
  vpcInternetGateway: (params: VpcInternetGateway) =>
    `${pb.vpcInternetGateways(params)}/${params.gateway}`,
  // vpcInternetGatewaysNew: (params: Vpc) => `${vpcBase(params)}/internet-gateways-new`,

  floatingIps: (params: Project) => `${projectBase(params)}/floating-ips`,
  floatingIpsNew: (params: Project) => `${projectBase(params)}/floating-ips-new`,
  floatingIpEdit: (params: FloatingIp) =>
=======
  vpcRouterRoutesNew: (params: PP.VpcRouter) => `${pb.vpcRouter(params)}/routes-new`,

  vpcSubnets: (params: PP.Vpc) => `${vpcBase(params)}/subnets`,
  vpcSubnetsNew: (params: PP.Vpc) => `${vpcBase(params)}/subnets-new`,
  vpcSubnetsEdit: (params: PP.VpcSubnet) =>
    `${pb.vpcSubnets(params)}/${params.subnet}/edit`,
  floatingIps: (params: PP.Project) => `${projectBase(params)}/floating-ips`,
  floatingIpsNew: (params: PP.Project) => `${projectBase(params)}/floating-ips-new`,
  floatingIpEdit: (params: PP.FloatingIp) =>
>>>>>>> 243c55d7
    `${pb.floatingIps(params)}/${params.floatingIp}/edit`,

  siloUtilization: () => '/utilization',
  siloAccess: () => '/access',
  siloImages: () => '/images',
  siloImageEdit: (params: PP.SiloImage) => `${pb.siloImages()}/${params.image}/edit`,

  systemUtilization: () => '/system/utilization',

  ipPools: () => '/system/networking/ip-pools',
  ipPoolsNew: () => '/system/networking/ip-pools-new',
  ipPool: (params: PP.IpPool) => `${pb.ipPools()}/${params.pool}`,
  ipPoolEdit: (params: PP.IpPool) => `${pb.ipPool(params)}/edit`,
  ipPoolRangeAdd: (params: PP.IpPool) => `${pb.ipPool(params)}/ranges-add`,

  sledInventory: () => '/system/inventory/sleds',
  diskInventory: () => '/system/inventory/disks',
  sled: ({ sledId }: PP.Sled) => `/system/inventory/sleds/${sledId}/instances`,
  sledInstances: ({ sledId }: PP.Sled) => `/system/inventory/sleds/${sledId}/instances`,

  silos: () => '/system/silos',
  silosNew: () => '/system/silos-new',
  silo: ({ silo }: PP.Silo) => `/system/silos/${silo}`,
  siloIpPools: (params: PP.Silo) => `${pb.silo(params)}?tab=ip-pools`,
  siloIdpsNew: (params: PP.Silo) => `${pb.silo(params)}/idps-new`,
  samlIdp: (params: PP.IdentityProvider) =>
    `${pb.silo(params)}/idps/saml/${params.provider}`,

  profile: () => '/settings/profile',
  sshKeys: () => '/settings/ssh-keys',
  sshKeysNew: () => '/settings/ssh-keys-new',

  deviceSuccess: () => '/device/success',
}

// export const jelly = 'just kidding'<|MERGE_RESOLUTION|>--- conflicted
+++ resolved
@@ -5,31 +5,7 @@
  *
  * Copyright Oxide Computer Company
  */
-<<<<<<< HEAD
-import type { PathParams as PP } from '@oxide/api'
-
-// TODO: required versions of path params probably belong somewhere else,
-// they're useful
-
-type Project = Required<PP.Project>
-type Instance = Required<PP.Instance>
-type Vpc = Required<PP.Vpc>
-type Silo = Required<PP.Silo>
-type IdentityProvider = Required<PP.IdentityProvider>
-type Sled = Required<PP.Sled>
-type Image = Required<PP.Image>
-type Snapshot = Required<PP.Snapshot>
-type SiloImage = Required<PP.SiloImage>
-type IpPool = Required<PP.IpPool>
-type FloatingIp = Required<PP.FloatingIp>
-type FirewallRule = Required<PP.FirewallRule>
-type VpcRouter = Required<PP.VpcRouter>
-type VpcRouterRoute = Required<PP.VpcRouterRoute>
-type VpcSubnet = Required<PP.VpcSubnet>
-type VpcInternetGateway = Required<PP.InternetGateway>
-=======
 import type * as PP from './path-params.ts'
->>>>>>> 243c55d7
 
 // these are used as the basis for many routes but are not themselves routes we
 // ever want to link to. so we use this to build the routes but pb.project() is
@@ -96,32 +72,21 @@
   vpcRouterEdit: (params: PP.VpcRouter) => `${pb.vpcRouter(params)}/edit`,
   vpcRouterRouteEdit: (params: PP.VpcRouterRoute) =>
     `${pb.vpcRouter(params)}/routes/${params.route}/edit`,
-<<<<<<< HEAD
-  vpcRouterRoutesNew: (params: VpcRouter) => `${pb.vpcRouter(params)}/routes-new`,
-
-  vpcSubnets: (params: Vpc) => `${vpcBase(params)}/subnets`,
-  vpcSubnetsNew: (params: Vpc) => `${vpcBase(params)}/subnets-new`,
-  vpcSubnetsEdit: (params: VpcSubnet) => `${pb.vpcSubnets(params)}/${params.subnet}/edit`,
-
-  vpcInternetGateways: (params: Vpc) => `${vpcBase(params)}/internet-gateways`,
-  vpcInternetGateway: (params: VpcInternetGateway) =>
-    `${pb.vpcInternetGateways(params)}/${params.gateway}`,
-  // vpcInternetGatewaysNew: (params: Vpc) => `${vpcBase(params)}/internet-gateways-new`,
-
-  floatingIps: (params: Project) => `${projectBase(params)}/floating-ips`,
-  floatingIpsNew: (params: Project) => `${projectBase(params)}/floating-ips-new`,
-  floatingIpEdit: (params: FloatingIp) =>
-=======
   vpcRouterRoutesNew: (params: PP.VpcRouter) => `${pb.vpcRouter(params)}/routes-new`,
 
   vpcSubnets: (params: PP.Vpc) => `${vpcBase(params)}/subnets`,
   vpcSubnetsNew: (params: PP.Vpc) => `${vpcBase(params)}/subnets-new`,
   vpcSubnetsEdit: (params: PP.VpcSubnet) =>
     `${pb.vpcSubnets(params)}/${params.subnet}/edit`,
+
+  vpcInternetGateways: (params: PP.Vpc) => `${vpcBase(params)}/internet-gateways`,
+  vpcInternetGateway: (params: PP.VpcInternetGateway) =>
+    `${pb.vpcInternetGateways(params)}/${params.gateway}`,
+  // vpcInternetGatewaysNew: (params: Vpc) => `${vpcBase(params)}/internet-gateways-new`,
+  //
   floatingIps: (params: PP.Project) => `${projectBase(params)}/floating-ips`,
   floatingIpsNew: (params: PP.Project) => `${projectBase(params)}/floating-ips-new`,
   floatingIpEdit: (params: PP.FloatingIp) =>
->>>>>>> 243c55d7
     `${pb.floatingIps(params)}/${params.floatingIp}/edit`,
 
   siloUtilization: () => '/utilization',
