--- conflicted
+++ resolved
@@ -15,12 +15,8 @@
   `${pb.instances({ project })}/${instance}`
 const vpcBase = ({ project, vpc }: PP.Vpc) => `${pb.vpcs({ project })}/${vpc}`
 
-<<<<<<< HEAD
-/** Don't use these for links. only exported for use as toPrefix */
+/** Don't use these for links. only exported for use with activePrefix */
 export const affinityBase = (params: PP.Project) => `${projectBase(params)}/affinity`
-=======
-/** Don't use these for links. only exported for use with activePrefix */
->>>>>>> 5241ad74
 export const instanceMetricsBase = ({ project, instance }: PP.Instance) =>
   `${instanceBase({ project, instance })}/metrics`
 export const inventoryBase = () => '/system/inventory'
