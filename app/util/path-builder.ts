import type { PathParams as PP } from '@oxide/api'

// TODO: required versions of path params probably belong somewhere else,
// they're useful

type Org = Required<PP.Org>
type Project = Required<PP.Project>
type Instance = Required<PP.Instance>
type Vpc = Required<PP.Vpc>
type SystemUpdate = Required<PP.SystemUpdate>
<<<<<<< HEAD
type Silo = Required<PP.SiloV1>
type Group = Required<PP.Group>
=======
type Silo = Required<PP.Silo>
>>>>>>> a6d239d9

export const pb = {
  orgs: () => '/orgs',
  orgNew: () => '/orgs-new',
  org: ({ organization }: Org) => `${pb.orgs()}/${organization}`,
  orgEdit: (params: Org) => `${pb.org(params)}/edit`,
  orgAccess: (params: Org) => `${pb.org(params)}/access`,

  projects: (params: Org) => `${pb.org(params)}/projects`,
  projectNew: (params: Org) => `${pb.org(params)}/projects-new`,
  project: ({ organization, project }: Project) =>
    `${pb.projects({ organization })}/${project}`,
  projectEdit: (params: Project) => `${pb.project(params)}/edit`,

  projectAccess: (params: Project) => `${pb.project(params)}/access`,
  projectImages: (params: Project) => `${pb.project(params)}/images`,

  instances: (params: Project) => `${pb.project(params)}/instances`,
  instanceNew: (params: Project) => `${pb.project(params)}/instances-new`,
  instance: (params: Instance) => `${pb.instances(params)}/${params.instance}`,

  /**
   * This route exists as a direct link to the default tab of the instance page. Unfortunately
   * we don't currently have a good mechanism at the moment to handle a redirect to the default
   * tab in a seemless way so we need all in-app links to go directly to the default tab.
   *
   * @see https://github.com/oxidecomputer/console/pull/1267#discussion_r1016766205
   */
  instancePage: (params: Instance) => pb.instanceStorage(params),

  instanceMetrics: (params: Instance) => `${pb.instance(params)}/metrics`,
  instanceStorage: (params: Instance) => `${pb.instance(params)}/storage`,
  instanceConnect: (params: Instance) => `${pb.instance(params)}/connect`,

  nics: (params: Instance) => `${pb.instance(params)}/network-interfaces`,

  serialConsole: (params: Instance) => `${pb.instance(params)}/serial-console`,

  diskNew: (params: Project) => `${pb.project(params)}/disks-new`,
  disks: (params: Project) => `${pb.project(params)}/disks`,

  snapshotNew: (params: Project) => `${pb.project(params)}/snapshots-new`,
  snapshots: (params: Project) => `${pb.project(params)}/snapshots`,

  vpcNew: (params: Project) => `${pb.project(params)}/vpcs-new`,
  vpcs: (params: Project) => `${pb.project(params)}/vpcs`,
  vpc: (params: Vpc) => `${pb.vpcs(params)}/${params.vpc}`,
  vpcEdit: (params: Vpc) => `${pb.vpc(params)}/edit`,

  siloUtilization: () => '/utilization',
  siloAccess: () => '/access',
  users: () => '/users',
  groups: () => '/groups',
  group: ({ group }: Group) => `${pb.groups()}/${group}`,

  system: () => '/sys',
  systemIssues: () => '/sys/issues',
  systemUtilization: () => '/sys/utilization',
  systemHealth: () => '/sys/health',

  systemUpdates: () => '/sys/update/updates',
  systemUpdateDetail: ({ version }: SystemUpdate) => `${pb.systemUpdates()}/${version}`,
  systemUpdateHistory: () => '/sys/update/history',
  updateableComponents: () => '/sys/update/components',

  systemNetworking: () => '/sys/networking',
  systemSettings: () => '/sys/settings',

  rackInventory: () => '/sys/inventory/racks',
  sledInventory: () => '/sys/inventory/sleds',
  diskInventory: () => '/sys/inventory/disks',

  silos: () => '/sys/silos',
  siloNew: () => '/sys/silos-new',
  silo: ({ silo }: Silo) => `/sys/silos/${silo}`,
  siloIdpNew: (params: Silo) => `${pb.silo(params)}/idps-new`,

  settings: () => '/settings',
  profile: () => '/settings/profile',
  sshKeys: () => '/settings/ssh-keys',
  sshKeyNew: () => '/settings/ssh-keys-new',

  deviceSuccess: () => '/device/success',
}

// export const jelly = 'just kidding'<|MERGE_RESOLUTION|>--- conflicted
+++ resolved
@@ -8,12 +8,8 @@
 type Instance = Required<PP.Instance>
 type Vpc = Required<PP.Vpc>
 type SystemUpdate = Required<PP.SystemUpdate>
-<<<<<<< HEAD
-type Silo = Required<PP.SiloV1>
+type Silo = Required<PP.Silo>
 type Group = Required<PP.Group>
-=======
-type Silo = Required<PP.Silo>
->>>>>>> a6d239d9
 
 export const pb = {
   orgs: () => '/orgs',
