--- conflicted
+++ resolved
@@ -20,17 +20,6 @@
   instanceNew: (params: PP.Project) => `${pb.project(params)}/instances-new`,
   instance: (params: PP.Instance) => `${pb.instances(params)}/${params.instanceName}`,
 
-<<<<<<< HEAD
-  instanceMetrics: (params: PP.Instance) =>
-    `${pb.instances(params)}/${params.instanceName}/metrics`,
-  instanceStorage: (params: PP.Instance) =>
-    `${pb.instances(params)}/${params.instanceName}/storage`,
-
-  nics: (params: PP.Instance) =>
-    `${pb.instances(params)}/${params.instanceName}/network-interfaces`,
-  nicEdit: (params: PP.NetworkInterface) =>
-    `${pb.nics(params)}/${params.interfaceName}/edit`,
-=======
   /**
    * This route exists as a direct link to the default tab of the instance page. Unfortunately
    * we don't currently have a good mechanism at the moment to handle a redirect to the default
@@ -44,8 +33,8 @@
   instanceStorage: (params: PP.Instance) => `${pb.instance(params)}/storage`,
 
   nics: (params: PP.Instance) => `${pb.instance(params)}/network-interfaces`,
->>>>>>> dab14962
-
+  nicEdit: (params: PP.NetworkInterface) =>
+    `${pb.nics(params)}/${params.interfaceName}/edit`,
   serialConsole: (params: PP.Instance) => `${pb.instance(params)}/serial-console`,
 
   diskNew: (params: PP.Project) => `${pb.project(params)}/disks-new`,
