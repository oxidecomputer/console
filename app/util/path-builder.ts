/*
 * This Source Code Form is subject to the terms of the Mozilla Public
 * License, v. 2.0. If a copy of the MPL was not distributed with this
 * file, you can obtain one at https://mozilla.org/MPL/2.0/.
 *
 * Copyright Oxide Computer Company
 */
<<<<<<< HEAD
import type { PathParams as PP } from '@oxide/api'

// TODO: required versions of path params probably belong somewhere else,
// they're useful

type Project = Required<PP.Project>
type Instance = Required<PP.Instance>
type Vpc = Required<PP.Vpc>
type Silo = Required<PP.Silo>
type IdentityProvider = Required<PP.IdentityProvider>
type Sled = Required<PP.Sled>
type Image = Required<PP.Image>
type Snapshot = Required<PP.Snapshot>
type SiloImage = Required<PP.SiloImage>
type IpPool = Required<PP.IpPool>
type FloatingIp = Required<PP.FloatingIp>
type FirewallRule = Required<PP.FirewallRule>
type VpcRouter = Required<PP.VpcRouter>
type VpcRouterRoute = Required<PP.VpcRouterRoute>
type VpcSubnet = Required<PP.VpcSubnet>
type SshKey = Required<PP.SshKey>
=======
import type * as PP from './path-params.ts'
>>>>>>> dc5562fe

// these are used as the basis for many routes but are not themselves routes we
// ever want to link to. so we use this to build the routes but pb.project() is
// different (includes /instances)
const projectBase = ({ project }: PP.Project) => `${pb.projects()}/${project}`
const instanceBase = ({ project, instance }: PP.Instance) =>
  `${pb.instances({ project })}/${instance}`
const vpcBase = ({ project, vpc }: PP.Vpc) => `${pb.vpcs({ project })}/${vpc}`

export const pb = {
  projects: () => `/projects`,
  projectsNew: () => `/projects-new`,
  project: (params: PP.Project) => `${projectBase(params)}/instances`,
  projectEdit: (params: PP.Project) => `${projectBase(params)}/edit`,

  projectAccess: (params: PP.Project) => `${projectBase(params)}/access`,
  projectImages: (params: PP.Project) => `${projectBase(params)}/images`,
  projectImagesNew: (params: PP.Project) => `${projectBase(params)}/images-new`,
  projectImageEdit: (params: PP.Image) =>
    `${pb.projectImages(params)}/${params.image}/edit`,

  instances: (params: PP.Project) => `${projectBase(params)}/instances`,
  instancesNew: (params: PP.Project) => `${projectBase(params)}/instances-new`,

  /**
   * This route exists as a direct link to the default tab of the instance page. Unfortunately
   * we don't currently have a good mechanism at the moment to handle a redirect to the default
   * tab in a seemless way so we need all in-app links to go directly to the default tab.
   *
   * @see https://github.com/oxidecomputer/console/pull/1267#discussion_r1016766205
   */
  instance: (params: PP.Instance) => pb.instanceStorage(params),

  instanceMetrics: (params: PP.Instance) => `${instanceBase(params)}/metrics`,
  instanceStorage: (params: PP.Instance) => `${instanceBase(params)}/storage`,
  instanceConnect: (params: PP.Instance) => `${instanceBase(params)}/connect`,
  instanceNetworking: (params: PP.Instance) => `${instanceBase(params)}/networking`,
  serialConsole: (params: PP.Instance) => `${instanceBase(params)}/serial-console`,

  disksNew: (params: PP.Project) => `${projectBase(params)}/disks-new`,
  disks: (params: PP.Project) => `${projectBase(params)}/disks`,

  snapshotsNew: (params: PP.Project) => `${projectBase(params)}/snapshots-new`,
  snapshots: (params: PP.Project) => `${projectBase(params)}/snapshots`,
  snapshotImagesNew: (params: PP.Snapshot) =>
    `${projectBase(params)}/snapshots/${params.snapshot}/images-new`,

  vpcsNew: (params: PP.Project) => `${projectBase(params)}/vpcs-new`,
  vpcs: (params: PP.Project) => `${projectBase(params)}/vpcs`,

  // same deal as instance detail: go straight to first tab
  vpc: (params: PP.Vpc) => pb.vpcFirewallRules(params),
  vpcEdit: (params: PP.Vpc) => `${vpcBase(params)}/edit`,

  vpcFirewallRules: (params: PP.Vpc) => `${vpcBase(params)}/firewall-rules`,
  vpcFirewallRulesNew: (params: PP.Vpc) => `${vpcBase(params)}/firewall-rules-new`,
  vpcFirewallRuleClone: (params: PP.FirewallRule) =>
    `${pb.vpcFirewallRulesNew(params)}/${params.rule}`,
  vpcFirewallRuleEdit: (params: PP.FirewallRule) =>
    `${pb.vpcFirewallRules(params)}/${params.rule}/edit`,
  vpcRouters: (params: PP.Vpc) => `${vpcBase(params)}/routers`,
  vpcRoutersNew: (params: PP.Vpc) => `${vpcBase(params)}/routers-new`,
  vpcRouter: (params: PP.VpcRouter) => `${pb.vpcRouters(params)}/${params.router}`,
  vpcRouterEdit: (params: PP.VpcRouter) => `${pb.vpcRouter(params)}/edit`,
  vpcRouterRouteEdit: (params: PP.VpcRouterRoute) =>
    `${pb.vpcRouter(params)}/routes/${params.route}/edit`,
  vpcRouterRoutesNew: (params: PP.VpcRouter) => `${pb.vpcRouter(params)}/routes-new`,

  vpcSubnets: (params: PP.Vpc) => `${vpcBase(params)}/subnets`,
  vpcSubnetsNew: (params: PP.Vpc) => `${vpcBase(params)}/subnets-new`,
  vpcSubnetsEdit: (params: PP.VpcSubnet) =>
    `${pb.vpcSubnets(params)}/${params.subnet}/edit`,
  floatingIps: (params: PP.Project) => `${projectBase(params)}/floating-ips`,
  floatingIpsNew: (params: PP.Project) => `${projectBase(params)}/floating-ips-new`,
  floatingIpEdit: (params: PP.FloatingIp) =>
    `${pb.floatingIps(params)}/${params.floatingIp}/edit`,

  siloUtilization: () => '/utilization',
  siloAccess: () => '/access',
  siloImages: () => '/images',
  siloImageEdit: (params: PP.SiloImage) => `${pb.siloImages()}/${params.image}/edit`,

  systemUtilization: () => '/system/utilization',

  ipPools: () => '/system/networking/ip-pools',
  ipPoolsNew: () => '/system/networking/ip-pools-new',
  ipPool: (params: PP.IpPool) => `${pb.ipPools()}/${params.pool}`,
  ipPoolEdit: (params: PP.IpPool) => `${pb.ipPool(params)}/edit`,
  ipPoolRangeAdd: (params: PP.IpPool) => `${pb.ipPool(params)}/ranges-add`,

  sledInventory: () => '/system/inventory/sleds',
  diskInventory: () => '/system/inventory/disks',
  sled: ({ sledId }: PP.Sled) => `/system/inventory/sleds/${sledId}/instances`,
  sledInstances: ({ sledId }: PP.Sled) => `/system/inventory/sleds/${sledId}/instances`,

  silos: () => '/system/silos',
  silosNew: () => '/system/silos-new',
  silo: ({ silo }: PP.Silo) => `/system/silos/${silo}`,
  siloIpPools: (params: PP.Silo) => `${pb.silo(params)}?tab=ip-pools`,
  siloIdpsNew: (params: PP.Silo) => `${pb.silo(params)}/idps-new`,
  samlIdp: (params: PP.IdentityProvider) =>
    `${pb.silo(params)}/idps/saml/${params.provider}`,

  profile: () => '/settings/profile',
  sshKeys: () => '/settings/ssh-keys',
  sshKeysNew: () => '/settings/ssh-keys-new',
  sshKeyEdit: (params: SshKey) => `/settings/ssh-keys/${params.sshKey}/edit`,

  deviceSuccess: () => '/device/success',
}

// export const jelly = 'just kidding'<|MERGE_RESOLUTION|>--- conflicted
+++ resolved
@@ -5,31 +5,7 @@
  *
  * Copyright Oxide Computer Company
  */
-<<<<<<< HEAD
-import type { PathParams as PP } from '@oxide/api'
-
-// TODO: required versions of path params probably belong somewhere else,
-// they're useful
-
-type Project = Required<PP.Project>
-type Instance = Required<PP.Instance>
-type Vpc = Required<PP.Vpc>
-type Silo = Required<PP.Silo>
-type IdentityProvider = Required<PP.IdentityProvider>
-type Sled = Required<PP.Sled>
-type Image = Required<PP.Image>
-type Snapshot = Required<PP.Snapshot>
-type SiloImage = Required<PP.SiloImage>
-type IpPool = Required<PP.IpPool>
-type FloatingIp = Required<PP.FloatingIp>
-type FirewallRule = Required<PP.FirewallRule>
-type VpcRouter = Required<PP.VpcRouter>
-type VpcRouterRoute = Required<PP.VpcRouterRoute>
-type VpcSubnet = Required<PP.VpcSubnet>
-type SshKey = Required<PP.SshKey>
-=======
 import type * as PP from './path-params.ts'
->>>>>>> dc5562fe
 
 // these are used as the basis for many routes but are not themselves routes we
 // ever want to link to. so we use this to build the routes but pb.project() is
@@ -136,7 +112,7 @@
   profile: () => '/settings/profile',
   sshKeys: () => '/settings/ssh-keys',
   sshKeysNew: () => '/settings/ssh-keys-new',
-  sshKeyEdit: (params: SshKey) => `/settings/ssh-keys/${params.sshKey}/edit`,
+  sshKeyEdit: (params: PP.SshKey) => `/settings/ssh-keys/${params.sshKey}/edit`,
 
   deviceSuccess: () => '/device/success',
 }
