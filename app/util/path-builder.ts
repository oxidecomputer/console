/*
 * This Source Code Form is subject to the terms of the Mozilla Public
 * License, v. 2.0. If a copy of the MPL was not distributed with this
 * file, you can obtain one at https://mozilla.org/MPL/2.0/.
 *
 * Copyright Oxide Computer Company
 */
import type { PathParams as PP } from '@oxide/api'

// TODO: required versions of path params probably belong somewhere else,
// they're useful

type Project = Required<PP.Project>
type Instance = Required<PP.Instance>
type Vpc = Required<PP.Vpc>
type Silo = Required<PP.Silo>
type IdentityProvider = Required<PP.IdentityProvider>
type Sled = Required<PP.Sled>
type Image = Required<PP.Image>
type Snapshot = Required<PP.Snapshot>
type SiloImage = Required<PP.SiloImage>
type IpPool = Required<PP.IpPool>
type FloatingIp = Required<PP.FloatingIp>
type FirewallRule = Required<PP.FirewallRule>
type VpcSubnet = Required<PP.VpcSubnet>

// these are used as the basis for many routes but are not themselves routes we
// ever want to link to. so we use this to build the routes but pb.project() is
// different (includes /instances)
const projectBase = ({ project }: Project) => `${pb.projects()}/${project}`
const instanceBase = ({ project, instance }: Instance) =>
  `${pb.instances({ project })}/${instance}`
const vpcBase = ({ project, vpc }: Vpc) => `${pb.vpcs({ project })}/${vpc}`

export const pb = {
  projects: () => `/projects`,
  projectsNew: () => `/projects-new`,
  project: (params: Project) => `${projectBase(params)}/instances`,
  projectEdit: (params: Project) => `${projectBase(params)}/edit`,

  projectAccess: (params: Project) => `${projectBase(params)}/access`,
  projectImages: (params: Project) => `${projectBase(params)}/images`,
  projectImagesNew: (params: Project) => `${projectBase(params)}/images-new`,
  projectImage: (params: Image) => `${pb.projectImages(params)}/${params.image}`,
  projectImageEdit: (params: Image) => `${pb.projectImage(params)}/edit`,

  instances: (params: Project) => `${projectBase(params)}/instances`,
  instancesNew: (params: Project) => `${projectBase(params)}/instances-new`,

  /**
   * This route exists as a direct link to the default tab of the instance page. Unfortunately
   * we don't currently have a good mechanism at the moment to handle a redirect to the default
   * tab in a seemless way so we need all in-app links to go directly to the default tab.
   *
   * @see https://github.com/oxidecomputer/console/pull/1267#discussion_r1016766205
   */
  instance: (params: Instance) => pb.instanceStorage(params),

  instanceMetrics: (params: Instance) => `${instanceBase(params)}/metrics`,
  instanceStorage: (params: Instance) => `${instanceBase(params)}/storage`,
  instanceConnect: (params: Instance) => `${instanceBase(params)}/connect`,

  nics: (params: Instance) => `${instanceBase(params)}/network-interfaces`,

  serialConsole: (params: Instance) => `${instanceBase(params)}/serial-console`,

  disksNew: (params: Project) => `${projectBase(params)}/disks-new`,
  disks: (params: Project) => `${projectBase(params)}/disks`,

  snapshotsNew: (params: Project) => `${projectBase(params)}/snapshots-new`,
  snapshots: (params: Project) => `${projectBase(params)}/snapshots`,
  snapshotImagesNew: (params: Snapshot) =>
    `${projectBase(params)}/snapshots/${params.snapshot}/images-new`,

  vpcsNew: (params: Project) => `${projectBase(params)}/vpcs-new`,
  vpcs: (params: Project) => `${projectBase(params)}/vpcs`,

  // same deal as instance detail: go straight to first tab
  vpc: (params: Vpc) => pb.vpcFirewallRules(params),

  vpcEdit: (params: Vpc) => `${vpcBase(params)}/edit`,

  vpcFirewallRules: (params: Vpc) => `${vpcBase(params)}/firewall-rules`,
  vpcFirewallRulesNew: (params: Vpc) => `${vpcBase(params)}/firewall-rules-new`,
<<<<<<< HEAD
  vpcFirewallRulesNewFromTemplate: (params: FirewallRule) =>
    `${pb.vpcFirewallRulesNew(params)}/${params.rule}`,
=======
>>>>>>> 44ea9cbe
  vpcFirewallRuleEdit: (params: FirewallRule) =>
    `${pb.vpcFirewallRules(params)}/${params.rule}/edit`,
  vpcSubnets: (params: Vpc) => `${vpcBase(params)}/subnets`,
  vpcSubnetsNew: (params: Vpc) => `${vpcBase(params)}/subnets-new`,
  vpcSubnetsEdit: (params: VpcSubnet) => `${pb.vpcSubnets(params)}/${params.subnet}/edit`,

  floatingIps: (params: Project) => `${projectBase(params)}/floating-ips`,
  floatingIpsNew: (params: Project) => `${projectBase(params)}/floating-ips-new`,
  floatingIp: (params: FloatingIp) => `${pb.floatingIps(params)}/${params.floatingIp}`,
  floatingIpEdit: (params: FloatingIp) => `${pb.floatingIp(params)}/edit`,

  siloUtilization: () => '/utilization',
  siloAccess: () => '/access',
  siloImages: () => '/images',
  siloImage: (params: SiloImage) => `${pb.siloImages()}/${params.image}`,
  siloImageEdit: (params: SiloImage) => `${pb.siloImage(params)}/edit`,

  system: () => '/system',
  systemIssues: () => '/system/issues',
  systemUtilization: () => '/system/utilization',
  systemHealth: () => '/system/health',

  ipPools: () => '/system/networking/ip-pools',
  ipPoolsNew: () => '/system/networking/ip-pools-new',
  ipPool: (params: IpPool) => `${pb.ipPools()}/${params.pool}`,
  ipPoolEdit: (params: IpPool) => `${pb.ipPool(params)}/edit`,
  ipPoolRangeAdd: (params: IpPool) => `${pb.ipPool(params)}/ranges-add`,

  inventory: () => '/system/inventory',
  rackInventory: () => '/system/inventory/racks',
  sledInventory: () => '/system/inventory/sleds',
  diskInventory: () => '/system/inventory/disks',
  sled: ({ sledId }: Sled) => `/system/inventory/sleds/${sledId}`,
  sledInstances: ({ sledId }: Sled) => `/system/inventory/sleds/${sledId}/instances`,

  silos: () => '/system/silos',
  silosNew: () => '/system/silos-new',
  silo: ({ silo }: Silo) => `/system/silos/${silo}`,
  siloIpPools: (params: Silo) => `${pb.silo(params)}?tab=ip-pools`,
  siloIdpsNew: (params: Silo) => `${pb.silo(params)}/idps-new`,
  samlIdp: (params: IdentityProvider) => `${pb.silo(params)}/idps/saml/${params.provider}`,

  profile: () => '/settings/profile',
  sshKeys: () => '/settings/ssh-keys',
  sshKeysNew: () => '/settings/ssh-keys-new',

  deviceSuccess: () => '/device/success',
}

// export const jelly = 'just kidding'<|MERGE_RESOLUTION|>--- conflicted
+++ resolved
@@ -77,16 +77,12 @@
 
   // same deal as instance detail: go straight to first tab
   vpc: (params: Vpc) => pb.vpcFirewallRules(params),
-
   vpcEdit: (params: Vpc) => `${vpcBase(params)}/edit`,
 
   vpcFirewallRules: (params: Vpc) => `${vpcBase(params)}/firewall-rules`,
   vpcFirewallRulesNew: (params: Vpc) => `${vpcBase(params)}/firewall-rules-new`,
-<<<<<<< HEAD
   vpcFirewallRulesNewFromTemplate: (params: FirewallRule) =>
     `${pb.vpcFirewallRulesNew(params)}/${params.rule}`,
-=======
->>>>>>> 44ea9cbe
   vpcFirewallRuleEdit: (params: FirewallRule) =>
     `${pb.vpcFirewallRules(params)}/${params.rule}/edit`,
   vpcSubnets: (params: Vpc) => `${vpcBase(params)}/subnets`,
