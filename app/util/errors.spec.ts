<<<<<<< HEAD
import type { ErrorResponse } from '@oxide/api'
import { getServerParseError, getServerError } from './errors'
=======
import { getParseError, getServerError } from './errors'
>>>>>>> a0a03144

const parseError = {
  error: {
    request_id: '1',
    error_code: null,
    message:
      'unable to parse body: hello there, you have an error at line 129 column 4',
  },
} as ErrorResponse

const alreadyExists = {
  error: {
    request_id: '2',
    error_code: 'ObjectAlreadyExists',
    message: 'whatever',
  },
} as ErrorResponse

const unauthorized = {
  raw: {} as Response,
  data: {
    request_id: '3',
    error_code: 'Forbidden',
    message: "I'm afraid you can't do that, Dave",
  },
}

// happens if json parsing fails
const nullData = {
  raw: {} as Response,
  data: null,
}

describe('getParseError', () => {
  it('extracts nice part of error message', () => {
<<<<<<< HEAD
    expect(getServerParseError(parseError.error.message)).toEqual(
=======
    expect(getParseError(parseError.data.message)).toEqual(
>>>>>>> a0a03144
      'Hello there, you have an error'
    )
  })

  it('returns undefined if error does not match pattern', () => {
    expect(getParseError('some nonsense')).toBeUndefined()
  })
})

describe('getServerError', () => {
  it('extracts message from parse errors', () => {
    expect(getServerError(parseError)).toEqual('Hello there, you have an error')
  })

  it('uses message from code map if error code matches', () => {
    expect(
      getServerError(alreadyExists, {
        ObjectAlreadyExists: 'that already exists',
      })
    ).toEqual('that already exists')
  })

  it('falls back to server error message if code not found', () => {
    expect(getServerError(alreadyExists, { NotACode: 'stop that' })).toEqual(
      'whatever'
    )
  })

  it('uses global map of generic codes for, e.g., 403s', () => {
    expect(getServerError(unauthorized, {})).toEqual('Action not authorized')
  })

  it('falls back to generic message if server message empty', () => {
    expect(getServerError(nullData, {})).toEqual('Unknown error from server')
  })
})<|MERGE_RESOLUTION|>--- conflicted
+++ resolved
@@ -1,9 +1,5 @@
-<<<<<<< HEAD
 import type { ErrorResponse } from '@oxide/api'
-import { getServerParseError, getServerError } from './errors'
-=======
 import { getParseError, getServerError } from './errors'
->>>>>>> a0a03144
 
 const parseError = {
   error: {
@@ -23,27 +19,16 @@
 } as ErrorResponse
 
 const unauthorized = {
-  raw: {} as Response,
-  data: {
+  error: {
     request_id: '3',
     error_code: 'Forbidden',
     message: "I'm afraid you can't do that, Dave",
   },
-}
-
-// happens if json parsing fails
-const nullData = {
-  raw: {} as Response,
-  data: null,
-}
+} as ErrorResponse
 
 describe('getParseError', () => {
   it('extracts nice part of error message', () => {
-<<<<<<< HEAD
-    expect(getServerParseError(parseError.error.message)).toEqual(
-=======
-    expect(getParseError(parseError.data.message)).toEqual(
->>>>>>> a0a03144
+    expect(getParseError(parseError.error.message)).toEqual(
       'Hello there, you have an error'
     )
   })
@@ -77,6 +62,7 @@
   })
 
   it('falls back to generic message if server message empty', () => {
-    expect(getServerError(nullData, {})).toEqual('Unknown error from server')
+    // happens if json parsing fails
+    expect(getServerError(null, {})).toEqual('Unknown error from server')
   })
 })