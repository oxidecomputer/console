--- conflicted
+++ resolved
@@ -120,45 +120,6 @@
   it('can handle regular strings', () => {
     expect(extractText('Some more text')).toBe('Some more text')
   })
-<<<<<<< HEAD
-=======
-})
-
-describe('normalizeName', () => {
-  it('converts to lowercase', () => {
-    expect(normalizeName('Hello')).toBe('hello')
-  })
-
-  it('replaces spaces with dashes', () => {
-    expect(normalizeName('Hello World')).toBe('hello-world')
-  })
-
-  it('removes non-alphanumeric characters', () => {
-    expect(normalizeName('Hello, World!')).toBe('hello-world')
-  })
-
-  it('caps at 63 characters', () => {
-    expect(normalizeName('aaa')).toBe('aaa')
-    expect(normalizeName('aaaaaaaaa')).toBe('aaaaaaaaa')
-    expect(normalizeName('a'.repeat(63))).toBe('a'.repeat(63))
-    expect(normalizeName('a'.repeat(64))).toBe('a'.repeat(63))
-  })
-
-  it('can optionally start with numbers', () => {
-    expect(normalizeName('123abc')).toBe('abc')
-    expect(normalizeName('123abc', false)).toBe('abc')
-    expect(normalizeName('123abc', true)).toBe('123abc')
-  })
-
-  it('can optionally start with a dash', () => {
-    expect(normalizeName('-abc')).toBe('abc')
-    expect(normalizeName('-abc', false)).toBe('abc')
-    expect(normalizeName('-abc', true)).toBe('-abc')
-  })
-
-  it('does not complain when multiple dashes are present', () => {
-    expect(normalizeName('a--b')).toBe('a--b')
-  })
 })
 
 test('addDashes', () => {
@@ -167,5 +128,4 @@
   expect(addDashes([2, 5], 'abcdefgh')).toEqual('abc-def-gh')
   // too-high idxs are ignored
   expect(addDashes([7], 'abcd')).toEqual('abcd')
->>>>>>> c09cbd70
 })