import type { ComponentProps } from 'react'
import { SideModal } from '@oxide/ui'
import { useCallback } from 'react'
import { useState, Suspense, useMemo } from 'react'
import React from 'react'
import type { FormTypes } from 'app/forms'

/**
 * Dynamically load a form from the `forms` directory where id is the name of the form. It
 * returns an element that can be used to render the form and an invocation function to display
 * the form. The invocation can take the form's props to alter the form's behavior.
 */
export const useForm = <K extends keyof FormTypes>(
  type: K,
  props?: ComponentProps<FormTypes[K]>
) => {
  const [isOpen, setShowForm] = useState(false)
  const [formProps, setFormProps] = useState(props)

<<<<<<< HEAD
  const showForm = (props?: FormProps<K>) => {
    if (props) {
      setFormProps(props)
=======
  const invokeForm = (innerProps?: typeof props) => {
    if (innerProps) {
      setFormProps(innerProps)
>>>>>>> 39944b8f
    }
    setShowForm(true)
    return () => setShowForm(false)
  }

  const onDismiss = useCallback(() => {
    setShowForm(false)
    formProps?.onDismiss?.()
  }, [formProps, setShowForm])

  const onSuccess = useCallback(
    (data) => {
      setShowForm(false)
      formProps?.onSuccess?.(data)
    },
    [formProps, setShowForm]
  )

  const DynForm = useMemo(
    () => React.lazy<FormTypes[K]>(() => import(`../forms/${type}.tsx`)),
    [type]
  )

  return [
    <Suspense fallback={null} key={type}>
      <SideModal id={`${type}-modal`} isOpen={isOpen} onDismiss={onDismiss}>
        {/* @ts-expect-error TODO: Figure out why this is erroring */}
        <DynForm onDismiss={onDismiss} onSuccess={onSuccess} {...formProps} />
      </SideModal>
    </Suspense>,
    showForm,
  ] as const
}<|MERGE_RESOLUTION|>--- conflicted
+++ resolved
@@ -17,15 +17,9 @@
   const [isOpen, setShowForm] = useState(false)
   const [formProps, setFormProps] = useState(props)
 
-<<<<<<< HEAD
-  const showForm = (props?: FormProps<K>) => {
-    if (props) {
-      setFormProps(props)
-=======
-  const invokeForm = (innerProps?: typeof props) => {
+  const showForm = (innerProps?: typeof props) => {
     if (innerProps) {
       setFormProps(innerProps)
->>>>>>> 39944b8f
     }
     setShowForm(true)
     return () => setShowForm(false)
