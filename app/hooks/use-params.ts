--- conflicted
+++ resolved
@@ -26,46 +26,19 @@
 export const getInstanceSelector = requireParams('organization', 'project', 'instance')
 export const getVpcSelector = requireParams('organization', 'project', 'vpc')
 export const getSiloSelector = requireParams('silo')
+export const getGroupSelector = requireParams('group')
 const requireSledParams = requireParams('sledId')
 export const requireUpdateParams = requireParams('version')
 
-<<<<<<< HEAD
-// non-hook versions for use in loaders
-
-export const getOrgSelector = (p: Readonly<Params<string>>) =>
-  toApiSelector(requireOrgParams(p))
-export const getProjectSelector = (p: Readonly<Params<string>>) =>
-  toApiSelector(requireProjectParams(p))
-export const getInstanceSelector = (p: Readonly<Params<string>>) =>
-  toApiSelector(requireInstanceParams(p))
-export const getVpcSelector = (p: Readonly<Params<string>>) =>
-  toApiSelector(requireVpcParams(p))
-export const getGroupSelector = requireParams('group')
-
-=======
->>>>>>> a6d239d9
 // Wrappers for RR's `useParams` that guarantee (in dev) that the specified
 // params are present. Only the specified keys end up in the result object, but
 // we do not error if there are other params present in the query string.
 
-<<<<<<< HEAD
-export const useOrgSelector = () => toApiSelector(useOrgParams())
-export const useProjectSelector = () => toApiSelector(useProjectParams())
-export const useVpcSelector = () => toApiSelector(useVpcParams())
-export const useInstanceSelector = () => toApiSelector(useInstanceParams())
-export const useGroupSelector = () => getGroupSelector(useParams())
-
-const useOrgParams = () => requireOrgParams(useParams())
-const useProjectParams = () => requireProjectParams(useParams())
-const useInstanceParams = () => requireInstanceParams(useParams())
-const useVpcParams = () => requireVpcParams(useParams())
-export const useSiloParams = () => requireSiloParams(useParams())
-=======
 export const useOrgSelector = () => getOrgSelector(useParams())
 export const useProjectSelector = () => getProjectSelector(useParams())
 export const useInstanceSelector = () => getInstanceSelector(useParams())
 export const useVpcSelector = () => getVpcSelector(useParams())
 export const useSiloSelector = () => getSiloSelector(useParams())
->>>>>>> a6d239d9
+export const useGroupSelector = () => getGroupSelector(useParams())
 export const useSledParams = () => requireSledParams(useParams())
 export const useUpdateParams = () => requireUpdateParams(useParams())