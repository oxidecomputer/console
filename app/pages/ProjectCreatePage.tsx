import React from 'react'
import { useNavigate } from 'react-router-dom'

import {
  Button,
<<<<<<< HEAD
  PageHeader,
  PageTitle,
  Folder24Icon,
=======
  TextField,
  TextFieldError,
  TextFieldHint,
>>>>>>> ad289925
  Success16Icon,
} from '@oxide/ui'
import { useApiMutation, useApiQueryClient } from '@oxide/api'
import { useParams, useToast } from '../hooks'
import { Form, NameField, DescriptionField } from '@oxide/form'

const ERROR_CODES = {
  ObjectAlreadyExists:
    'A project with that name already exists in this organization',
}

export default function ProjectCreatePage() {
  const queryClient = useApiQueryClient()
  const addToast = useToast()
  const navigate = useNavigate()

  const { orgName } = useParams('orgName')

  const createProject = useApiMutation('organizationProjectsPost', {
    onSuccess(project) {
      // refetch list of projects in sidebar
      queryClient.invalidateQueries('organizationProjectsGet', { orgName })
      // avoid the project fetch when the project page loads since we have the data
      queryClient.setQueryData(
        'organizationProjectsGetProject',
        { orgName, projectName: project.name },
        project
      )
      addToast({
        icon: <Success16Icon />,
        title: 'Success!',
        content: 'Your project has been created.',
        timeout: 5000,
      })
      navigate(`../${project.name}`)
    },
  })

  return (
    <>
<<<<<<< HEAD
      <PageHeader>
        <PageTitle icon={<Folder24Icon title="Projects" />}>
          Create a new project
        </PageTitle>
      </PageHeader>
      <Form
        id="create-project-form"
=======
      <Formik
>>>>>>> ad289925
        initialValues={{ name: '', description: '' }}
        onSubmit={({ name, description }) => {
          createProject.mutate({
            orgName,
            body: { name, description },
          })
        }}
      >
        <NameField id="name" />
        <DescriptionField id="description" />
        <Form.Actions mutation={createProject} errorCodes={ERROR_CODES}>
          <Button>Create project</Button>
          <Button variant="ghost">Equivalent CLI</Button>
        </Form.Actions>
      </Form>
    </>
  )
}<|MERGE_RESOLUTION|>--- conflicted
+++ resolved
@@ -1,19 +1,7 @@
 import React from 'react'
 import { useNavigate } from 'react-router-dom'
 
-import {
-  Button,
-<<<<<<< HEAD
-  PageHeader,
-  PageTitle,
-  Folder24Icon,
-=======
-  TextField,
-  TextFieldError,
-  TextFieldHint,
->>>>>>> ad289925
-  Success16Icon,
-} from '@oxide/ui'
+import { Button, Success16Icon } from '@oxide/ui'
 import { useApiMutation, useApiQueryClient } from '@oxide/api'
 import { useParams, useToast } from '../hooks'
 import { Form, NameField, DescriptionField } from '@oxide/form'
@@ -52,17 +40,8 @@
 
   return (
     <>
-<<<<<<< HEAD
-      <PageHeader>
-        <PageTitle icon={<Folder24Icon title="Projects" />}>
-          Create a new project
-        </PageTitle>
-      </PageHeader>
       <Form
         id="create-project-form"
-=======
-      <Formik
->>>>>>> ad289925
         initialValues={{ name: '', description: '' }}
         onSubmit={({ name, description }) => {
           createProject.mutate({
