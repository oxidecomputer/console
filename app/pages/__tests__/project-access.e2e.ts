import { test } from '@playwright/test'

<<<<<<< HEAD
import {
  expectNotVisible,
  expectRowVisible,
  expectSimultaneous,
  expectVisible,
} from 'app/test/e2e'
=======
import { users } from '@oxide/api-mocks'

import { expectNotVisible, expectRowVisible, expectVisible } from 'app/test/e2e'
>>>>>>> 6d4ceb80

test('Click through project access page', async ({ page }) => {
  await page.goto('/orgs/maze-war/projects/mock-project')
  await page.click('role=link[name*="Access & IAM"]')

  // has to be before anything else is checked. ensures we've prefetched
  // users list and groups list properly
  await expectSimultaneous(page, [
    'role=cell[name="user-group-1"]',
    'role=cell[name="web-devs Group"]',
    'role=cell[name="user-1"]',
    'role=cell[name="Hannah Arendt"]',
  ])

  // page is there, we see user 1-3 but not 4
  await expectVisible(page, ['role=heading[name*="Access & IAM"]'])
  const table = page.locator('table')
  await expectRowVisible(table, {
    ID: users[0].id,
    Name: 'Hannah Arendt',
    'Silo role': 'admin',
    'Org role': '',
    'Project role': '',
  })
  await expectRowVisible(table, {
    ID: users[1].id,
    Name: 'Hans Jonas',
    'Silo role': '',
    'Org role': 'viewer',
    'Project role': '',
  })
  await expectRowVisible(table, {
    ID: users[2].id,
    Name: 'Jacob Klein',
    'Silo role': '',
    'Org role': '',
    'Project role': 'collaborator',
  })
<<<<<<< HEAD
  await expectRowVisible(table, {
    ID: 'user-group-1',
    // no space because expectRowVisible uses textContent, not accessible name
    Name: 'web-devsGroup',
    'Silo role': '',
    'Org role': 'collaborator',
  })
  await expectRowVisible(table, {
    ID: 'user-group-2',
    // no space because expectRowVisible uses textContent, not accessible name
    Name: 'kernel-devsGroup',
    'Silo role': '',
    'Org role': '',
    'Project role': 'viewer',
  })

  await expectNotVisible(page, ['role=cell[name="user-4"]'])
=======
  await expectNotVisible(page, [`role=cell[name="${users[3].id}"]`])
>>>>>>> 6d4ceb80

  // Add user 4 as collab
  await page.click('role=button[name="Add user to project"]')
  await expectVisible(page, ['role=heading[name*="Add user to project"]'])

  await page.click('role=button[name="User"]')
  // only users not already on the project should be visible
  await expectNotVisible(page, ['role=option[name="Jacob Klein"]'])
  await expectVisible(page, [
    'role=option[name="Hannah Arendt"]',
    'role=option[name="Hans Jonas"]',
    'role=option[name="Simone de Beauvoir"]',
  ])

  await page.click('role=option[name="Simone de Beauvoir"]')

  await page.click('role=button[name="Role"]')
  await expectVisible(page, [
    'role=option[name="Admin"]',
    'role=option[name="Collaborator"]',
    'role=option[name="Viewer"]',
  ])

  await page.click('role=option[name="Collaborator"]')
  await page.click('role=button[name="Add user"]')

  // User 4 shows up in the table
  await expectRowVisible(table, {
    ID: users[3].id,
    Name: 'Simone de Beauvoir',
    'Project role': 'collaborator',
  })

  // now change user 4 role from collab to viewer
  await page
    .locator('role=row', { hasText: users[3].id })
    .locator('role=button[name="Row actions"]')
    .click()
  await page.click('role=menuitem[name="Change role"]')

  await expectVisible(page, ['role=heading[name*="Change user role"]'])
  await expectVisible(page, ['button:has-text("Collaborator")'])

  await page.click('role=button[name="Role"]')
  await page.click('role=option[name="Viewer"]')
  await page.click('role=button[name="Update role"]')

  await expectRowVisible(table, { ID: users[3].id, 'Project role': 'viewer' })

  // now delete user 3. has to be 3 or 4 because they're the only ones that come
  // from the project policy
  await page
    .locator('role=row', { hasText: users[2].id })
    .locator('role=button[name="Row actions"]')
    .click()
  await expectVisible(page, [`role=cell[name=${users[2].id}]`])
  await page.click('role=menuitem[name="Delete"]')
  await expectNotVisible(page, [`role=cell[name=${users[2].id}]`])

  // now add a project role to user 1, who currently only has silo role
  await page.click('role=button[name="Add user to project"]')
  await page.click('role=button[name="User"]')
  await page.click('role=option[name="Hannah Arendt"]')
  await page.click('role=button[name="Role"]')
  await page.click('role=option[name="Viewer"]')
  await page.click('role=button[name="Add user"]')
  await expectRowVisible(table, {
    ID: users[0].id,
    Name: 'Hannah Arendt',
    'Silo role': 'admin',
    'Org role': '',
    'Project role': 'viewer',
  })
})<|MERGE_RESOLUTION|>--- conflicted
+++ resolved
@@ -1,17 +1,13 @@
 import { test } from '@playwright/test'
 
-<<<<<<< HEAD
+import { userGroups, users } from '@oxide/api-mocks'
+
 import {
   expectNotVisible,
   expectRowVisible,
   expectSimultaneous,
   expectVisible,
 } from 'app/test/e2e'
-=======
-import { users } from '@oxide/api-mocks'
-
-import { expectNotVisible, expectRowVisible, expectVisible } from 'app/test/e2e'
->>>>>>> 6d4ceb80
 
 test('Click through project access page', async ({ page }) => {
   await page.goto('/orgs/maze-war/projects/mock-project')
@@ -50,16 +46,15 @@
     'Org role': '',
     'Project role': 'collaborator',
   })
-<<<<<<< HEAD
   await expectRowVisible(table, {
-    ID: 'user-group-1',
+    ID: userGroups[0].id,
     // no space because expectRowVisible uses textContent, not accessible name
     Name: 'web-devsGroup',
     'Silo role': '',
     'Org role': 'collaborator',
   })
   await expectRowVisible(table, {
-    ID: 'user-group-2',
+    ID: userGroups[1].id,
     // no space because expectRowVisible uses textContent, not accessible name
     Name: 'kernel-devsGroup',
     'Silo role': '',
@@ -67,10 +62,7 @@
     'Project role': 'viewer',
   })
 
-  await expectNotVisible(page, ['role=cell[name="user-4"]'])
-=======
   await expectNotVisible(page, [`role=cell[name="${users[3].id}"]`])
->>>>>>> 6d4ceb80
 
   // Add user 4 as collab
   await page.click('role=button[name="Add user to project"]')
