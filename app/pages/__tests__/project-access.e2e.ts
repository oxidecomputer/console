import { test } from '@playwright/test'

<<<<<<< HEAD
import { user1, userGroup1, userGroups, users } from '@oxide/api-mocks'
=======
import { user1, user2, user3, user4 } from '@oxide/api-mocks'
>>>>>>> f822167b

import {
  expectNotVisible,
  expectRowVisible,
  expectSimultaneous,
  expectVisible,
} from 'app/test/e2e'

test('Click through project access page', async ({ page }) => {
  await page.goto('/orgs/maze-war/projects/mock-project')
  await page.click('role=link[name*="Access & IAM"]')

  // has to be before anything else is checked. ensures we've prefetched
  // users list and groups list properly
  await expectSimultaneous(page, [
    `role=cell[name="${userGroup1}"]`,
    'role=cell[name="web-devs Group"]',
    `role=cell[name="${user1}"]`,
    'role=cell[name="Hannah Arendt"]',
  ])

  // page is there, we see user 1-3 but not 4
  await expectVisible(page, ['role=heading[name*="Access & IAM"]'])
  const table = page.locator('table')
  await expectRowVisible(table, {
    ID: user1.id,
    Name: 'Hannah Arendt',
    'Silo role': 'admin',
    'Org role': '',
    'Project role': '',
  })
  await expectRowVisible(table, {
    ID: user2.id,
    Name: 'Hans Jonas',
    'Silo role': '',
    'Org role': 'viewer',
    'Project role': '',
  })
  await expectRowVisible(table, {
    ID: user3.id,
    Name: 'Jacob Klein',
    'Silo role': '',
    'Org role': '',
    'Project role': 'collaborator',
  })
<<<<<<< HEAD
  await expectRowVisible(table, {
    ID: userGroups[0].id,
    // no space because expectRowVisible uses textContent, not accessible name
    Name: 'web-devsGroup',
    'Silo role': '',
    'Org role': 'collaborator',
  })
  await expectRowVisible(table, {
    ID: userGroups[1].id,
    // no space because expectRowVisible uses textContent, not accessible name
    Name: 'kernel-devsGroup',
    'Silo role': '',
    'Org role': '',
    'Project role': 'viewer',
  })

  await expectNotVisible(page, [`role=cell[name="${users[3].id}"]`])
=======
  await expectNotVisible(page, [`role=cell[name="${user4.id}"]`])
>>>>>>> f822167b

  // Add user 4 as collab
  await page.click('role=button[name="Add user to project"]')
  await expectVisible(page, ['role=heading[name*="Add user to project"]'])

  await page.click('role=button[name="User"]')
  // only users not already on the project should be visible
  await expectNotVisible(page, ['role=option[name="Jacob Klein"]'])
  await expectVisible(page, [
    'role=option[name="Hannah Arendt"]',
    'role=option[name="Hans Jonas"]',
    'role=option[name="Simone de Beauvoir"]',
  ])

  await page.click('role=option[name="Simone de Beauvoir"]')

  await page.click('role=button[name="Role"]')
  await expectVisible(page, [
    'role=option[name="Admin"]',
    'role=option[name="Collaborator"]',
    'role=option[name="Viewer"]',
  ])

  await page.click('role=option[name="Collaborator"]')
  await page.click('role=button[name="Add user"]')

  // User 4 shows up in the table
  await expectRowVisible(table, {
    ID: user4.id,
    Name: 'Simone de Beauvoir',
    'Project role': 'collaborator',
  })

  // now change user 4 role from collab to viewer
  await page
    .locator('role=row', { hasText: user4.id })
    .locator('role=button[name="Row actions"]')
    .click()
  await page.click('role=menuitem[name="Change role"]')

  await expectVisible(page, ['role=heading[name*="Change user role"]'])
  await expectVisible(page, ['button:has-text("Collaborator")'])

  await page.click('role=button[name="Role"]')
  await page.click('role=option[name="Viewer"]')
  await page.click('role=button[name="Update role"]')

  await expectRowVisible(table, { ID: user4.id, 'Project role': 'viewer' })

  // now delete user 3. has to be 3 or 4 because they're the only ones that come
  // from the project policy
  await page
    .locator('role=row', { hasText: user3.id })
    .locator('role=button[name="Row actions"]')
    .click()
  await expectVisible(page, [`role=cell[name=${user3.id}]`])
  await page.click('role=menuitem[name="Delete"]')
  await expectNotVisible(page, [`role=cell[name=${user3.id}]`])

  // now add a project role to user 1, who currently only has silo role
  await page.click('role=button[name="Add user to project"]')
  await page.click('role=button[name="User"]')
  await page.click('role=option[name="Hannah Arendt"]')
  await page.click('role=button[name="Role"]')
  await page.click('role=option[name="Viewer"]')
  await page.click('role=button[name="Add user"]')
  await expectRowVisible(table, {
    ID: user1.id,
    Name: 'Hannah Arendt',
    'Silo role': 'admin',
    'Org role': '',
    'Project role': 'viewer',
  })
})<|MERGE_RESOLUTION|>--- conflicted
+++ resolved
@@ -1,10 +1,6 @@
 import { test } from '@playwright/test'
 
-<<<<<<< HEAD
-import { user1, userGroup1, userGroups, users } from '@oxide/api-mocks'
-=======
-import { user1, user2, user3, user4 } from '@oxide/api-mocks'
->>>>>>> f822167b
+import { user1, user2, user3, user4, userGroup1, userGroup2 } from '@oxide/api-mocks'
 
 import {
   expectNotVisible,
@@ -20,9 +16,9 @@
   // has to be before anything else is checked. ensures we've prefetched
   // users list and groups list properly
   await expectSimultaneous(page, [
-    `role=cell[name="${userGroup1}"]`,
+    `role=cell[name="${userGroup1.id}"]`,
     'role=cell[name="web-devs Group"]',
-    `role=cell[name="${user1}"]`,
+    `role=cell[name="${user1.id}"]`,
     'role=cell[name="Hannah Arendt"]',
   ])
 
@@ -50,16 +46,15 @@
     'Org role': '',
     'Project role': 'collaborator',
   })
-<<<<<<< HEAD
   await expectRowVisible(table, {
-    ID: userGroups[0].id,
+    ID: userGroup1.id,
     // no space because expectRowVisible uses textContent, not accessible name
     Name: 'web-devsGroup',
     'Silo role': '',
     'Org role': 'collaborator',
   })
   await expectRowVisible(table, {
-    ID: userGroups[1].id,
+    ID: userGroup2.id,
     // no space because expectRowVisible uses textContent, not accessible name
     Name: 'kernel-devsGroup',
     'Silo role': '',
@@ -67,10 +62,7 @@
     'Project role': 'viewer',
   })
 
-  await expectNotVisible(page, [`role=cell[name="${users[3].id}"]`])
-=======
   await expectNotVisible(page, [`role=cell[name="${user4.id}"]`])
->>>>>>> f822167b
 
   // Add user 4 as collab
   await page.click('role=button[name="Add user to project"]')
