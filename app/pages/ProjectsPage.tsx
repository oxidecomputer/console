--- conflicted
+++ resolved
@@ -1,33 +1,19 @@
 import { useMemo } from 'react'
-<<<<<<< HEAD
 import { useLocation, useNavigate } from 'react-router-dom'
-import { useParams, useQuickActions } from '../hooks'
-import type { MenuAction } from '@oxide/table'
-import { DateCell, linkCell, useQueryTable } from '@oxide/table'
-=======
-import { Link, useNavigate } from 'react-router-dom'
 
->>>>>>> 99d417f6
 import type { Project } from '@oxide/api'
 import { useApiMutation, useApiQuery, useApiQueryClient } from '@oxide/api'
 import type { MenuAction } from '@oxide/table'
 import { DateCell, linkCell, useQueryTable } from '@oxide/table'
 import {
-<<<<<<< HEAD
-  TableActions,
-=======
->>>>>>> 99d417f6
+  Button,
   EmptyMessage,
   Folder24Icon,
   PageHeader,
   PageTitle,
-<<<<<<< HEAD
-  Button,
-=======
   TableActions,
-  buttonStyle,
->>>>>>> 99d417f6
 } from '@oxide/ui'
+
 import CreateProjectSideModalForm from 'app/forms/project-create'
 import EditProjectSideModalForm from 'app/forms/project-edit'
 
