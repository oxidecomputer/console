--- conflicted
+++ resolved
@@ -3,8 +3,8 @@
 import { useParams, useQuickActions } from '../hooks'
 import type { MenuAction } from '@oxide/table'
 import { DateCell, linkCell, useQueryTable } from '@oxide/table'
-<<<<<<< HEAD
-import { useApiQuery } from '@oxide/api'
+import type { Project } from '@oxide/api'
+import { useApiMutation, useApiQuery, useApiQueryClient } from '@oxide/api'
 import {
   buttonStyle,
   TableActions,
@@ -13,12 +13,6 @@
   PageHeader,
   PageTitle,
 } from '@oxide/ui'
-=======
-import type { Project } from '@oxide/api'
-import { useApiQueryClient } from '@oxide/api'
-import { useApiMutation, useApiQuery } from '@oxide/api'
-import { buttonStyle, TableActions, EmptyMessage, Folder24Icon } from '@oxide/ui'
->>>>>>> 5637c694
 
 const EmptyState = () => (
   <EmptyMessage
