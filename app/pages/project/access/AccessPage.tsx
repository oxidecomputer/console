--- conflicted
+++ resolved
@@ -1,212 +1,7 @@
-<<<<<<< HEAD
-import React, { useState } from 'react'
-import { createTable } from '@tanstack/react-table'
-import { Dialog } from '@reach/dialog'
-import { Menu, MenuList, MenuButton, MenuItem } from '@reach/menu-button'
-
-import {
-  Avatar,
-  Button,
-  PageHeader,
-  PageTitle,
-  Add12Icon,
-  Success12Icon,
-  Close12Icon,
-  Filter12Icon,
-  More12Icon,
-  Search16Icon,
-  Unauthorized12Icon,
-  Access24Icon,
-} from '@oxide/ui'
-import { Table2, selectCol } from '@oxide/table'
-
-type User = {
-  name: string
-  lastAccessed: string
-  access: {
-    read: boolean
-    modify: boolean
-    create: boolean
-    admin: boolean
-  }
-}
-
-const makeRM = (name: string): User => ({
-  name,
-  lastAccessed: 'Never',
-  access: {
-    read: true,
-    modify: true,
-    create: false,
-    admin: false,
-  },
-})
-
-export const users = [
-  {
-    name: 'Cameron Howe',
-    lastAccessed: 'Just now',
-    access: {
-      read: true,
-      modify: true,
-      create: true,
-      admin: false,
-    },
-  },
-  makeRM('Ryan Ray'),
-  makeRM('Frosty Turek'),
-  makeRM('Donna Clark'),
-  makeRM('Wonder Boy'),
-  makeRM('Malcolm Levitan'),
-  makeRM('Yoyo Engberk'),
-  makeRM('Tom Renden'),
-]
-
-const AccessIcon = ({ value }: { value: boolean }) => (
-  <div className="text-center">
-    {value ? (
-      <Success12Icon title="Permitted" />
-    ) : (
-      <Unauthorized12Icon title="Prohibited" />
-    )}
-  </div>
-)
-
-const NameCell = ({ value }: { value: string }) => (
-  <div className="flex items-center">
-    <Avatar round size="sm" name={value} className="inline-block" />
-    <span className="ml-3 text-sans-sm">{value}</span>
-  </div>
-)
-
-const tableHelper = createTable().RowType<User>()
-
-const columns = tableHelper.createColumns([
-  tableHelper.createDisplayColumn(selectCol()),
-  tableHelper.createDataColumn('name', {
-    header: <div className="text-left">Name</div>,
-    cell: NameCell,
-  }),
-  tableHelper.createDataColumn('lastAccessed', {
-    header: <div className="text-left">Accessed</div>,
-    cell: ({ value }) => (
-      <div className="uppercase text-secondary">{value}</div>
-    ),
-  }),
-  tableHelper.createDataColumn((u) => u.access.read, {
-    id: 'access.read',
-    header: 'Read',
-    cell: AccessIcon,
-  }),
-  tableHelper.createDataColumn((u) => u.access.modify, {
-    id: 'access.modify',
-    header: 'Modify',
-    cell: AccessIcon,
-  }),
-  tableHelper.createDataColumn((u) => u.access.create, {
-    id: 'access.create',
-    header: 'Create',
-    cell: AccessIcon,
-  }),
-  tableHelper.createDataColumn((u) => u.access.admin, {
-    id: 'access.admin',
-    header: 'Admin',
-    cell: AccessIcon,
-  }),
-  // TODO: is this the way to do this? select the entire object as the value?
-  tableHelper.createDataColumn((u) => u, {
-    id: 'more',
-    header: '',
-    cell: ({ value: user }) => (
-      <Menu>
-        <MenuButton>
-          <More12Icon className="mr-4 text-tertiary" />
-        </MenuButton>
-        <MenuList className="TableControls">
-          <MenuItem onSelect={() => console.log('delete', user.name)}>
-            Delete
-          </MenuItem>
-          <MenuItem onSelect={() => console.log('interpret', user.name)}>
-            Interpret
-          </MenuItem>
-          <MenuItem onSelect={() => console.log('astonish', user.name)}>
-            Astonish
-          </MenuItem>
-        </MenuList>
-      </Menu>
-    ),
-  }),
-])
-=======
 import React from 'react'
->>>>>>> 0e61aac1
 
 // when you build this page for real, check the git history of this file. there
 // might be something useful in the old placeholder
 export const AccessPage = () => {
-<<<<<<< HEAD
-  const table = tableHelper.useTable({ columns, data: users })
-
-  const [modalIsOpen, setModalIsOpen] = useState(false)
-  const closeModal = () => setModalIsOpen(false)
-
-  return (
-    <>
-      <PageHeader>
-        <PageTitle icon={<Access24Icon title="Access & IAM" />}>
-          Access &amp; IAM
-        </PageTitle>
-      </PageHeader>
-
-      <Dialog
-        className="SideModal"
-        isOpen={modalIsOpen}
-        onDismiss={closeModal}
-        aria-labelledby="access-modal-title"
-      >
-        <div className="modal-body">
-          <div className="p-8">
-            <div className="mt-2 mb-14 flex justify-between">
-              <h2 className="text-sans-xl" id="access-modal-title">
-                Manage project access
-              </h2>
-              <Button variant="link" onClick={closeModal}>
-                <Close12Icon />
-              </Button>
-            </div>
-            <h3 className="text-sans-md">Choose members</h3>
-            <h3 className="text-sans-md">Select roles</h3>
-          </div>
-          <hr className="border-default" />
-          <div className="p-8">
-            <h3 className="text-sans-md">Relevant docs</h3>
-          </div>
-        </div>
-        <footer className="modal-footer">
-          {/* TODO: not supposed to be a ghost button */}
-          <Button variant="ghost" className="mr-2.5" onClick={closeModal}>
-            Cancel
-          </Button>
-          <Button>Update access</Button>
-        </footer>
-      </Dialog>
-
-      <div className="flex justify-end">
-        {/* TODO: not supposed to be dim buttons */}
-        <Button variant="secondary">
-          <Search16Icon />
-        </Button>
-        <Button variant="secondary">
-          <Filter12Icon />
-        </Button>
-        <Button onClick={() => setModalIsOpen(true)}>
-          Add <Add12Icon className="ml-2" />
-        </Button>
-      </div>
-      <Table2 className="mt-4" table={table} />
-    </>
-  )
-=======
   return <div>Not implemented</div>
->>>>>>> 0e61aac1
 }