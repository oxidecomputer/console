/*
 * This Source Code Form is subject to the terms of the Mozilla Public
 * License, v. 2.0. If a copy of the MPL was not distributed with this
 * file, you can obtain one at https://mozilla.org/MPL/2.0/.
 *
 * Copyright Oxide Computer Company
 */

import { createColumnHelper, getCoreRowModel, useReactTable } from '@tanstack/react-table'
import { useMemo, useState } from 'react'
import type { LoaderFunctionArgs } from 'react-router-dom'

import {
  apiQueryClient,
  byGroupThenName,
  deleteRole,
  getEffectiveRole,
  useApiMutation,
  useApiQueryClient,
  usePrefetchedApiQuery,
  useUserRows,
  type IdentityType,
  type RoleKey,
} from '@oxide/api'
import { Access24Icon } from '@oxide/design-system/icons/react'

<<<<<<< HEAD
import { AccessNameCell } from '~/components/AccessNameCell'
import { AccessTypeCell } from '~/components/AccessTypeCell'
=======
>>>>>>> 641ebe85
import { HL } from '~/components/HL'
import { ProjectAccessRolesCell } from '~/components/ProjectAccessRolesCell'
import {
  ProjectAccessAddUserSideModal,
  ProjectAccessEditUserSideModal,
} from '~/forms/project-access'
import { getProjectSelector, useProjectSelector } from '~/hooks'
import { confirmDelete } from '~/stores/confirm-delete'
import { getActionsCol } from '~/table/columns/action-col'
import { Table } from '~/table/Table'
import { Button } from '~/ui/lib/Button'
import { EmptyMessage } from '~/ui/lib/EmptyMessage'
import { PageHeader, PageTitle } from '~/ui/lib/PageHeader'
import { TableActions, TableEmptyBox } from '~/ui/lib/Table'
import { accessTypeLabel } from '~/util/access'
import { groupBy, isTruthy } from '~/util/array'

const EmptyState = ({ onClick }: { onClick: () => void }) => (
  <TableEmptyBox>
    <EmptyMessage
      icon={<Access24Icon />}
      title="No authorized users"
      body="Give permission to view, edit, or administer this project"
      buttonText="Add user or group to project"
      onClick={onClick}
    />
  </TableEmptyBox>
)

ProjectAccessPage.loader = async ({ params }: LoaderFunctionArgs) => {
  const { project } = getProjectSelector(params)
  await Promise.all([
    apiQueryClient.prefetchQuery('policyView', {}),
    apiQueryClient.prefetchQuery('projectPolicyView', { path: { project } }),
    // used to resolve user names
    apiQueryClient.prefetchQuery('userList', {}),
    apiQueryClient.prefetchQuery('groupList', {}),
  ])
  return null
}

type UserRow = {
  id: string
  identityType: IdentityType
  name: string
  siloRole: RoleKey | undefined
  projectRole: RoleKey | undefined
  effectiveRole: RoleKey
}

const colHelper = createColumnHelper<UserRow>()

export function ProjectAccessPage() {
  const [addModalOpen, setAddModalOpen] = useState(false)
  const [editingUserRow, setEditingUserRow] = useState<UserRow | null>(null)
  const { project } = useProjectSelector()

  const { data: siloPolicy } = usePrefetchedApiQuery('policyView', {})
  const siloRows = useUserRows(siloPolicy.roleAssignments, 'silo')

  const { data: projectPolicy } = usePrefetchedApiQuery('projectPolicyView', {
    path: { project },
  })
  const projectRows = useUserRows(projectPolicy.roleAssignments, 'project')

  const rows = useMemo(() => {
    return groupBy(siloRows.concat(projectRows), (u) => u.id)
      .map(([userId, userAssignments]) => {
        const siloRole = userAssignments.find((a) => a.roleSource === 'silo')?.roleName
        const projectRole = userAssignments.find(
          (a) => a.roleSource === 'project'
        )?.roleName

        const roles = [siloRole, projectRole].filter(isTruthy)

        const { name, identityType } = userAssignments[0]

        const row: UserRow = {
          id: userId,
          identityType,
          name,
          siloRole,
          projectRole,
          // we know there has to be at least one
          effectiveRole: getEffectiveRole(roles)!,
        }

        return row
      })
      .sort(byGroupThenName)
  }, [siloRows, projectRows])

  const queryClient = useApiQueryClient()
  const updatePolicy = useApiMutation('projectPolicyUpdate', {
    onSuccess: () => queryClient.invalidateQueries('projectPolicyView'),
    // TODO: handle 403
  })

  // TODO: checkboxes and bulk delete? not sure
  // TODO: disable delete on permissions you can't delete

  const columns = useMemo(
    () => [
<<<<<<< HEAD
      colHelper.accessor('name', { header: 'Name', cell: AccessNameCell }),
      colHelper.accessor('identityType', { header: 'Type', cell: AccessTypeCell }),
      colHelper.accessor('effectiveRole', { header: 'Role', cell: ProjectAccessRolesCell }),
=======
      colHelper.accessor('name', { header: 'Name' }),
      colHelper.accessor('identityType', {
        header: 'Type',
        cell: (props) => accessTypeLabel(props.getValue()),
      }),
      colHelper.accessor('siloRole', {
        header: 'Silo role',
        cell: RoleBadgeCell,
      }),
      colHelper.accessor('projectRole', {
        header: 'Project role',
        cell: RoleBadgeCell,
      }),
>>>>>>> 641ebe85
      // TODO: tooltips on disabled elements explaining why
      getActionsCol((row: UserRow) => [
        {
          label: 'Change role',
          onActivate: () => setEditingUserRow(row),
          disabled:
            !row.projectRole && "You don't have permission to change this user's role",
        },
        // TODO: only show if you have permission to do this
        {
          label: 'Delete',
          onActivate: confirmDelete({
            doDelete: () =>
              updatePolicy.mutateAsync({
                path: { project },
                // we know policy is there, otherwise there's no row to display
                body: deleteRole(row.id, projectPolicy!),
              }),
            // TODO: explain that this will not affect the role inherited from
            // the silo or roles inherited from group membership. Ideally we'd
            // be able to say: this will cause the user to have an effective
            // role of X. However we would have to look at their groups too.
            label: (
              <span>
                the <HL>{row.projectRole}</HL> role for <HL>{row.name}</HL>
              </span>
            ),
          }),
          disabled: !row.projectRole && "You don't have permission to delete this user",
        },
      ]),
    ],
    [projectPolicy, project, updatePolicy]
  )

  const tableInstance = useReactTable({
    columns,
    data: rows,
    getCoreRowModel: getCoreRowModel(),
  })

  return (
    <>
      <PageHeader>
        <PageTitle icon={<Access24Icon />}>Access &amp; IAM</PageTitle>
      </PageHeader>

      <TableActions>
        <Button size="sm" onClick={() => setAddModalOpen(true)}>
          Add user or group
        </Button>
      </TableActions>
      {projectPolicy && addModalOpen && (
        <ProjectAccessAddUserSideModal
          onDismiss={() => setAddModalOpen(false)}
          policy={projectPolicy}
        />
      )}
      {projectPolicy && editingUserRow?.projectRole && (
        <ProjectAccessEditUserSideModal
          onDismiss={() => setEditingUserRow(null)}
          policy={projectPolicy}
          name={editingUserRow.name}
          identityId={editingUserRow.id}
          identityType={editingUserRow.identityType}
          defaultValues={{ roleName: editingUserRow.projectRole }}
        />
      )}
      {rows.length === 0 ? (
        <EmptyState onClick={() => setAddModalOpen(true)} />
      ) : (
        <Table table={tableInstance} />
      )}
    </>
  )
}<|MERGE_RESOLUTION|>--- conflicted
+++ resolved
@@ -24,11 +24,6 @@
 } from '@oxide/api'
 import { Access24Icon } from '@oxide/design-system/icons/react'
 
-<<<<<<< HEAD
-import { AccessNameCell } from '~/components/AccessNameCell'
-import { AccessTypeCell } from '~/components/AccessTypeCell'
-=======
->>>>>>> 641ebe85
 import { HL } from '~/components/HL'
 import { ProjectAccessRolesCell } from '~/components/ProjectAccessRolesCell'
 import {
@@ -132,25 +127,12 @@
 
   const columns = useMemo(
     () => [
-<<<<<<< HEAD
-      colHelper.accessor('name', { header: 'Name', cell: AccessNameCell }),
-      colHelper.accessor('identityType', { header: 'Type', cell: AccessTypeCell }),
-      colHelper.accessor('effectiveRole', { header: 'Role', cell: ProjectAccessRolesCell }),
-=======
       colHelper.accessor('name', { header: 'Name' }),
       colHelper.accessor('identityType', {
         header: 'Type',
         cell: (props) => accessTypeLabel(props.getValue()),
       }),
-      colHelper.accessor('siloRole', {
-        header: 'Silo role',
-        cell: RoleBadgeCell,
-      }),
-      colHelper.accessor('projectRole', {
-        header: 'Project role',
-        cell: RoleBadgeCell,
-      }),
->>>>>>> 641ebe85
+      colHelper.accessor('effectiveRole', { header: 'Role', cell: ProjectAccessRolesCell }),
       // TODO: tooltips on disabled elements explaining why
       getActionsCol((row: UserRow) => [
         {
