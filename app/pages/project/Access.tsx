import React, { useState } from 'react'
import type { Row } from 'react-table'
import { useTable, useRowSelect } from 'react-table'
import { Dialog } from '@reach/dialog'
import { Menu, MenuList, MenuButton, MenuItem } from '@reach/menu-button'

import {
  Avatar,
  Button,
  PageHeader,
  PageTitle,
  Add12Icon,
  Success12Icon,
  Close12Icon,
  Filter12Icon,
  MoreMiscIcon,
  Person24Icon,
  Search16Icon,
  Unauthorized12Icon,
} from '@oxide/ui'
import type { User } from '@oxide/api-mocks'
import { users } from '@oxide/api-mocks'
<<<<<<< HEAD
import { Table, selectCol } from '@oxide/table'
=======
import { Table, getSelectCol } from '@oxide/table'
>>>>>>> 0ccc2a2c

const AccessIcon = ({ value }: { value: boolean }) => (
  <div className="text-center">
    {value ? (
      <Success12Icon title="Permitted" />
    ) : (
      <Unauthorized12Icon title="Prohibited" />
    )}
  </div>
)

const NameCell = ({ value }: { value: string }) => (
  <div className="flex items-center">
    <Avatar round size="sm" name={value} className="inline-block" />
    <span className="ml-3 text-sm font-sans font-light">{value}</span>
  </div>
)

const columns = [
  // TS doesn't like string accessors unless they're `as const`. Nested string
  // accessors don't even work with `as const`, which is why they're functions
  {
    accessor: 'name' as const,
    Header: () => <div className="text-left">Name</div>,
    Cell: NameCell,
  },
  {
    accessor: 'lastAccessed' as const,
    Header: () => <div className="text-left">Accessed</div>,
    Cell: ({ value }: { value: string }) => (
      <div className="uppercase text-gray-200">{value}</div>
    ),
  },
  {
    accessor: (u: User) => u.access.read,
    id: 'access.read',
    Header: 'Read',
    Cell: AccessIcon,
  },
  {
    accessor: (u: User) => u.access.modify,
    id: 'access.modify',
    Header: 'Modify',
    Cell: AccessIcon,
  },
  {
    accessor: (u: User) => u.access.create,
    id: 'access.create',
    Header: 'Create',
    Cell: AccessIcon,
  },
  {
    accessor: (u: User) => u.access.admin,
    id: 'access.admin',
    Header: 'Admin',
    Cell: AccessIcon,
  },
]

// TODO: inline separate copies of this until we can see if it's worth abstracting
const menuCol = {
  id: 'menu',
  Cell: ({ row }: { row: Row<User> }) => (
    <Menu>
      <MenuButton>
        <MoreMiscIcon className="text-gray-200 mr-4" />
      </MenuButton>
      <MenuList className="TableControls">
        <MenuItem onSelect={() => console.log(row.values.name)}>
          Delete
        </MenuItem>
        <MenuItem onSelect={() => console.log(row.values.name)}>
          Interpret
        </MenuItem>
        <MenuItem onSelect={() => console.log(row.values.name)}>
          Astonish
        </MenuItem>
      </MenuList>
    </Menu>
  ),
}

const ProjectPage = () => {
  const table = useTable({ columns, data: users }, useRowSelect, (hooks) => {
    hooks.visibleColumns.push((columns) => [
<<<<<<< HEAD
      selectCol as never,
=======
      getSelectCol(),
>>>>>>> 0ccc2a2c
      ...columns,
      menuCol,
    ])
  })

  const [modalIsOpen, setModalIsOpen] = useState(false)
  const closeModal = () => setModalIsOpen(false)

  return (
    <>
      <PageHeader>
        <PageTitle icon={<Person24Icon title="Access & IAM" />}>
          Access &amp; IAM
        </PageTitle>
      </PageHeader>

      <Dialog
        className="SideModal"
        isOpen={modalIsOpen}
        onDismiss={closeModal}
        aria-labelledby="access-modal-title"
      >
        <div className="modal-body">
          <div className="p-8">
            <div className="flex justify-between mt-2 mb-14">
              <h2 className="text-display-xl" id="access-modal-title">
                Manage project access
              </h2>
              <Button variant="link" onClick={closeModal}>
                <Close12Icon />
              </Button>
            </div>
            <h3 className="font-medium">Choose members</h3>
            <h3 className="font-medium">Select roles</h3>
          </div>
          <hr className="border-gray-400" />
          <div className="p-8">
            <h3 className="font-medium">Relevant docs</h3>
          </div>
        </div>
        <footer className="modal-footer">
          {/* TODO: not supposed to be a ghost button */}
          <Button variant="ghost" className="mr-2.5" onClick={closeModal}>
            Cancel
          </Button>
          <Button>Update access</Button>
        </footer>
      </Dialog>

      <div className="flex justify-end">
        {/* TODO: not supposed to be dim buttons */}
        <Button variant="dim">
          <Search16Icon />
        </Button>
        <Button variant="dim">
          <Filter12Icon />
        </Button>
        <Button onClick={() => setModalIsOpen(true)}>
          Add <Add12Icon className="ml-2" />
        </Button>
      </div>
      <Table className="mt-4" table={table} />
    </>
  )
}

export default ProjectPage<|MERGE_RESOLUTION|>--- conflicted
+++ resolved
@@ -20,11 +20,7 @@
 } from '@oxide/ui'
 import type { User } from '@oxide/api-mocks'
 import { users } from '@oxide/api-mocks'
-<<<<<<< HEAD
-import { Table, selectCol } from '@oxide/table'
-=======
 import { Table, getSelectCol } from '@oxide/table'
->>>>>>> 0ccc2a2c
 
 const AccessIcon = ({ value }: { value: boolean }) => (
   <div className="text-center">
@@ -110,11 +106,7 @@
 const ProjectPage = () => {
   const table = useTable({ columns, data: users }, useRowSelect, (hooks) => {
     hooks.visibleColumns.push((columns) => [
-<<<<<<< HEAD
-      selectCol as never,
-=======
       getSelectCol(),
->>>>>>> 0ccc2a2c
       ...columns,
       menuCol,
     ])
