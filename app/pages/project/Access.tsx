import React, { useState } from 'react'
import type { Row } from 'react-table'
import { useTable, useRowSelect } from 'react-table'
import { Dialog } from '@reach/dialog'
import { Menu, MenuList, MenuButton, MenuItem } from '@reach/menu-button'

import {
  Avatar,
  Button,
  PageHeader,
  PageTitle,
  Add12Icon,
  Success12Icon,
  Close12Icon,
  Filter12Icon,
  MoreMiscIcon,
  Person24Icon,
  Search16Icon,
  Unauthorized12Icon,
} from '@oxide/ui'
import { Table, selectCol } from '@oxide/table'
import type { User } from '@oxide/api-mocks'
import { users } from '@oxide/api-mocks'
import { Table, getSelectCol } from '@oxide/table'

const AccessIcon = ({ value }: { value: boolean }) => (
  <div className="text-center">
    {value ? (
      <Success12Icon title="Permitted" />
    ) : (
      <Unauthorized12Icon title="Prohibited" />
    )}
  </div>
)

const NameCell = ({ value }: { value: string }) => (
  <div className="flex items-center">
    <Avatar round size="sm" name={value} className="inline-block" />
    <span className="ml-3 text-sm font-sans font-light">{value}</span>
  </div>
)

const columns = [
  // TS doesn't like string accessors unless they're `as const`. Nested string
  // accessors don't even work with `as const`, which is why they're functions
  {
    accessor: 'name' as const,
    Header: () => <div className="text-left">Name</div>,
    Cell: NameCell,
  },
  {
    accessor: 'lastAccessed' as const,
    Header: () => <div className="text-left">Accessed</div>,
    Cell: ({ value }: { value: string }) => (
      <div className="uppercase text-gray-200">{value}</div>
    ),
  },
  {
    accessor: (u: User) => u.access.read,
    id: 'access.read',
    Header: 'Read',
    Cell: AccessIcon,
  },
  {
    accessor: (u: User) => u.access.modify,
    id: 'access.modify',
    Header: 'Modify',
    Cell: AccessIcon,
  },
  {
    accessor: (u: User) => u.access.create,
    id: 'access.create',
    Header: 'Create',
    Cell: AccessIcon,
  },
  {
    accessor: (u: User) => u.access.admin,
    id: 'access.admin',
    Header: 'Admin',
    Cell: AccessIcon,
  },
]

// TODO: inline separate copies of this until we can see if it's worth abstracting
const menuCol = {
  id: 'menu',
  Cell: ({ row }: { row: Row<User> }) => (
    <Menu>
      <MenuButton>
        <MoreMiscIcon className="text-gray-200 mr-4" />
      </MenuButton>
      <MenuList className="TableControls">
        <MenuItem onSelect={() => console.log(row.values.name)}>
          Delete
        </MenuItem>
        <MenuItem onSelect={() => console.log(row.values.name)}>
          Interpret
        </MenuItem>
        <MenuItem onSelect={() => console.log(row.values.name)}>
          Astonish
        </MenuItem>
      </MenuList>
    </Menu>
  ),
}

const ProjectPage = () => {
  const table = useTable({ columns, data: users }, useRowSelect, (hooks) => {
    hooks.visibleColumns.push((columns) => [
<<<<<<< HEAD
      selectCol as never,
=======
      getSelectCol(),
>>>>>>> e7a4e715
      ...columns,
      menuCol,
    ])
  })

  const [modalIsOpen, setModalIsOpen] = useState(false)
  const closeModal = () => setModalIsOpen(false)

  return (
    <>
      <PageHeader>
        <PageTitle icon={<Person24Icon title="Access & IAM" />}>
          Access &amp; IAM
        </PageTitle>
      </PageHeader>

      <Dialog
        className="SideModal"
        isOpen={modalIsOpen}
        onDismiss={closeModal}
        aria-labelledby="access-modal-title"
      >
        <div className="modal-body">
          <div className="p-8">
            <div className="flex justify-between mt-2 mb-14">
              <h2 className="text-display-xl" id="access-modal-title">
                Manage project access
              </h2>
              <Button variant="link" onClick={closeModal}>
                <Close12Icon />
              </Button>
            </div>
            <h3 className="font-medium">Choose members</h3>
            <h3 className="font-medium">Select roles</h3>
          </div>
          <hr className="border-gray-400" />
          <div className="p-8">
            <h3 className="font-medium">Relevant docs</h3>
          </div>
        </div>
        <footer className="modal-footer">
          {/* TODO: not supposed to be a ghost button */}
          <Button variant="ghost" className="mr-2.5" onClick={closeModal}>
            Cancel
          </Button>
          <Button>Update access</Button>
        </footer>
      </Dialog>

      <div className="flex justify-end">
        {/* TODO: not supposed to be dim buttons */}
        <Button variant="dim">
          <Search16Icon />
        </Button>
        <Button variant="dim">
          <Filter12Icon />
        </Button>
        <Button onClick={() => setModalIsOpen(true)}>
          Add <Add12Icon className="ml-2" />
        </Button>
      </div>
      <Table className="mt-4" table={table} />
    </>
  )
}

export default ProjectPage<|MERGE_RESOLUTION|>--- conflicted
+++ resolved
@@ -18,7 +18,6 @@
   Search16Icon,
   Unauthorized12Icon,
 } from '@oxide/ui'
-import { Table, selectCol } from '@oxide/table'
 import type { User } from '@oxide/api-mocks'
 import { users } from '@oxide/api-mocks'
 import { Table, getSelectCol } from '@oxide/table'
@@ -107,11 +106,7 @@
 const ProjectPage = () => {
   const table = useTable({ columns, data: users }, useRowSelect, (hooks) => {
     hooks.visibleColumns.push((columns) => [
-<<<<<<< HEAD
-      selectCol as never,
-=======
       getSelectCol(),
->>>>>>> e7a4e715
       ...columns,
       menuCol,
     ])
