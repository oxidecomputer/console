/*
 * This Source Code Form is subject to the terms of the Mozilla Public
 * License, v. 2.0. If a copy of the MPL was not distributed with this
 * file, you can obtain one at https://mozilla.org/MPL/2.0/.
 *
 * Copyright Oxide Computer Company
 */
import { createColumnHelper, getCoreRowModel, useReactTable } from '@tanstack/react-table'
import { useMemo } from 'react'
import { Outlet, useNavigate, type LoaderFunctionArgs } from 'react-router-dom'
import * as R from 'remeda'

import {
  apiQueryClient,
  useApiMutation,
  useApiQueryClient,
  usePrefetchedApiQuery,
  type VpcFirewallRule,
} from '@oxide/api'

import { ListPlusCell } from '~/components/ListPlusCell'
import { getVpcSelector, useVpcSelector } from '~/hooks'
import { confirmDelete } from '~/stores/confirm-delete'
import { EnabledCell } from '~/table/cells/EnabledCell'
import { LinkCell } from '~/table/cells/LinkCell'
import { TypeValueCell } from '~/table/cells/TypeValueCell'
import { getActionsCol } from '~/table/columns/action-col'
import { Columns } from '~/table/columns/common'
import { Table } from '~/table/Table'
import { Badge } from '~/ui/lib/Badge'
import { CreateLink } from '~/ui/lib/CreateButton'
import { EmptyMessage } from '~/ui/lib/EmptyMessage'
import { TableEmptyBox } from '~/ui/lib/Table'
import { pb } from '~/util/path-builder'
import { titleCase } from '~/util/str'

const colHelper = createColumnHelper<VpcFirewallRule>()

/** columns that don't depend on anything in `render` */
const staticColumns = [
  colHelper.accessor('priority', {
    header: 'Priority',
    cell: (info) => <div className="text-secondary">{info.getValue()}</div>,
  }),
  colHelper.accessor('action', {
    header: 'Action',
    cell: (info) => <div className="text-secondary">{titleCase(info.getValue())}</div>,
  }),
  colHelper.accessor('direction', {
    header: 'Direction',
    cell: (info) => <div className="text-secondary">{titleCase(info.getValue())}</div>,
  }),
  colHelper.accessor('targets', {
    header: 'Targets',
    cell: (info) => {
      const targets = info.getValue()
      const children = targets.map(({ type, value }) => (
        <TypeValueCell key={type + '|' + value} type={type} value={value} />
      ))
      // if there's going to be overflow anyway, might as well make the cell narrow
      const numInCell = children.length <= 2 ? 2 : 1
      return (
        <ListPlusCell numInCell={numInCell} tooltipTitle="Other targets">
          {info.getValue().map(({ type, value }) => (
            <TypeValueCell key={type + '|' + value} type={type} value={value} />
          ))}
        </ListPlusCell>
      )
    },
  }),
  colHelper.accessor('filters', {
    header: 'Filters',
    cell: (info) => {
      const { hosts, ports, protocols } = info.getValue()
      const children = [
        ...(hosts || []).map((tv, i) => (
          <TypeValueCell key={`host-${tv.type}-${tv.value}-${i}`} {...tv} />
        )),
        ...(protocols || []).map((p, i) => <Badge key={`${p}-${i}`}>{p}</Badge>),
        ...(ports || []).map((p, i) => (
          <TypeValueCell key={`port-${p}-${i}`} type="Port" value={p} />
        )),
      ]
      // if there's going to be overflow anyway, might as well make the cell narrow
      const numInCell = children.length <= 2 ? 2 : 1
      return (
        <ListPlusCell numInCell={numInCell} tooltipTitle="Other filters">
          {children}
        </ListPlusCell>
      )
    },
  }),
  colHelper.accessor('status', {
    header: 'Status',
    cell: (info) => <EnabledCell value={info.getValue()} />,
  }),
  colHelper.accessor('timeCreated', Columns.timeCreated),
]

VpcFirewallRulesTab.loader = async ({ params }: LoaderFunctionArgs) => {
<<<<<<< HEAD
  const vpcSelector = getVpcSelector(params)

  await Promise.all([
    apiQueryClient.prefetchQuery('vpcFirewallRulesView', {
      query: vpcSelector,
    }),
    apiQueryClient.prefetchQuery('vpcView', {
      path: { vpc: vpcSelector.vpc },
      query: { project: vpcSelector.project },
    }),
  ])
=======
  const { project, vpc } = getVpcSelector(params)
  await apiQueryClient.prefetchQuery('vpcFirewallRulesView', { query: { project, vpc } })
>>>>>>> 44ea9cbe
  return null
}

export function VpcFirewallRulesTab() {
  const queryClient = useApiQueryClient()
  const vpcSelector = useVpcSelector()

  const { data } = usePrefetchedApiQuery('vpcFirewallRulesView', {
    query: vpcSelector,
  })
  const rules = useMemo(() => R.sortBy(data.rules, (r) => r.priority), [data])

  const navigate = useNavigate()

  const updateRules = useApiMutation('vpcFirewallRulesUpdate', {
    onSuccess() {
      queryClient.invalidateQueries('vpcFirewallRulesView')
    },
  })

  // the whole thing can't be static because the action depends on setEditing
  const columns = useMemo(() => {
    return [
      colHelper.accessor('name', {
        header: 'Name',
        cell: (info) => (
<<<<<<< HEAD
          <LinkCell
            to={pb.vpcFirewallRuleEdit({
              ...vpcSelector,
              rule: info.row.original.name,
            })}
          >
=======
          <LinkCell to={pb.vpcFirewallRuleEdit({ ...vpcSelector, rule: info.getValue() })}>
>>>>>>> 44ea9cbe
            {info.getValue()}
          </LinkCell>
        ),
      }),
      ...staticColumns,
      getActionsCol((rule: VpcFirewallRule) => [
        {
          label: 'Edit',
          onActivate() {
<<<<<<< HEAD
            navigate(
              pb.vpcFirewallRuleEdit({
                ...vpcSelector,
                rule: rule.name,
              })
            )
          },
        },
        {
          label: 'New similar rule',
          onActivate() {
            navigate(
              pb.vpcFirewallRulesNewFromTemplate({ ...vpcSelector, rule: rule.name })
            )
=======
            navigate(pb.vpcFirewallRuleEdit({ ...vpcSelector, rule: rule.name }))
>>>>>>> 44ea9cbe
          },
        },
        {
          label: 'Delete',
          onActivate: confirmDelete({
            doDelete: () =>
              updateRules.mutateAsync({
                query: vpcSelector,
                body: {
                  rules: rules.filter((r) => r.id !== rule.id),
                },
              }),
            label: rule.name,
          }),
        },
      ]),
    ]
  }, [navigate, rules, updateRules, vpcSelector])

  const table = useReactTable({ columns, data: rules, getCoreRowModel: getCoreRowModel() })

  const emptyState = (
    <TableEmptyBox>
      <EmptyMessage
        title="No firewall rules"
        body="You need to create a rule to be able to see it here"
        buttonText="New rule"
        buttonTo={pb.vpcFirewallRulesNew(vpcSelector)}
      />
    </TableEmptyBox>
  )

  return (
    <>
      <div className="mb-3 flex justify-end space-x-2">
        <CreateLink to={pb.vpcFirewallRulesNew(vpcSelector)}>New rule</CreateLink>
      </div>
      {rules.length > 0 ? <Table table={table} /> : emptyState}
      <Outlet />
    </>
  )
}<|MERGE_RESOLUTION|>--- conflicted
+++ resolved
@@ -98,22 +98,8 @@
 ]
 
 VpcFirewallRulesTab.loader = async ({ params }: LoaderFunctionArgs) => {
-<<<<<<< HEAD
-  const vpcSelector = getVpcSelector(params)
-
-  await Promise.all([
-    apiQueryClient.prefetchQuery('vpcFirewallRulesView', {
-      query: vpcSelector,
-    }),
-    apiQueryClient.prefetchQuery('vpcView', {
-      path: { vpc: vpcSelector.vpc },
-      query: { project: vpcSelector.project },
-    }),
-  ])
-=======
   const { project, vpc } = getVpcSelector(params)
   await apiQueryClient.prefetchQuery('vpcFirewallRulesView', { query: { project, vpc } })
->>>>>>> 44ea9cbe
   return null
 }
 
@@ -140,16 +126,7 @@
       colHelper.accessor('name', {
         header: 'Name',
         cell: (info) => (
-<<<<<<< HEAD
-          <LinkCell
-            to={pb.vpcFirewallRuleEdit({
-              ...vpcSelector,
-              rule: info.row.original.name,
-            })}
-          >
-=======
           <LinkCell to={pb.vpcFirewallRuleEdit({ ...vpcSelector, rule: info.getValue() })}>
->>>>>>> 44ea9cbe
             {info.getValue()}
           </LinkCell>
         ),
@@ -159,13 +136,7 @@
         {
           label: 'Edit',
           onActivate() {
-<<<<<<< HEAD
-            navigate(
-              pb.vpcFirewallRuleEdit({
-                ...vpcSelector,
-                rule: rule.name,
-              })
-            )
+            navigate(pb.vpcFirewallRuleEdit({ ...vpcSelector, rule: rule.name }))
           },
         },
         {
@@ -174,9 +145,6 @@
             navigate(
               pb.vpcFirewallRulesNewFromTemplate({ ...vpcSelector, rule: rule.name })
             )
-=======
-            navigate(pb.vpcFirewallRuleEdit({ ...vpcSelector, rule: rule.name }))
->>>>>>> 44ea9cbe
           },
         },
         {
