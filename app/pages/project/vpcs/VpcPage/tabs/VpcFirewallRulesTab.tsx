--- conflicted
+++ resolved
@@ -6,13 +6,9 @@
  * Copyright Oxide Computer Company
  */
 import { createColumnHelper, getCoreRowModel, useReactTable } from '@tanstack/react-table'
-<<<<<<< HEAD
 import { useMemo } from 'react'
 import { Outlet, useNavigate, type LoaderFunctionArgs } from 'react-router-dom'
-=======
-import { useMemo, useState } from 'react'
 import * as R from 'remeda'
->>>>>>> a9b325e9
 
 import {
   apiQueryClient,
@@ -35,11 +31,7 @@
 import { CreateLink } from '~/ui/lib/CreateButton'
 import { EmptyMessage } from '~/ui/lib/EmptyMessage'
 import { TableEmptyBox } from '~/ui/lib/Table'
-<<<<<<< HEAD
-import { sortBy } from '~/util/array'
 import { pb } from '~/util/path-builder'
-=======
->>>>>>> a9b325e9
 import { titleCase } from '~/util/str'
 
 const colHelper = createColumnHelper<VpcFirewallRule>()
