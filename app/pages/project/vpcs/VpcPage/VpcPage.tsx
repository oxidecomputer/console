--- conflicted
+++ resolved
@@ -18,13 +18,9 @@
 
 import { MoreActionsMenu } from '~/components/MoreActionsMenu'
 import { RouteTabs, Tab } from '~/components/RouteTabs'
-<<<<<<< HEAD
-import { getVpcSelector, useVpcSelector } from '~/hooks'
+import { getVpcSelector, useVpcSelector } from '~/hooks/use-params'
 import { confirmDelete } from '~/stores/confirm-delete'
 import { addToast } from '~/stores/toast'
-=======
-import { getVpcSelector, useVpcSelector } from '~/hooks/use-params'
->>>>>>> a0c29a53
 import { DescriptionCell } from '~/table/cells/DescriptionCell'
 import { DateTime } from '~/ui/lib/DateTime'
 import { PageHeader, PageTitle } from '~/ui/lib/PageHeader'
