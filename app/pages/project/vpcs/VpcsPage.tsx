/*
 * This Source Code Form is subject to the terms of the Mozilla Public
 * License, v. 2.0. If a copy of the MPL was not distributed with this
 * file, you can obtain one at https://mozilla.org/MPL/2.0/.
 *
 * Copyright Oxide Computer Company
 */
import { createColumnHelper } from '@tanstack/react-table'
import { useCallback, useMemo } from 'react'
import { Outlet, useNavigate, type LoaderFunctionArgs } from 'react-router-dom'

import {
  apiQueryClient,
  useApiMutation,
  useApiQuery,
  useApiQueryClient,
  usePrefetchedApiQuery,
  type Vpc,
} from '@oxide/api'
import { Networking16Icon, Networking24Icon } from '@oxide/design-system/icons/react'

import { DocsPopover } from '~/components/DocsPopover'
import { getProjectSelector, useProjectSelector, useQuickActions } from '~/hooks'
import { confirmDelete } from '~/stores/confirm-delete'
import { addToast } from '~/stores/toast'
import { SkeletonCell } from '~/table/cells/EmptyCell'
import { LinkCell, makeLinkCell } from '~/table/cells/LinkCell'
import { getActionsCol, type MenuAction } from '~/table/columns/action-col'
import { Columns } from '~/table/columns/common'
import { PAGE_SIZE, useQueryTable } from '~/table/QueryTable'
import { CreateLink } from '~/ui/lib/CreateButton'
import { EmptyMessage } from '~/ui/lib/EmptyMessage'
import { PageHeader, PageTitle } from '~/ui/lib/PageHeader'
import { TableActions } from '~/ui/lib/Table'
import { docLinks } from '~/util/links'
import { pb } from '~/util/path-builder'

const EmptyState = () => (
  <EmptyMessage
    icon={<Networking24Icon />}
    title="No VPCs"
    body="Create a VPC to see it here"
    buttonText="New VPC"
    buttonTo={pb.vpcsNew(useProjectSelector())}
  />
)

export const VpcDocsPopover = () => (
  <DocsPopover
    heading="VPCs"
    icon={<Networking16Icon />}
    summary="VPCs are private networks that isolate sets of instances from each other. Instances within a VPC can talk to each other using private IP addresses (if firewall rules allow it) but traffic between VPCs must go through external IPs."
    links={[docLinks.vpcs, docLinks.firewallRules]}
  />
)

const FirewallRuleCount = ({ project, vpc }: { project: string; vpc: string }) => {
  const { data } = useApiQuery('vpcFirewallRulesView', { query: { project, vpc } })

  if (!data) return <SkeletonCell /> // loading

  return <LinkCell to={pb.vpc({ project, vpc })}>{data.rules.length}</LinkCell>
}

const colHelper = createColumnHelper<Vpc>()

// just as in the vpcList call for the quick actions menu, include limit to make
// sure it matches the call in the QueryTable
VpcsPage.loader = async ({ params }: LoaderFunctionArgs) => {
  const { project } = getProjectSelector(params)
  await apiQueryClient.prefetchQuery('vpcList', { query: { project, limit: PAGE_SIZE } })
  return null
}

export function VpcsPage() {
  const queryClient = useApiQueryClient()
  const { project } = useProjectSelector()
  // to have same params as QueryTable
  const { data: vpcs } = usePrefetchedApiQuery('vpcList', {
    query: { project, limit: PAGE_SIZE },
  })
  const navigate = useNavigate()

  const { mutateAsync: deleteVpc } = useApiMutation('vpcDelete', {
    onSuccess() {
      queryClient.invalidateQueries('vpcList')
<<<<<<< HEAD
      addToast({ content: 'VPC deleted' })
=======
      addToast({ content: 'Your VPC has been deleted' })
>>>>>>> 8ecb36ad
    },
  })

  const makeActions = useCallback(
    (vpc: Vpc): MenuAction[] => [
      {
        label: 'Edit',
        onActivate() {
          apiQueryClient.setQueryData(
            'vpcView',
            { path: { vpc: vpc.name }, query: { project } },
            vpc
          )
          navigate(pb.vpcEdit({ project, vpc: vpc.name }), { state: vpc })
        },
      },
      {
        label: 'Delete',
        onActivate: confirmDelete({
          doDelete: () => deleteVpc({ path: { vpc: vpc.name }, query: { project } }),
          label: vpc.name,
        }),
      },
    ],
    [deleteVpc, navigate, project]
  )

  useQuickActions(
    useMemo(
      () =>
        vpcs.items.map((v) => ({
          value: v.name,
          onSelect: () => navigate(pb.vpc({ project, vpc: v.name })),
          navGroup: 'Go to VPC',
        })),
      [project, vpcs, navigate]
    )
  )

  const columns = useMemo(
    () => [
      colHelper.accessor('name', {
        cell: makeLinkCell((vpc) => pb.vpc({ project, vpc })),
      }),
      colHelper.accessor('dnsName', { header: 'DNS name' }),
      colHelper.accessor('description', Columns.description),
      colHelper.accessor('name', {
        header: 'Firewall Rules',
        cell: (info) => <FirewallRuleCount project={project} vpc={info.getValue()} />,
      }),
      colHelper.accessor('timeCreated', Columns.timeCreated),
      getActionsCol(makeActions),
    ],
    [project, makeActions]
  )

  const { Table } = useQueryTable('vpcList', { query: { project } })
  return (
    <>
      <PageHeader>
        <PageTitle icon={<Networking24Icon />}>VPCs</PageTitle>
        <VpcDocsPopover />
      </PageHeader>
      <TableActions className="!-mt-6">
        <CreateLink to={pb.vpcsNew({ project })}>New Vpc</CreateLink>
      </TableActions>
      <Table columns={columns} emptyState={<EmptyState />} />
      <Outlet />
    </>
  )
}<|MERGE_RESOLUTION|>--- conflicted
+++ resolved
@@ -84,11 +84,7 @@
   const { mutateAsync: deleteVpc } = useApiMutation('vpcDelete', {
     onSuccess() {
       queryClient.invalidateQueries('vpcList')
-<<<<<<< HEAD
-      addToast({ content: 'VPC deleted' })
-=======
       addToast({ content: 'Your VPC has been deleted' })
->>>>>>> 8ecb36ad
     },
   })
 
@@ -152,7 +148,7 @@
         <PageTitle icon={<Networking24Icon />}>VPCs</PageTitle>
         <VpcDocsPopover />
       </PageHeader>
-      <TableActions className="!-mt-6">
+      <TableActions>
         <CreateLink to={pb.vpcsNew({ project })}>New Vpc</CreateLink>
       </TableActions>
       <Table columns={columns} emptyState={<EmptyState />} />
