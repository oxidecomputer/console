--- conflicted
+++ resolved
@@ -1,10 +1,5 @@
-<<<<<<< HEAD
-import React, { useState, useMemo } from 'react'
+import { useState, useMemo } from 'react'
 import { createTable, getCoreRowModelSync, useTableInstance } from '@tanstack/react-table'
-=======
-import { useState, useMemo } from 'react'
-import { useTable, useRowSelect } from 'react-table'
->>>>>>> d6b9013b
 import type { MenuAction } from '@oxide/table'
 import {
   actionsCol,
