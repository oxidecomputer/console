--- conflicted
+++ resolved
@@ -96,11 +96,7 @@
           originalRule={editing} // modal is open if this is non-null
         />
       </div>
-<<<<<<< HEAD
-      <Table2 table={table} />
-=======
-      {rules.length > 0 || isLoading ? <Table table={table} /> : emptyState}
->>>>>>> 20c6d662
+      {rules.length > 0 || isLoading ? <Table2 table={table} /> : emptyState}
     </>
   )
 }