--- conflicted
+++ resolved
@@ -7,7 +7,6 @@
 import type { VpcSubnet } from '@oxide/api'
 
 export const VpcSubnetsTab = () => {
-<<<<<<< HEAD
   const { orgName, projectName, vpcName } = useParams(
     'orgName',
     'projectName',
@@ -15,15 +14,10 @@
   )
 
   const { Table, Column } = useQueryTable('vpcSubnetsGet', {
-    organizationName: orgName,
+    orgName,
     projectName,
     vpcName,
   })
-=======
-  const vpcParams = useParams('orgName', 'projectName', 'vpcName')
-
-  const { Table, Column } = useQueryTable('vpcSubnetsGet', vpcParams)
->>>>>>> 6d1adf66
 
   const [createModalOpen, setCreateModalOpen] = useState(false)
   const [editing, setEditing] = useState<VpcSubnet | null>(null)
