import { useState } from 'react'
<<<<<<< HEAD
import { useParams } from 'app/hooks'
import { Button, EmptyMessage } from '@oxide/ui'
import type { MenuAction } from '@oxide/table'
import { useQueryTable, DateCell, LabelCell } from '@oxide/table'
=======

>>>>>>> 99d417f6
import type { VpcRouter } from '@oxide/api'
import type { MenuAction } from '@oxide/table'
import { DateCell, LabelCell, useQueryTable } from '@oxide/table'
import { Button, EmptyMessage, SideModal } from '@oxide/ui'

import { CreateVpcRouterForm } from 'app/forms/vpc-router-create'
import { EditVpcRouterForm } from 'app/forms/vpc-router-edit'
import { useParams } from 'app/hooks'

export const VpcRoutersTab = () => {
  const vpcParams = useParams('orgName', 'projectName', 'vpcName')

  const { Table, Column } = useQueryTable('vpcRoutersGet', vpcParams)

  const [createModalOpen, setCreateModalOpen] = useState(false)
  const [editing, setEditing] = useState<VpcRouter | null>(null)

  const makeActions = (router: VpcRouter): MenuAction[] => [
    {
      label: 'Edit',
      onActivate: () => setEditing(router),
    },
  ]

  const emptyState = (
    <EmptyMessage
      title="No VPC routers"
      body="You need to create a router to be able to see it here"
      buttonText="New router"
      onClick={() => setCreateModalOpen(true)}
    />
  )

  return (
    <>
      <div className="mb-3 flex justify-end space-x-4">
        <Button size="xs" variant="secondary" onClick={() => setCreateModalOpen(true)}>
          New router
        </Button>
        <CreateVpcRouterForm
          isOpen={createModalOpen}
          onSuccess={() => setCreateModalOpen(false)}
          onDismiss={() => setCreateModalOpen(false)}
        />
        <EditVpcRouterForm
          isOpen={!!editing}
          initialValues={editing || {}}
          onSuccess={() => setEditing(null)}
          onDismiss={() => setEditing(null)}
        />
      </div>
      <Table makeActions={makeActions} emptyState={emptyState}>
        <Column accessor="name" />
        <Column accessor="kind" header="type" cell={LabelCell} />
        <Column accessor="timeCreated" header="Created" cell={DateCell} />
      </Table>
    </>
  )
}<|MERGE_RESOLUTION|>--- conflicted
+++ resolved
@@ -1,16 +1,9 @@
 import { useState } from 'react'
-<<<<<<< HEAD
-import { useParams } from 'app/hooks'
-import { Button, EmptyMessage } from '@oxide/ui'
-import type { MenuAction } from '@oxide/table'
-import { useQueryTable, DateCell, LabelCell } from '@oxide/table'
-=======
 
->>>>>>> 99d417f6
 import type { VpcRouter } from '@oxide/api'
 import type { MenuAction } from '@oxide/table'
 import { DateCell, LabelCell, useQueryTable } from '@oxide/table'
-import { Button, EmptyMessage, SideModal } from '@oxide/ui'
+import { Button, EmptyMessage } from '@oxide/ui'
 
 import { CreateVpcRouterForm } from 'app/forms/vpc-router-create'
 import { EditVpcRouterForm } from 'app/forms/vpc-router-edit'
