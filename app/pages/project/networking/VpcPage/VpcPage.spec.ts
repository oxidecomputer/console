import {
  fireEvent,
  renderAppAt,
  screen,
  userEvent,
  waitForElementToBeRemoved,
<<<<<<< HEAD
} from '../../../../test-utils'
import { org, project, vpcSubnet, vpcSubnet2 } from '@oxide/api-mocks'
import { override } from '../../../../../libs/api/msw/server'
=======
} from 'app/test-utils'
import fetchMock from 'fetch-mock'
import {
  org,
  project,
  vpc,
  vpcSubnet,
  vpcSubnet2,
  vpcSubnets,
} from '@oxide/api-mocks'
>>>>>>> 574e1646

const subnetsUrl = `/api/organizations/${org.name}/projects/${project.name}/vpcs/default/subnets`

describe('VpcPage', () => {
  describe('subnets tab', () => {
    it('creating a subnet works', async () => {
      renderAppAt('/orgs/mock-org/projects/mock-project/vpcs/default')
      screen.getByText('Subnets')

      // wait for subnet to show up in the table
      await screen.findByRole('cell', { name: vpcSubnet.identity.name })

      // modal is not already open
      expect(screen.queryByRole('dialog', { name: 'Create subnet' })).toBeNull()

      // click button to open modal
      fireEvent.click(screen.getByRole('button', { name: 'New subnet' }))

      // modal is open
      screen.getByRole('dialog', { name: 'Create subnet' })

      const ipv4 = screen.getByRole('textbox', { name: 'IPv4 block' })
      userEvent.type(ipv4, '1.1.1.2/24')

      const name = screen.getByRole('textbox', { name: 'Name' })
      userEvent.type(name, 'mock-subnet-2')

      // this is temporary, a workaround for the fact that the mock server
      // doesn't have a persistence layer yet
      override('get', subnetsUrl, 200, { items: [vpcSubnet, vpcSubnet2] })

      // submit the form
      fireEvent.click(screen.getByRole('button', { name: 'Create subnet' }))

      // wait for modal to close
      await waitForElementToBeRemoved(() =>
        screen.queryByRole('dialog', { name: 'Create subnet' })
      )

      // TODO: before, we asserted what body the form posted. MSW strongly
      // discourages this because it's testing implementation details, but I
      // can't shake the feeling that I want it. But it might feel better after
      // the MSW mock is more sophisticated and actually handles a create by
      // inserting the thing in the list of subnets. Then our assertion that it
      // showed up in the list actually does check what was posted.

      // table should refetch and now include second subnet
      screen.getByRole('cell', { name: vpcSubnet.identity.name })
      await screen.findByRole('cell', { name: vpcSubnet2.identity.name })
    })
  })
})<|MERGE_RESOLUTION|>--- conflicted
+++ resolved
@@ -4,22 +4,9 @@
   screen,
   userEvent,
   waitForElementToBeRemoved,
-<<<<<<< HEAD
-} from '../../../../test-utils'
+} from 'app/test-utils'
 import { org, project, vpcSubnet, vpcSubnet2 } from '@oxide/api-mocks'
 import { override } from '../../../../../libs/api/msw/server'
-=======
-} from 'app/test-utils'
-import fetchMock from 'fetch-mock'
-import {
-  org,
-  project,
-  vpc,
-  vpcSubnet,
-  vpcSubnet2,
-  vpcSubnets,
-} from '@oxide/api-mocks'
->>>>>>> 574e1646
 
 const subnetsUrl = `/api/organizations/${org.name}/projects/${project.name}/vpcs/default/subnets`
 
