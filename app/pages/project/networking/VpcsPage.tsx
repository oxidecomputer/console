--- conflicted
+++ resolved
@@ -1,28 +1,18 @@
-<<<<<<< HEAD
 import { useMemo, useState } from 'react'
-import { useParams, useQuickActions } from 'app/hooks'
-import { DateCell, linkCell, useQueryTable } from '@oxide/table'
-import { useApiQuery } from '@oxide/api'
 import { useNavigate } from 'react-router-dom'
-import {
-  Button,
-=======
-import { useMemo } from 'react'
-import { Link, useNavigate } from 'react-router-dom'
 
 import { useApiQuery } from '@oxide/api'
 import { DateCell, linkCell, useQueryTable } from '@oxide/table'
 import {
->>>>>>> 99d417f6
+  Button,
   EmptyMessage,
   Networking24Icon,
   PageHeader,
   PageTitle,
   TableActions,
-  buttonStyle,
 } from '@oxide/ui'
+
 import CreateVpcSideModalForm from 'app/forms/vpc-create'
-
 import { useParams, useQuickActions } from 'app/hooks'
 
 const EmptyState = () => (
