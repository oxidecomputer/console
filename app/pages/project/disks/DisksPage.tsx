--- conflicted
+++ resolved
@@ -81,32 +81,6 @@
 
 const colHelper = createColumnHelper<Disk>()
 
-<<<<<<< HEAD
-const staticCols = [
-  colHelper.accessor('name', {}),
-  // sneaky: rather than looking at particular states, just look at
-  // whether it has an instance field
-  colHelper.accessor(
-    (disk) => ('instance' in disk.state ? disk.state.instance : undefined),
-    {
-      header: 'Attached to',
-      cell: (info) => <InstanceLinkCell instanceId={info.getValue()} />,
-    }
-  ),
-  colHelper.accessor('diskType', {
-    header: 'Type',
-    cell: (info) => <DiskTypeBadge diskType={info.getValue()} />,
-  }),
-  colHelper.accessor('size', Columns.size),
-  colHelper.accessor('state.state', {
-    header: 'state',
-    cell: (info) => <DiskStateBadge state={info.getValue()} />,
-  }),
-  colHelper.accessor('timeCreated', Columns.timeCreated),
-]
-
-=======
->>>>>>> b1fba783
 export default function DisksPage() {
   const { project } = useProjectSelector()
 
@@ -185,6 +159,10 @@
             cell: (info) => <InstanceLinkCell instanceId={info.getValue()} />,
           }
         ),
+        colHelper.accessor('diskType', {
+          header: 'Type',
+          cell: (info) => <DiskTypeBadge diskType={info.getValue()} />,
+        }),
         colHelper.accessor('size', Columns.size),
         colHelper.accessor('state.state', {
           header: 'state',
