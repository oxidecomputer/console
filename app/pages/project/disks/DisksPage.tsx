/*
 * This Source Code Form is subject to the terms of the Mozilla Public
 * License, v. 2.0. If a copy of the MPL was not distributed with this
 * file, you can obtain one at https://mozilla.org/MPL/2.0/.
 *
 * Copyright Oxide Computer Company
 */
import { createColumnHelper } from '@tanstack/react-table'
import { useCallback } from 'react'
import { Outlet, type LoaderFunctionArgs } from 'react-router-dom'

import {
  apiq,
  diskCan,
  genName,
  getListQFn,
  queryClient,
  useApiMutation,
  type Disk,
} from '@oxide/api'
import { Storage16Icon, Storage24Icon } from '@oxide/design-system/icons/react'

import { DocsPopover } from '~/components/DocsPopover'
import { HL } from '~/components/HL'
import { DiskStateBadge } from '~/components/StateBadge'
import { getProjectSelector, useProjectSelector } from '~/hooks/use-params'
import { confirmDelete } from '~/stores/confirm-delete'
import { addToast } from '~/stores/toast'
import { InstanceLinkCell } from '~/table/cells/InstanceLinkCell'
import { useColsWithActions, type MenuAction } from '~/table/columns/action-col'
import { Columns } from '~/table/columns/common'
import { useQueryTable } from '~/table/QueryTable'
import { CreateLink } from '~/ui/lib/CreateButton'
import { EmptyMessage } from '~/ui/lib/EmptyMessage'
import { PageHeader, PageTitle } from '~/ui/lib/PageHeader'
import { TableActions } from '~/ui/lib/Table'
import { docLinks } from '~/util/links'
import { pb } from '~/util/path-builder'
import type * as PP from '~/util/path-params'

import { fancifyStates } from '../instances/instance/tabs/common'

const EmptyState = () => (
  <EmptyMessage
    icon={<Storage24Icon />}
    title="No disks"
    body="Create a disk to see it here"
    buttonText="New disk"
    buttonTo={pb.disksNew(useProjectSelector())}
  />
)

<<<<<<< HEAD
const diskList = (project: string) => getListQFn('diskList', { query: { project } })
const instanceList = (project: string) =>
  getListQFn('instanceList', { query: { project, limit: 200 } })
=======
const diskList = (query: PP.Project) => getListQFn('diskList', { query })
>>>>>>> 243c55d7

DisksPage.loader = async ({ params }: LoaderFunctionArgs) => {
  const { project } = getProjectSelector(params)
  await Promise.all([
    queryClient.prefetchQuery(diskList({ project }).optionsFn()),

    // fetch instances and preload into RQ cache so fetches by ID in
    // InstanceLinkCell can be mostly instant yet gracefully fall back to
    // fetching individually if we don't fetch them all here
    queryClient.fetchQuery(instanceList(project).optionsFn()).then((instances) => {
      for (const instance of instances.items) {
        const { queryKey } = apiq('instanceView', { path: { instance: instance.id } })
        queryClient.setQueryData(queryKey, instance)
      }
    }),
  ])
  return null
}

const colHelper = createColumnHelper<Disk>()

const staticCols = [
  colHelper.accessor('name', {}),
  // sneaky: rather than looking at particular states, just look at
  // whether it has an instance field
  colHelper.accessor(
    (disk) => ('instance' in disk.state ? disk.state.instance : undefined),
    {
      header: 'Attached to',
      cell: (info) => <InstanceLinkCell instanceId={info.getValue()} />,
    }
  ),
  colHelper.accessor('size', Columns.size),
  colHelper.accessor('state.state', {
    header: 'state',
    cell: (info) => <DiskStateBadge state={info.getValue()} />,
  }),
  colHelper.accessor('timeCreated', Columns.timeCreated),
]

export function DisksPage() {
  const { project } = useProjectSelector()

  const { mutateAsync: deleteDisk } = useApiMutation('diskDelete', {
    onSuccess(_data, variables) {
      queryClient.invalidateEndpoint('diskList')
      addToast(<>Disk <HL>{variables.path.disk}</HL> deleted</>) // prettier-ignore
    },
  })

  const { mutate: createSnapshot } = useApiMutation('snapshotCreate', {
    onSuccess(_data, variables) {
      queryClient.invalidateEndpoint('snapshotList')
      addToast(<>Snapshot <HL>{variables.body.name}</HL> created</>) // prettier-ignore
    },
    onError(err) {
      addToast({
        title: 'Failed to create snapshot',
        content: err.message,
        variant: 'error',
      })
    },
  })

  const makeActions = useCallback(
    (disk: Disk): MenuAction[] => [
      {
        label: 'Snapshot',
        onActivate() {
          addToast(<>Creating snapshot of disk <HL>{disk.name}</HL></>) // prettier-ignore
          createSnapshot({
            query: { project },
            body: {
              name: genName(disk.name),
              disk: disk.name,
              description: '',
            },
          })
        },
        disabled: !diskCan.snapshot(disk) && (
          <>
            Only disks in state {fancifyStates(diskCan.snapshot.states)} can be snapshotted
          </>
        ),
      },
      {
        label: 'Delete',
        onActivate: confirmDelete({
          doDelete: () => deleteDisk({ path: { disk: disk.name }, query: { project } }),
          label: disk.name,
        }),
        disabled:
          !diskCan.delete(disk) &&
          (disk.state.state === 'attached' ? (
            'Disk must be detached before it can be deleted'
          ) : (
            <>Only disks in state {fancifyStates(diskCan.delete.states)} can be deleted</>
          )),
      },
    ],
    [createSnapshot, deleteDisk, project]
  )

  const columns = useColsWithActions(staticCols, makeActions)
  const { table } = useQueryTable({
    query: diskList({ project }),
    columns,
    emptyState: <EmptyState />,
  })

  return (
    <>
      <PageHeader>
        <PageTitle icon={<Storage24Icon />}>Disks</PageTitle>
        <DocsPopover
          heading="disks"
          icon={<Storage16Icon />}
          summary="Disks are persistent volumes that can be managed independently from VM instances."
          links={[docLinks.disks]}
        />
      </PageHeader>
      <TableActions>
        <CreateLink to={pb.disksNew({ project })}>New Disk</CreateLink>
      </TableActions>
      {table}
      <Outlet />
    </>
  )
}<|MERGE_RESOLUTION|>--- conflicted
+++ resolved
@@ -50,13 +50,9 @@
   />
 )
 
-<<<<<<< HEAD
-const diskList = (project: string) => getListQFn('diskList', { query: { project } })
-const instanceList = (project: string) =>
+const instanceList = ({ project }: PP.Project) =>
   getListQFn('instanceList', { query: { project, limit: 200 } })
-=======
 const diskList = (query: PP.Project) => getListQFn('diskList', { query })
->>>>>>> 243c55d7
 
 DisksPage.loader = async ({ params }: LoaderFunctionArgs) => {
   const { project } = getProjectSelector(params)
@@ -66,7 +62,7 @@
     // fetch instances and preload into RQ cache so fetches by ID in
     // InstanceLinkCell can be mostly instant yet gracefully fall back to
     // fetching individually if we don't fetch them all here
-    queryClient.fetchQuery(instanceList(project).optionsFn()).then((instances) => {
+    queryClient.fetchQuery(instanceList({ project }).optionsFn()).then((instances) => {
       for (const instance of instances.items) {
         const { queryKey } = apiq('instanceView', { path: { instance: instance.id } })
         queryClient.setQueryData(queryKey, instance)
