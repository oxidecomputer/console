/*
 * This Source Code Form is subject to the terms of the Mozilla Public
 * License, v. 2.0. If a copy of the MPL was not distributed with this
 * file, you can obtain one at https://mozilla.org/MPL/2.0/.
 *
 * Copyright Oxide Computer Company
 */
import { createColumnHelper } from '@tanstack/react-table'
import { useCallback, useState } from 'react'
import { useForm } from 'react-hook-form'
import { Outlet, useNavigate, type LoaderFunctionArgs } from 'react-router-dom'

import {
  apiQueryClient,
  useApiMutation,
  useApiQueryClient,
  usePrefetchedApiQuery,
  type FloatingIp,
  type Instance,
} from '@oxide/api'
import { IpGlobal16Icon, IpGlobal24Icon } from '@oxide/design-system/icons/react'

import { DocsPopover } from '~/components/DocsPopover'
import { ListboxField } from '~/components/form/fields/ListboxField'
import { HL } from '~/components/HL'
import { getProjectSelector, useProjectSelector } from '~/hooks/use-params'
import { confirmAction } from '~/stores/confirm-action'
import { confirmDelete } from '~/stores/confirm-delete'
import { addToast } from '~/stores/toast'
import { InstanceLinkCell } from '~/table/cells/InstanceLinkCell'
import { IpPoolCell } from '~/table/cells/IpPoolCell'
import { useColsWithActions, type MenuAction } from '~/table/columns/action-col'
import { Columns } from '~/table/columns/common'
import { PAGE_SIZE, useQueryTable } from '~/table/QueryTable'
import { CreateLink } from '~/ui/lib/CreateButton'
import { EmptyMessage } from '~/ui/lib/EmptyMessage'
import { Message } from '~/ui/lib/Message'
import { Modal } from '~/ui/lib/Modal'
import { PageHeader, PageTitle } from '~/ui/lib/PageHeader'
import { TableActions } from '~/ui/lib/Table'
import { ALL_ISH } from '~/util/consts'
import { docLinks } from '~/util/links'
import { pb } from '~/util/path-builder'

const EmptyState = () => (
  <EmptyMessage
    icon={<IpGlobal24Icon />}
    title="No floating IPs"
    body="Create a floating IP to see it here"
    buttonText="New Floating IP"
    buttonTo={pb.floatingIpsNew(useProjectSelector())}
  />
)

FloatingIpsPage.loader = async ({ params }: LoaderFunctionArgs) => {
  const { project } = getProjectSelector(params)
  await Promise.all([
    apiQueryClient.prefetchQuery('floatingIpList', {
      query: { project, limit: PAGE_SIZE },
    }),
    apiQueryClient.prefetchQuery('instanceList', {
      query: { project },
    }),
    // fetch IP Pools and preload into RQ cache so fetches by ID in
    // IpPoolCell can be mostly instant yet gracefully fall back to
    // fetching individually if we don't fetch them all here
    apiQueryClient
      .fetchQuery('projectIpPoolList', { query: { limit: ALL_ISH } })
      .then((pools) => {
        for (const pool of pools.items) {
          apiQueryClient.setQueryData(
            'projectIpPoolView',
            { path: { pool: pool.id } },
            pool
          )
        }
      }),
  ])
  return null
}

const colHelper = createColumnHelper<FloatingIp>()
<<<<<<< HEAD
=======
const staticCols = [
  colHelper.accessor('name', {}),
  colHelper.accessor('description', Columns.description),
  colHelper.accessor('ip', {
    header: 'IP address',
  }),
  colHelper.accessor('ipPoolId', {
    header: 'IP pool',
    cell: (info) => <IpPoolCell ipPoolId={info.getValue()} />,
  }),
  colHelper.accessor('instanceId', {
    header: 'Attached to instance',
    cell: (info) => <InstanceLinkCell instanceId={info.getValue()} />,
  }),
]
>>>>>>> 0a470971

export function FloatingIpsPage() {
  const [floatingIpToModify, setFloatingIpToModify] = useState<FloatingIp | null>(null)
  const queryClient = useApiQueryClient()
  const { project } = useProjectSelector()
  const { data: instances } = usePrefetchedApiQuery('instanceList', {
    query: { project },
  })
  const { data: ipPools } = usePrefetchedApiQuery('projectIpPoolList', {
    query: { limit: ALL_ISH },
  })
  const navigate = useNavigate()

  const staticCols = [
    colHelper.accessor('name', {}),
    colHelper.accessor('description', Columns.description),
    colHelper.accessor('ip', {
      header: 'IP address',
    }),
    colHelper.accessor('ipPoolId', {
      cell: (info) => <IpPoolCell ipPoolId={info.getValue()} ipPools={ipPools.items} />,
      header: 'IP pool',
    }),
    colHelper.accessor('instanceId', {
      cell: (info) => <InstanceLinkCell instanceId={info.getValue()} />,
      header: 'Attached to instance',
    }),
  ]

  const { mutateAsync: floatingIpDetach } = useApiMutation('floatingIpDetach', {
    onSuccess() {
      queryClient.invalidateQueries('floatingIpList')
      addToast({ content: 'Your floating IP has been detached' })
    },
    onError: (err) => {
      addToast({ title: 'Error', content: err.message, variant: 'error' })
    },
  })
  const { mutateAsync: deleteFloatingIp } = useApiMutation('floatingIpDelete', {
    onSuccess() {
      queryClient.invalidateQueries('floatingIpList')
      queryClient.invalidateQueries('ipPoolUtilizationView')
      addToast({ content: 'Your floating IP has been deleted' })
    },
  })

  const makeActions = useCallback(
    (floatingIp: FloatingIp): MenuAction[] => {
      const instanceName = floatingIp.instanceId
        ? instances.items.find((i) => i.id === floatingIp.instanceId)?.name
        : undefined
      // handling the rather unlikely case where the instance is not in the 1000 we fetched
      const fromInstance = instanceName ? (
        <>
          {' ' /* important */}
          from instance <HL>{instanceName}</HL>
        </>
      ) : null

      const isAttachedToAnInstance = !!floatingIp.instanceId
      const attachOrDetachAction = isAttachedToAnInstance
        ? {
            label: 'Detach',
            onActivate: () =>
              confirmAction({
                actionType: 'danger',
                doAction: () =>
                  floatingIpDetach({
                    path: { floatingIp: floatingIp.name },
                    query: { project },
                  }),
                modalTitle: 'Detach Floating IP',
                // instanceName! non-null because we only see this if there is an instance
                modalContent: (
                  <p>
                    Are you sure you want to detach floating IP <HL>{floatingIp.name}</HL>
                    {fromInstance}? The instance will no longer be reachable at{' '}
                    <HL>{floatingIp.ip}</HL>.
                  </p>
                ),
                errorTitle: 'Error detaching floating IP',
              }),
          }
        : {
            label: 'Attach',
            onActivate() {
              setFloatingIpToModify(floatingIp)
            },
          }
      return [
        {
          label: 'Edit',
          onActivate: () => {
            apiQueryClient.setQueryData(
              'floatingIpView',
              {
                path: { floatingIp: floatingIp.name },
                query: { project },
              },
              floatingIp
            )
            navigate(pb.floatingIpEdit({ project, floatingIp: floatingIp.name }))
          },
        },
        attachOrDetachAction,
        {
          label: 'Delete',
          disabled: isAttachedToAnInstance
            ? 'This floating IP must be detached from the instance before it can be deleted'
            : false,
          onActivate: confirmDelete({
            doDelete: () =>
              deleteFloatingIp({
                path: { floatingIp: floatingIp.name },
                query: { project },
              }),
            label: floatingIp.name,
          }),
        },
      ]
    },
    [deleteFloatingIp, floatingIpDetach, navigate, project, instances]
  )

  const { Table } = useQueryTable('floatingIpList', { query: { project } })

  const columns = useColsWithActions(staticCols, makeActions)

  return (
    <>
      <PageHeader>
        <PageTitle icon={<IpGlobal24Icon />}>Floating IPs</PageTitle>
        <DocsPopover
          heading="floating IPs"
          icon={<IpGlobal16Icon />}
          summary="Floating IPs exist independently of instances and can be attached to and detached from them as needed."
          links={[docLinks.floatingIps]}
        />
      </PageHeader>
      <TableActions>
        <CreateLink to={pb.floatingIpsNew({ project })}>New Floating IP</CreateLink>
      </TableActions>
      <Table columns={columns} emptyState={<EmptyState />} />
      <Outlet />
      {floatingIpToModify && (
        <AttachFloatingIpModal
          floatingIp={floatingIpToModify.name}
          address={floatingIpToModify.ip}
          instances={instances.items}
          project={project}
          onDismiss={() => setFloatingIpToModify(null)}
        />
      )}
    </>
  )
}

const AttachFloatingIpModal = ({
  floatingIp,
  address,
  instances,
  project,
  onDismiss,
}: {
  floatingIp: string
  address: string
  instances: Array<Instance>
  project: string
  onDismiss: () => void
}) => {
  const queryClient = useApiQueryClient()
  const floatingIpAttach = useApiMutation('floatingIpAttach', {
    onSuccess() {
      queryClient.invalidateQueries('floatingIpList')
      addToast({ content: 'Your floating IP has been attached' })
      onDismiss()
    },
    onError: (err) => {
      addToast({ title: 'Error', content: err.message, variant: 'error' })
    },
  })
  const form = useForm({ defaultValues: { instanceId: '' } })
  const instanceId = form.watch('instanceId')

  return (
    <Modal isOpen title="Attach floating IP" onDismiss={onDismiss}>
      <Modal.Body>
        <Modal.Section>
          <Message
            variant="info"
            content={
              <>
                The selected instance will be reachable at <HL>{address}</HL>
              </>
            }
          />
          <form>
            <ListboxField
              control={form.control}
              name="instanceId"
              items={instances.map((i) => ({ value: i.id, label: i.name }))}
              label="Instance"
              required
              placeholder="Select an instance"
            />
          </form>
        </Modal.Section>
      </Modal.Body>
      <Modal.Footer
        actionText="Attach"
        disabled={!instanceId}
        onAction={() =>
          floatingIpAttach.mutate({
            path: { floatingIp },
            query: { project },
            body: { kind: 'instance', parent: instanceId },
          })
        }
        onDismiss={onDismiss}
      ></Modal.Footer>
    </Modal>
  )
}<|MERGE_RESOLUTION|>--- conflicted
+++ resolved
@@ -80,8 +80,6 @@
 }
 
 const colHelper = createColumnHelper<FloatingIp>()
-<<<<<<< HEAD
-=======
 const staticCols = [
   colHelper.accessor('name', {}),
   colHelper.accessor('description', Columns.description),
@@ -97,7 +95,6 @@
     cell: (info) => <InstanceLinkCell instanceId={info.getValue()} />,
   }),
 ]
->>>>>>> 0a470971
 
 export function FloatingIpsPage() {
   const [floatingIpToModify, setFloatingIpToModify] = useState<FloatingIp | null>(null)
@@ -106,26 +103,7 @@
   const { data: instances } = usePrefetchedApiQuery('instanceList', {
     query: { project },
   })
-  const { data: ipPools } = usePrefetchedApiQuery('projectIpPoolList', {
-    query: { limit: ALL_ISH },
-  })
   const navigate = useNavigate()
-
-  const staticCols = [
-    colHelper.accessor('name', {}),
-    colHelper.accessor('description', Columns.description),
-    colHelper.accessor('ip', {
-      header: 'IP address',
-    }),
-    colHelper.accessor('ipPoolId', {
-      cell: (info) => <IpPoolCell ipPoolId={info.getValue()} ipPools={ipPools.items} />,
-      header: 'IP pool',
-    }),
-    colHelper.accessor('instanceId', {
-      cell: (info) => <InstanceLinkCell instanceId={info.getValue()} />,
-      header: 'Attached to instance',
-    }),
-  ]
 
   const { mutateAsync: floatingIpDetach } = useApiMutation('floatingIpDetach', {
     onSuccess() {
