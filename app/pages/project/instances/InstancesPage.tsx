--- conflicted
+++ resolved
@@ -24,13 +24,8 @@
 import { makeLinkCell } from '~/table/cells/LinkCell'
 import { getActionsCol } from '~/table/columns/action-col'
 import { Columns } from '~/table/columns/common'
-<<<<<<< HEAD
-import { useQueryTable } from '~/table/QueryTable'
+import { PAGE_SIZE, useQueryTable } from '~/table/QueryTable'
 import { buttonStyle } from '~/ui/lib/Button'
-=======
-import { PAGE_SIZE, useQueryTable } from '~/table/QueryTable'
-import { Button, buttonStyle } from '~/ui/lib/Button'
->>>>>>> aa75f577
 import { EmptyMessage } from '~/ui/lib/EmptyMessage'
 import { PageHeader, PageTitle } from '~/ui/lib/PageHeader'
 import { TableActions } from '~/ui/lib/Table'
