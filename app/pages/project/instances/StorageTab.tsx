--- conflicted
+++ resolved
@@ -68,23 +68,7 @@
 }
 
 const colHelper = createColumnHelper<InstanceDisk>()
-<<<<<<< HEAD
-const staticCols = [
-  colHelper.accessor('name', { header: 'Disk' }),
-  colHelper.accessor('diskType', {
-    header: 'Type',
-    cell: (info) => <DiskTypeBadge diskType={info.getValue()} />,
-  }),
-  colHelper.accessor('size', Columns.size),
-  colHelper.accessor((row) => row.state.state, {
-    header: 'state',
-    cell: (info) => <DiskStateBadge state={info.getValue()} />,
-  }),
-  colHelper.accessor('timeCreated', Columns.timeCreated),
-]
-
-=======
->>>>>>> b1fba783
+
 export const handle = { crumb: 'Storage' }
 
 export default function StorageTab() {
@@ -106,6 +90,10 @@
             {info.getValue()}
           </ButtonCell>
         ),
+      }),
+      colHelper.accessor('diskType', {
+        header: 'Type',
+        cell: (info) => <DiskTypeBadge diskType={info.getValue()} />,
       }),
       colHelper.accessor('size', Columns.size),
       colHelper.accessor((row) => row.state.state, {
