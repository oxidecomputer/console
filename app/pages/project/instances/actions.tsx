--- conflicted
+++ resolved
@@ -169,11 +169,7 @@
         },
       ]
     },
-<<<<<<< HEAD
-    [project, deleteInstanceAsync, rebootInstance, options]
-=======
-    [project, deleteInstanceAsync, navigate, rebootInstanceAsync]
->>>>>>> 9b60d5c9
+    [project, deleteInstanceAsync, rebootInstanceAsync, options]
   )
 
   return { makeButtonActions, makeMenuActions }
