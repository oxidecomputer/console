/*
 * This Source Code Form is subject to the terms of the Mozilla Public
 * License, v. 2.0. If a copy of the MPL was not distributed with this
 * file, you can obtain one at https://mozilla.org/MPL/2.0/.
 *
 * Copyright Oxide Computer Company
 */
import { useCallback } from 'react'
import { useNavigate } from 'react-router-dom'

import { instanceCan, useApiMutation, type Instance } from '@oxide/api'

import { HL } from '~/components/HL'
import { confirmAction } from '~/stores/confirm-action'
import { confirmDelete } from '~/stores/confirm-delete'
import { addToast } from '~/stores/toast'
import { pb } from '~/util/path-builder'

import { fancifyStates } from './instance/tabs/common'

type Options = {
  onSuccess?: () => void
  // delete needs special behavior on instance detail because you need to nav to
  // instances list. this is starting to be a code smell. if the API of this
  // hook has to expand to encompass the sum of all the APIs of these hooks it
  // call internally, the abstraction is not good
  onDelete?: () => void
}

export const useMakeInstanceActions = (
  { project }: { project: string },
  options: Options = {}
) => {
  const navigate = useNavigate()
  // if you also pass onSuccess to mutate(), this one is not overridden — this
  // one runs first, then the one passed to mutate().
  //
  // We pull out the mutate functions because they are referentially stable,
  // while the whole useMutation result object is not. The async ones are used
  // when we need to confirm because the confirm modals want that.
  const opts = { onSuccess: options.onSuccess }
  const { mutateAsync: startInstanceAsync } = useApiMutation('instanceStart', opts)
  const { mutateAsync: stopInstanceAsync } = useApiMutation('instanceStop', opts)
  const { mutate: rebootInstance } = useApiMutation('instanceReboot', opts)
  // delete has its own
  const { mutateAsync: deleteInstanceAsync } = useApiMutation('instanceDelete', {
    onSuccess: options.onDelete,
  })

  const makeButtonActions = useCallback(
    (instance: Instance) => {
      const instanceParams = { path: { instance: instance.name }, query: { project } }
      return [
        {
          label: 'Start',
          onActivate() {
<<<<<<< HEAD
            confirmAction({
              actionType: 'primary',
              doAction: () =>
                startInstanceAsync(instanceParams, {
                  onSuccess: () =>
                    addToast({ title: `Starting instance '${instance.name}'` }),
                  onError: (error) =>
                    addToast({
                      variant: 'error',
                      title: `Error starting instance '${instance.name}'`,
                      content: error.message,
                    }),
=======
            startInstance(instanceParams, {
              onSuccess: () => addToast(<>Starting instance <HL>{instance.name}</HL></>), // prettier-ignore
              onError: (error) =>
                addToast({
                  variant: 'error',
                  title: `Error starting instance '${instance.name}'`,
                  content: error.message,
>>>>>>> 78e7e26b
                }),
              modalTitle: 'Confirm start instance',
              modalContent: (
                <div className="space-y-2">
                  <p>
                    Are you sure you want to start <HL>{instance.name}</HL>?
                  </p>
                </div>
              ),
              errorTitle: `Error starting ${instance.name}`,
            })
          },
          disabled: !instanceCan.start(instance) && (
            <>Only {fancifyStates(instanceCan.start.states)} instances can be started</>
          ),
        },
        {
          label: 'Stop',
          onActivate() {
            confirmAction({
              actionType: 'danger',
              doAction: () =>
                stopInstanceAsync(instanceParams, {
                  onSuccess: () =>
                    addToast(<>Stopping instance <HL>{instance.name}</HL></>), // prettier-ignore
                }),
              modalTitle: 'Confirm stop instance',
              modalContent: (
                <div className="space-y-2">
                  <p>
                    Are you sure you want to stop <HL>{instance.name}</HL>?
                  </p>
                  <p>
                    Stopped instances retain attached disks and IP addresses, but allocated
                    CPU and memory are freed.
                  </p>
                </div>
              ),
              errorTitle: `Error stopping ${instance.name}`,
            })
          },
          disabled: !instanceCan.stop(instance) && (
            <>Only {fancifyStates(instanceCan.stop.states)} instances can be stopped</>
          ),
        },
      ]
    },
    [project, startInstanceAsync, stopInstanceAsync]
  )

  const makeMenuActions = useCallback(
    (instance: Instance) => {
      const instanceSelector = { project, instance: instance.name }
      const instanceParams = { path: { instance: instance.name }, query: { project } }
      return [
        {
          label: 'Reboot',
          onActivate() {
            rebootInstance(instanceParams, {
              onSuccess: () =>
                addToast(<>Rebooting instance <HL>{instance.name}</HL></>), // prettier-ignore
              onError: (error) =>
                addToast({
                  variant: 'error',
                  title: `Error rebooting instance '${instance.name}'`,
                  content: error.message,
                }),
            })
          },
          disabled: !instanceCan.reboot(instance) && (
            <>Only {fancifyStates(instanceCan.reboot.states)} instances can be rebooted</>
          ),
        },
        {
          label: 'View serial console',
          onActivate() {
            navigate(pb.serialConsole(instanceSelector))
          },
        },
        {
          label: 'Delete',
          onActivate: confirmDelete({
            doDelete: () =>
              deleteInstanceAsync(instanceParams, {
                onSuccess: () =>
                  addToast(<>Deleting instance <HL>{instance.name}</HL></>), // prettier-ignore
              }),
            label: instance.name,
            resourceKind: 'instance',
            extraContent: 'Any attached disks will be detached but not deleted.',
          }),
          disabled: !instanceCan.delete(instance) && (
            <>Only {fancifyStates(instanceCan.delete.states)} instances can be deleted</>
          ),
          className: instanceCan.delete(instance) ? 'destructive' : '',
        },
      ]
    },
    [project, deleteInstanceAsync, navigate, rebootInstance]
  )

  return { makeButtonActions, makeMenuActions }
}<|MERGE_RESOLUTION|>--- conflicted
+++ resolved
@@ -54,28 +54,17 @@
         {
           label: 'Start',
           onActivate() {
-<<<<<<< HEAD
             confirmAction({
               actionType: 'primary',
               doAction: () =>
                 startInstanceAsync(instanceParams, {
-                  onSuccess: () =>
-                    addToast({ title: `Starting instance '${instance.name}'` }),
+                  onSuccess: () => addToast(<>Starting instance <HL>{instance.name}</HL></>), // prettier-ignore
                   onError: (error) =>
                     addToast({
                       variant: 'error',
                       title: `Error starting instance '${instance.name}'`,
                       content: error.message,
                     }),
-=======
-            startInstance(instanceParams, {
-              onSuccess: () => addToast(<>Starting instance <HL>{instance.name}</HL></>), // prettier-ignore
-              onError: (error) =>
-                addToast({
-                  variant: 'error',
-                  title: `Error starting instance '${instance.name}'`,
-                  content: error.message,
->>>>>>> 78e7e26b
                 }),
               modalTitle: 'Confirm start instance',
               modalContent: (
