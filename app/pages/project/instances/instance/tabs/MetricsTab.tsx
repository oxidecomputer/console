import { getLocalTimeZone } from '@internationalized/date'
import React, { Suspense, useMemo, useState } from 'react'
import type { LoaderFunctionArgs } from 'react-router-dom'
import invariant from 'tiny-invariant'

import type { Cumulativeint64, DiskMetricName } from '@oxide/api'
import { apiQueryClient, useApiQuery } from '@oxide/api'
import { Listbox, Spinner } from '@oxide/ui'
import { toPathQuery } from '@oxide/util'

import { useDateTimeRangePicker } from 'app/components/form'
import { getInstanceSelector, useInstanceSelector } from 'app/hooks'

const TimeSeriesChart = React.lazy(() => import('app/components/TimeSeriesChart'))

type DiskMetricParams = {
  title: string
  unit?: string
  startTime: Date
  endTime: Date
  metric: DiskMetricName
  diskSelector: {
    project: string
    disk: string
  }
}

function DiskMetric({
  title,
  unit,
  startTime,
  endTime,
  metric,
  diskSelector: { project, disk },
}: DiskMetricParams) {
  // TODO: we're only pulling the first page. Should we bump the cap to 10k?
  // Fetch multiple pages if 10k is not enough? That's a bit much.
  const { data: metrics, isLoading } = useApiQuery(
    'diskMetricsList',
    {
      path: { disk, metric },
      query: { project, startTime, endTime, limit: 1000 },
    },
    // avoid graphs flashing blank while loading when you change the time
    { keepPreviousData: true }
  )

  const data = (metrics?.items || []).map(({ datum, timestamp }) => ({
    timestamp: timestamp.getTime(),
    // all of these metrics are cumulative ints
    value: (datum.datum as Cumulativeint64).value,
  }))

  return (
    <div className="flex w-1/2 flex-grow flex-col">
      <h2 className="ml-3 flex items-center text-mono-xs text-secondary">
        {title} {unit && <div className="ml-1 text-quaternary">{unit}</div>}
        {isLoading && <Spinner className="ml-2" />}
      </h2>
      <Suspense fallback={<div className="mt-3 h-[300px]" />}>
        <TimeSeriesChart
          className="mt-3"
          data={data}
          title={title}
          width={480}
          height={240}
          startTime={startTime}
          endTime={endTime}
        />
      </Suspense>
    </div>
  )
}

// We could figure out how to prefetch the metrics data, but it would be
// annoying because it relies on the default date range, plus there are 5 calls.
// Considering the data is going to be swapped out as soon as they change the
// date range, I'm inclined to punt.

MetricsTab.loader = async ({ params }: LoaderFunctionArgs) => {
  await apiQueryClient.prefetchQuery(
    'instanceDiskList',
    toPathQuery('instance', getInstanceSelector(params))
  )
  return null
}

export function MetricsTab() {
  const instanceSelector = useInstanceSelector()
  const { project } = instanceSelector
  const { data } = useApiQuery(
    'instanceDiskList',
    toPathQuery('instance', instanceSelector)
  )
  const disks = useMemo(() => data?.items || [], [data])

  // because of prefetch in the loader and because an instance should always
  // have a disk, we should never see an empty list here
  invariant(disks.length > 0, 'Instance disks list should never be empty')

  const { startTime, endTime, dateTimeRangePicker } = useDateTimeRangePicker({
    initialPreset: 'lastDay',
  })

  const [diskName, setDiskName] = useState<string>(disks[0].name)
  const diskItems = disks.map(({ name }) => ({ label: name, value: name }))

  const commonProps = {
    startTime: startTime.toDate(getLocalTimeZone()),
    endTime: endTime.toDate(getLocalTimeZone()),
    diskSelector: { project, disk: diskName },
  }

  return (
    <>
      <div className="mb-4 flex justify-between">
        <Listbox
          className="w-48"
          aria-label="Choose disk"
          name="disk-name"
          selected={diskName}
          items={diskItems}
          onChange={(val) => {
            val && setDiskName(val)
          }}
<<<<<<< HEAD
          selectedItem={diskName}
=======
>>>>>>> d6af4371
        />
        {dateTimeRangePicker}
      </div>

      <div className="mt-8 space-y-12">
        {/* see the following link for the source of truth on what these mean
            https://github.com/oxidecomputer/crucible/blob/258f162b/upstairs/src/stats.rs#L9-L50 */}
        <div className="flex w-full space-x-4">
          <DiskMetric {...commonProps} title="Reads" unit="(Count)" metric="read" />
          <DiskMetric {...commonProps} title="Read" unit="(Bytes)" metric="read_bytes" />
        </div>

        <div className="flex w-full space-x-4">
          <DiskMetric {...commonProps} title="Writes" unit="(Count)" metric="write" />
          <DiskMetric {...commonProps} title="Write" unit="(Bytes)" metric="write_bytes" />
        </div>

        <div className="flex w-full space-x-4">
          <DiskMetric {...commonProps} title="Flushes" unit="(Count)" metric="flush" />
        </div>
      </div>
    </>
  )
}<|MERGE_RESOLUTION|>--- conflicted
+++ resolved
@@ -123,10 +123,6 @@
           onChange={(val) => {
             val && setDiskName(val)
           }}
-<<<<<<< HEAD
-          selectedItem={diskName}
-=======
->>>>>>> d6af4371
         />
         {dateTimeRangePicker}
       </div>
