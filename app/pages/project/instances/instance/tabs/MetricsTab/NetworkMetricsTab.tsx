/*
 * This Source Code Form is subject to the terms of the Mozilla Public
 * License, v. 2.0. If a copy of the MPL was not distributed with this
 * file, you can obtain one at https://mozilla.org/MPL/2.0/.
 *
 * Copyright Oxide Computer Company
 */

import { useMemo, useState } from 'react'
import { type LoaderFunctionArgs } from 'react-router'

import { apiQueryClient, usePrefetchedApiQuery } from '@oxide/api'

import { getInstanceSelector, useInstanceSelector } from '~/hooks/use-params'
import { Listbox } from '~/ui/lib/Listbox'
import { ALL_ISH } from '~/util/consts'

import { useMetricsContext } from '../MetricsTab'
import {
  getOxqlQuery,
  MetricCollection,
  MetricHeader,
  MetricRow,
  OxqlMetric,
  type OxqlNetworkMetricName,
} from './OxqlMetric'

export async function loader({ params }: LoaderFunctionArgs) {
  const { project, instance } = getInstanceSelector(params)
  await Promise.all([
    apiQueryClient.prefetchQuery('instanceDiskList', {
      path: { instance },
      query: { project },
    }),
    apiQueryClient.prefetchQuery('instanceView', {
      path: { instance },
      query: { project },
    }),
    // add interface prefetch
    apiQueryClient.prefetchQuery('instanceNetworkInterfaceList', {
      query: { project, instance, limit: ALL_ISH },
    }),
  ])
  return null
}

Component.displayName = 'NetworkMetricsTab'
export function Component() {
  const { project, instance } = useInstanceSelector()
  const prefetchPathAndQuery = { path: { instance }, query: { project } }
  const { data: instanceData } = usePrefetchedApiQuery('instanceView', prefetchPathAndQuery)
  const { data: interfaceData } = usePrefetchedApiQuery('instanceNetworkInterfaceList', {
    query: { project, instance, limit: ALL_ISH },
  })

  const { startTime, endTime, dateTimeRangePicker, intervalPicker } = useMetricsContext()

  const networks = useMemo(
    () => [
      { name: 'All NICs', id: 'all' },
      ...interfaceData.items.map(({ name, id }) => ({ name, id })),
    ],
    [interfaceData]
  )

<<<<<<< HEAD
  const [nic, setNic] = useState({ name: 'All NICs', id: 'all' })
  const items = networks.map(({ name }) => ({ label: name, value: name }))
=======
  const [nic, setNic] = useState(networks[0])
  const items = networks.map(({ name, id }) => ({ label: name, value: id }))
>>>>>>> d35afe4d

  const getQuery = (metricName: OxqlNetworkMetricName) =>
    getOxqlQuery({
      metricName,
      startTime,
      endTime,
      instanceId: instanceData.id,
      interfaceId: nic.id === 'all' ? undefined : nic.id,
      group: nic.id === 'all',
    })

  return (
    <>
      <MetricHeader>
<<<<<<< HEAD
        <div className="flex gap-2">
          {intervalPicker}
          <Listbox
            className="w-52"
            aria-label="Choose disk"
            name="disk-name"
            selected={nic.name}
            items={items}
            onChange={(val) => {
              setNic({ name: val, id: networks.find((n) => n.name === val)?.id || 'all' })
            }}
          />
        </div>
=======
        {networks.length > 2 && (
          <Listbox
            className="w-64"
            aria-label="Choose disk"
            name="disk-name"
            selected={nic.id}
            items={items}
            onChange={(val) => {
              setNic({
                name: networks.find((n) => n.id === val)?.name || 'All NICs',
                id: val,
              })
            }}
          />
        )}
>>>>>>> d35afe4d
        {dateTimeRangePicker}
      </MetricHeader>
      <MetricCollection>
        <MetricRow>
          <OxqlMetric
            title="Packets Sent"
            description="Number of packets sent on the link"
            query={getQuery('instance_network_interface:packets_sent')}
            startTime={startTime}
            endTime={endTime}
          />
          <OxqlMetric
            title="Packets Received"
            description="Number of packets received on the link"
            query={getQuery('instance_network_interface:packets_received')}
            startTime={startTime}
            endTime={endTime}
          />
        </MetricRow>
        <MetricRow>
          <OxqlMetric
            title="Bytes Sent"
            description="Number of bytes sent on the link"
            query={getQuery('instance_network_interface:bytes_sent')}
            startTime={startTime}
            endTime={endTime}
          />
          <OxqlMetric
            title="Bytes Received"
            description="Number of bytes received on the link"
            query={getQuery('instance_network_interface:bytes_received')}
            startTime={startTime}
            endTime={endTime}
          />
        </MetricRow>
        <MetricRow>
          <OxqlMetric
            title="Packets Dropped"
            query={getQuery('instance_network_interface:packets_dropped')}
            startTime={startTime}
            endTime={endTime}
          />
        </MetricRow>
      </MetricCollection>
    </>
  )
}<|MERGE_RESOLUTION|>--- conflicted
+++ resolved
@@ -63,13 +63,8 @@
     [interfaceData]
   )
 
-<<<<<<< HEAD
-  const [nic, setNic] = useState({ name: 'All NICs', id: 'all' })
-  const items = networks.map(({ name }) => ({ label: name, value: name }))
-=======
   const [nic, setNic] = useState(networks[0])
   const items = networks.map(({ name, id }) => ({ label: name, value: id }))
->>>>>>> d35afe4d
 
   const getQuery = (metricName: OxqlNetworkMetricName) =>
     getOxqlQuery({
@@ -84,37 +79,25 @@
   return (
     <>
       <MetricHeader>
-<<<<<<< HEAD
         <div className="flex gap-2">
           {intervalPicker}
-          <Listbox
-            className="w-52"
-            aria-label="Choose disk"
-            name="disk-name"
-            selected={nic.name}
-            items={items}
-            onChange={(val) => {
-              setNic({ name: val, id: networks.find((n) => n.name === val)?.id || 'all' })
-            }}
-          />
+
+          {networks.length > 2 && (
+            <Listbox
+              className="w-52"
+              aria-label="Choose disk"
+              name="disk-name"
+              selected={nic.id}
+              items={items}
+              onChange={(val) => {
+                setNic({
+                  name: networks.find((n) => n.id === val)?.name || 'All NICs',
+                  id: val,
+                })
+              }}
+            />
+          )}
         </div>
-=======
-        {networks.length > 2 && (
-          <Listbox
-            className="w-64"
-            aria-label="Choose disk"
-            name="disk-name"
-            selected={nic.id}
-            items={items}
-            onChange={(val) => {
-              setNic({
-                name: networks.find((n) => n.id === val)?.name || 'All NICs',
-                id: val,
-              })
-            }}
-          />
-        )}
->>>>>>> d35afe4d
         {dateTimeRangePicker}
       </MetricHeader>
       <MetricCollection>
