--- conflicted
+++ resolved
@@ -79,16 +79,8 @@
   // The fallback here is kind of silly — it is only invoked when there are no
   // disks, in which case we show the fallback UI and diskName is never used. We
   // only need to do it this way because hooks cannot be called conditionally.
-<<<<<<< HEAD
-  const [diskId, setDiskId] = useState<string>('all')
-  const diskItems = [
-    { label: 'All disks', value: 'all' },
-    ...disks.map(({ name, id }) => ({ label: name, value: id })),
-  ]
-=======
   const [disk, setDisk] = useState(disks[0])
   const items = disks.map(({ name, id }) => ({ label: name, value: id }))
->>>>>>> d35afe4d
 
   if (disks.length === 0) {
     return (
@@ -115,37 +107,25 @@
   return (
     <>
       <MetricHeader>
-<<<<<<< HEAD
         <div className="flex gap-2">
           {intervalPicker}
-          <Listbox
-            className="w-52"
-            aria-label="Choose disk"
-            name="disk-name"
-            selected={diskId}
-            items={diskItems}
-            onChange={(val) => {
-              setDiskId(val)
-            }}
-          />
+
+          {disks.length > 2 && (
+            <Listbox
+              className="w-52"
+              aria-label="Choose disk"
+              name="disk-name"
+              selected={disk.id}
+              items={items}
+              onChange={(val) => {
+                setDisk({
+                  name: disks.find((n) => n.id === val)?.name || 'All disks',
+                  id: val,
+                })
+              }}
+            />
+          )}
         </div>
-=======
-        {disks.length > 2 && (
-          <Listbox
-            className="w-64"
-            aria-label="Choose disk"
-            name="disk-name"
-            selected={disk.id}
-            items={items}
-            onChange={(val) => {
-              setDisk({
-                name: disks.find((n) => n.id === val)?.name || 'All disks',
-                id: val,
-              })
-            }}
-          />
-        )}
->>>>>>> d35afe4d
         {dateTimeRangePicker}
       </MetricHeader>
       <MetricCollection>
