--- conflicted
+++ resolved
@@ -305,42 +305,24 @@
           <div className="mt-0.5 text-sans-md text-secondary">{description}</div>
         </div>
         {/* TODO: show formatted string to user so they can see it before copying */}
-<<<<<<< HEAD
-        <MoreActionsMenu label="Query actions" actions={menuActions} isSmall />
+        <MoreActionsMenu label="Query actions" actions={actions} isSmall />
       </div>
       <div className="px-6 py-5">
         <Suspense fallback={<div className="h-[300px]" />}>
           <TimeSeriesChart
             className="mt-3"
+            title={title}
+            startTime={startTime}
+            endTime={endTime}
+            unit={unitForSet}
             data={data}
-            title={title}
-            unit={unitForSet}
+            yAxisTickFormatter={yAxisTickFormatter}
             width={480}
             height={240}
-            startTime={startTime}
-            endTime={endTime}
-            yAxisTickFormatter={yAxisTickFormatter}
             hasBorder={false}
           />
         </Suspense>
       </div>
-=======
-        <MoreActionsMenu label="Query actions" actions={actions} />
-      </div>
-      <Suspense fallback={<div className="mt-3 h-[300px]" />}>
-        <TimeSeriesChart
-          className="mt-3"
-          title={title}
-          startTime={startTime}
-          endTime={endTime}
-          unit={unitForSet}
-          data={data}
-          yAxisTickFormatter={yAxisTickFormatter}
-          width={480}
-          height={240}
-        />
-      </Suspense>
->>>>>>> d35afe4d
     </div>
   )
 }
