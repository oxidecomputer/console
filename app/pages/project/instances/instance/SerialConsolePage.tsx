--- conflicted
+++ resolved
@@ -2,12 +2,14 @@
 import { Link } from 'react-router-dom'
 
 import { useApiQuery } from '@oxide/api'
-import { Button } from '@oxide/ui'
-<<<<<<< HEAD
-import { DirectionLeftIcon, Modal, Spinner, Success12Icon, useTimeout } from '@oxide/ui'
-=======
-import { PrevArrow12Icon, Spinner } from '@oxide/ui'
->>>>>>> e4bd261c
+import {
+  Button,
+  Modal,
+  PrevArrow12Icon,
+  Spinner,
+  Success12Icon,
+  useTimeout,
+} from '@oxide/ui'
 import { MiB } from '@oxide/util'
 
 import { SerialConsoleStatusBadge } from 'app/components/StatusBadge'
@@ -26,18 +28,13 @@
     {
       path: { instance },
       // holding off on using toPathQuery for now because it doesn't like numbers
-<<<<<<< HEAD
-      query: { organization, project, maxBytes, fromStart: 0 },
-=======
-      query: { project, maxBytes: 10 * MiB, fromStart: 0 },
->>>>>>> e4bd261c
+      query: { project, maxBytes, fromStart: 0 },
     },
     { refetchOnWindowFocus: false }
   )
 
   const command = `oxide instance serial
   --project ${project}
-  --organization ${organization}
   --max-bytes ${maxBytes}
   ${instance}
   --continuous`
