/*
 * This Source Code Form is subject to the terms of the Mozilla Public
 * License, v. 2.0. If a copy of the MPL was not distributed with this
 * file, you can obtain one at https://mozilla.org/MPL/2.0/.
 *
 * Copyright Oxide Computer Company
 */
import cn from 'classnames'
import { lazy, Suspense, useEffect, useRef, useState } from 'react'
import { Link, type LoaderFunctionArgs } from 'react-router-dom'

import {
  api,
  apiQueryClient,
  instanceCan,
  usePrefetchedApiQuery,
  type InstanceState,
} from '@oxide/api'
import { PrevArrow12Icon } from '@oxide/design-system/icons/react'

import { EquivalentCliCommand } from '~/components/EquivalentCliCommand'
import { InstanceStatusBadge } from '~/components/StatusBadge'
import { getInstanceSelector, useInstanceSelector } from '~/hooks/use-params'
import { Badge, type BadgeColor } from '~/ui/lib/Badge'
import { Spinner } from '~/ui/lib/Spinner'
import { cliCmd } from '~/util/cli-cmd'
import { pb } from '~/util/path-builder'

const Terminal = lazy(() => import('~/components/Terminal'))

type WsState = 'connecting' | 'open' | 'closed' | 'error'

const statusColor: Record<WsState, BadgeColor> = {
  connecting: 'notice',
  open: 'default',
  closed: 'notice',
  error: 'destructive',
}

const statusMessage: Record<WsState, string> = {
  connecting: 'connecting',
  open: 'connected',
  closed: 'disconnected',
  error: 'error',
}

SerialConsolePage.loader = async ({ params }: LoaderFunctionArgs) => {
  const { project, instance } = getInstanceSelector(params)
  await apiQueryClient.prefetchQuery('instanceView', {
    path: { instance },
    query: { project },
  })
  return null
}

export function SerialConsolePage() {
  const instanceSelector = useInstanceSelector()
  const { project, instance } = instanceSelector

  const { data: instanceData } = usePrefetchedApiQuery('instanceView', {
    query: { project },
    path: { instance },
  })

  const ws = useRef<WebSocket | null>(null)

  const canConnect = instanceCan.serialConsole(instanceData)
  const initialState = canConnect ? 'connecting' : 'closed'
  const [connectionStatus, setConnectionStatus] = useState<WsState>(initialState)

  // In dev, React 18 strict mode fires all effects twice for lulz, even ones
  // with no dependencies. In order to prevent the websocket from being killed
  // before it's even connected, in the cleanup callback we check not only that
  // it is non-null, but also that it is OPEN before trying to kill it. This
  // allows the effect to run twice with no ill effect.
  //
  // 1.  effect runs, WS connection initialized and starts connecting
  // 1a. cleanup runs, nothing happens because socket was not open yet
  // 2.  effect runs, but `ws.current` is truthy, so nothing happens
  useEffect(() => {
    if (!canConnect) return

    // TODO: error handling if this connection fails
    if (!ws.current) {
      const { project, instance } = instanceSelector
      ws.current = api.ws.instanceSerialConsoleStream({
        secure: window.location.protocol === 'https:',
        host: window.location.host,
        path: { instance },
        query: { project, mostRecent: 262144 },
      })
      ws.current.binaryType = 'arraybuffer' // important!
    }
    return () => {
      if (ws.current?.readyState === WebSocket.OPEN) {
        ws.current.close()
      }
    }
  }, [instanceSelector, canConnect])

  // Because this one does not look at ready state, just whether the thing is
  // defined, it will remove the event listeners before the spurious second
  // render. But that's fine, we can add and remove listeners all day.
  //
  // 1.  effect runs, ws connection is there because the other effect has run,
  //     so listeners are attached
  // 1a. cleanup runs, event listeners removed
  // 2.  effect runs again, event listeners attached again
  useEffect(() => {
    if (!canConnect) return // don't bother if instance is not running

    const setOpen = () => setConnectionStatus('open')
    const setClosed = () => setConnectionStatus('closed')
    const setError = () => setConnectionStatus('error')

    ws.current?.addEventListener('open', setOpen)
    ws.current?.addEventListener('close', setClosed)
    ws.current?.addEventListener('error', setError)

    return () => {
      ws.current?.removeEventListener('open', setOpen)
      ws.current?.removeEventListener('close', setClosed)
      ws.current?.removeEventListener('error', setError)
    }
  }, [canConnect])

  return (
    <div className="!mx-0 flex h-full max-h-[calc(100vh-60px)] !w-full flex-col">
      <Link
        to={pb.instance(instanceSelector)}
        className="mx-3 mb-6 mt-3 flex h-10 shrink-0 items-center rounded px-3 bg-accent-secondary"
      >
        <PrevArrow12Icon className="text-accent-tertiary" />
        <div className="ml-2 text-mono-sm text-accent">
          <span className="text-accent-tertiary">Back to</span> instance
        </div>
      </Link>

<<<<<<< HEAD
      <div className="gutter relative w-full flex-shrink flex-grow overflow-hidden">
        {connectionStatus === 'connecting' && <ConnectingSkeleton />}
        {/* TODO: handle closed && canConnect */}
        {/* TODO: handle error */}
        {connectionStatus === 'closed' && !canConnect && (
          <CannotConnect instanceState={instanceData.runState} />
        )}
=======
      <div className="gutter relative w-full shrink grow overflow-hidden">
        {connectionStatus !== 'open' && <SerialSkeleton />}
>>>>>>> 13d46e8f
        <Suspense fallback={null}>{ws.current && <Terminal ws={ws.current} />}</Suspense>
      </div>
      <div className="shrink-0 justify-between overflow-hidden border-t bg-default border-secondary empty:border-t-0">
        <div className="gutter flex h-20 items-center justify-between">
          <div>
            <EquivalentCliCommand command={cliCmd.serialConsole({ project, instance })} />
          </div>

          <Badge color={statusColor[connectionStatus]}>
            {statusMessage[connectionStatus]}
          </Badge>
        </div>
      </div>
    </div>
  )
}

function SerialSkeleton({
  children,
  connecting,
}: {
  children: React.ReactNode
  connecting?: boolean
}) {
  return (
    <div className="relative h-full shrink grow overflow-hidden">
      <div className="h-full space-y-2 overflow-hidden">
        {[...Array(200)].map((_e, i) => (
          <div
            key={i}
            className={cn('h-4 rounded bg-tertiary', {
              'motion-safe:animate-pulse': connecting,
            })}
            style={{
              width: `${Math.sin(Math.sin(i)) * 20 + 40}%`,
            }} /* this is silly deterministic way to get random looking lengths */
          />
        ))}
      </div>

      <div
        className="absolute bottom-0 h-full w-full"
        style={{
          background: 'linear-gradient(180deg, rgba(8, 15, 17, 0) 0%, #080F11 100%)',
        }}
      />
      <div className="absolute left-1/2 top-1/2 flex w-96 -translate-x-1/2 -translate-y-1/2 flex-col items-center justify-center rounded-lg border p-12 !bg-raise border-secondary elevation-3">
        {children}
      </div>
    </div>
  )
}

function InstanceLink() {
  const { instance, project } = useInstanceSelector()
  return (
    <Link
      className="text-sans-xl text-accent-secondary hover:text-accent"
      to={pb.instance({ project, instance })}
    >
      {instance}
    </Link>
  )
}

const ConnectingSkeleton = () => (
  <SerialSkeleton connecting>
    <Spinner size="lg" />
    <div className="mt-4 text-center">
      <p className="text-sans-xl">Connecting to</p>
      <InstanceLink />
    </div>
  </SerialSkeleton>
)

const CannotConnect = ({ instanceState }: { instanceState: InstanceState }) => (
  <SerialSkeleton>
    <p className="flex items-center justify-center text-sans-xl">
      <span>
        Instance <InstanceLink /> is
      </span>
      <InstanceStatusBadge className="ml-1" status={instanceState} />
    </p>
    <p className="mt-2 text-center text-secondary">
      You can only connect to the serial console on a running instance.
    </p>
  </SerialSkeleton>
)<|MERGE_RESOLUTION|>--- conflicted
+++ resolved
@@ -136,18 +136,13 @@
         </div>
       </Link>
 
-<<<<<<< HEAD
-      <div className="gutter relative w-full flex-shrink flex-grow overflow-hidden">
+      <div className="gutter relative w-full shrink grow overflow-hidden">
         {connectionStatus === 'connecting' && <ConnectingSkeleton />}
         {/* TODO: handle closed && canConnect */}
         {/* TODO: handle error */}
         {connectionStatus === 'closed' && !canConnect && (
           <CannotConnect instanceState={instanceData.runState} />
         )}
-=======
-      <div className="gutter relative w-full shrink grow overflow-hidden">
-        {connectionStatus !== 'open' && <SerialSkeleton />}
->>>>>>> 13d46e8f
         <Suspense fallback={null}>{ws.current && <Terminal ws={ws.current} />}</Suspense>
       </div>
       <div className="shrink-0 justify-between overflow-hidden border-t bg-default border-secondary empty:border-t-0">
