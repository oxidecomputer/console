import { Suspense, lazy, useEffect, useRef } from 'react'
import { Link } from 'react-router-dom'

import type { PathParams } from '@oxide/api'
import { Button } from '@oxide/ui'
<<<<<<< HEAD
import { DirectionLeftIcon, Spinner } from '@oxide/ui'
=======
import { PrevArrow12Icon, Spinner } from '@oxide/ui'
import { MiB } from '@oxide/util'
>>>>>>> 1853e038

import { SerialConsoleStatusBadge } from 'app/components/StatusBadge'
import { useInstanceSelector } from 'app/hooks'
import { pb } from 'app/util/path-builder'

const Terminal = lazy(() => import('app/components/Terminal'))

// TODO: janky to do this url construction here. maybe we can have oxide.ts
// detect websocket endpoints and give us a helper that constructs a WebSocket
// instead of calling fetch
function serialConsoleUrl(sel: Required<PathParams.Instance>) {
  // TODO: is there a better way to get the current host in there (or leave it implicit like with fetch)
  const base = 'ws://' + window.location.host
  const vitePrefix = process.env.NODE_ENV === 'development' ? '/ws-api' : ''
  const route = `/v1/instances/${sel.instance}/serial-console/stream?organization=${sel.organization}&project=${sel.project}`
  return base + vitePrefix + route
}

export function SerialConsolePage() {
<<<<<<< HEAD
  const instanceSelector = useInstanceSelector()

  // unclear if this should be a ref, it could be normal state or even a useMemo
  const wsRef = useRef<WebSocket | null>(null)

  useEffect(() => {
    // TODO: error handling if this connection fails
    wsRef.current = new WebSocket(serialConsoleUrl(instanceSelector))
    return () => wsRef.current?.close()
  }, [instanceSelector])

  const connected = wsRef.current?.readyState === WebSocket.OPEN
=======
  const { project, instance } = useInstanceSelector()

  const { isRefetching, data, refetch } = useApiQuery(
    'instanceSerialConsole',
    {
      path: { instance },
      // holding off on using toPathQuery for now because it doesn't like numbers
      query: { project, maxBytes: 10 * MiB, fromStart: 0 },
    },
    { refetchOnWindowFocus: false }
  )
>>>>>>> 1853e038

  return (
    <div className="!mx-0 flex h-full max-h-[calc(100vh-60px)] !w-full flex-col">
      <Link
<<<<<<< HEAD
        to={pb.instance(instanceSelector)}
=======
        to={pb.instance({ project, instance })}
>>>>>>> 1853e038
        className="mx-3 mt-3 mb-6 flex h-10 flex-shrink-0 items-center rounded px-3 bg-accent-secondary"
      >
        <PrevArrow12Icon className="text-accent-tertiary" />
        <div className="ml-2 text-mono-sm text-accent">
          <span className="text-accent-tertiary">Back to</span> instance
        </div>
      </Link>

      <div className="gutter relative w-full flex-shrink flex-grow overflow-hidden">
        {!connected && <SerialSkeleton />}
        <Suspense fallback={null}>
          {wsRef.current && <Terminal ws={wsRef.current} />}
        </Suspense>
      </div>
      <div className="flex-shrink-0 justify-between overflow-hidden border-t bg-default border-secondary empty:border-t-0">
        <div className="gutter flex h-20 items-center justify-between">
          <div>
            <Button variant="ghost" size="sm" className="ml-2">
              Equivalent CLI Command
            </Button>
          </div>

          <SerialConsoleStatusBadge status={connected ? 'connected' : 'connecting'} />
        </div>
      </div>
    </div>
  )
}

function SerialSkeleton() {
  const instanceSelector = useInstanceSelector()

  return (
    <div className="relative h-full flex-shrink flex-grow overflow-hidden">
      <div className="h-full space-y-2 overflow-hidden">
        {[...Array(200)].map((_e, i) => (
          <div
            key={i}
            className="h-4 rounded bg-tertiary motion-safe:animate-pulse"
            style={{
              width: `${Math.sin(Math.sin(i)) * 20 + 40}%`,
            }} /* this is silly deterministic way to get random looking lengths */
          />
        ))}
      </div>

      <div
        className="absolute bottom-0 h-full w-full"
        style={{
          background: 'linear-gradient(180deg, rgba(8, 15, 17, 0) 0%, #080F11 100%)',
        }}
      />
      <div className="absolute top-1/2 left-1/2 flex w-96 -translate-x-1/2 -translate-y-1/2 flex-col items-center justify-center space-y-4 rounded-lg border p-12 !bg-raise border-secondary elevation-3">
        <Spinner size="lg" />

        <div className="space-y-2">
          <p className="text-center text-sans-xl text-default">
            Connecting to{' '}
            <Link to={pb.instance(instanceSelector)} className="text-accent-secondary">
              {instanceSelector.instance}
            </Link>
          </p>
        </div>
      </div>
    </div>
  )
}<|MERGE_RESOLUTION|>--- conflicted
+++ resolved
@@ -1,14 +1,9 @@
 import { Suspense, lazy, useEffect, useRef } from 'react'
 import { Link } from 'react-router-dom'
 
-import type { PathParams } from '@oxide/api'
-import { Button } from '@oxide/ui'
-<<<<<<< HEAD
-import { DirectionLeftIcon, Spinner } from '@oxide/ui'
-=======
-import { PrevArrow12Icon, Spinner } from '@oxide/ui'
-import { MiB } from '@oxide/util'
->>>>>>> 1853e038
+import { api } from '@oxide/api'
+import { Button, PrevArrow12Icon, Spinner } from '@oxide/ui'
+import { toPathQuery } from '@oxide/util'
 
 import { SerialConsoleStatusBadge } from 'app/components/StatusBadge'
 import { useInstanceSelector } from 'app/hooks'
@@ -16,19 +11,7 @@
 
 const Terminal = lazy(() => import('app/components/Terminal'))
 
-// TODO: janky to do this url construction here. maybe we can have oxide.ts
-// detect websocket endpoints and give us a helper that constructs a WebSocket
-// instead of calling fetch
-function serialConsoleUrl(sel: Required<PathParams.Instance>) {
-  // TODO: is there a better way to get the current host in there (or leave it implicit like with fetch)
-  const base = 'ws://' + window.location.host
-  const vitePrefix = process.env.NODE_ENV === 'development' ? '/ws-api' : ''
-  const route = `/v1/instances/${sel.instance}/serial-console/stream?organization=${sel.organization}&project=${sel.project}`
-  return base + vitePrefix + route
-}
-
 export function SerialConsolePage() {
-<<<<<<< HEAD
   const instanceSelector = useInstanceSelector()
 
   // unclear if this should be a ref, it could be normal state or even a useMemo
@@ -36,33 +19,19 @@
 
   useEffect(() => {
     // TODO: error handling if this connection fails
-    wsRef.current = new WebSocket(serialConsoleUrl(instanceSelector))
+    wsRef.current = api.ws.instanceSerialConsoleStream(
+      window.location.host,
+      toPathQuery('instance', instanceSelector)
+    )
     return () => wsRef.current?.close()
   }, [instanceSelector])
 
   const connected = wsRef.current?.readyState === WebSocket.OPEN
-=======
-  const { project, instance } = useInstanceSelector()
-
-  const { isRefetching, data, refetch } = useApiQuery(
-    'instanceSerialConsole',
-    {
-      path: { instance },
-      // holding off on using toPathQuery for now because it doesn't like numbers
-      query: { project, maxBytes: 10 * MiB, fromStart: 0 },
-    },
-    { refetchOnWindowFocus: false }
-  )
->>>>>>> 1853e038
 
   return (
     <div className="!mx-0 flex h-full max-h-[calc(100vh-60px)] !w-full flex-col">
       <Link
-<<<<<<< HEAD
         to={pb.instance(instanceSelector)}
-=======
-        to={pb.instance({ project, instance })}
->>>>>>> 1853e038
         className="mx-3 mt-3 mb-6 flex h-10 flex-shrink-0 items-center rounded px-3 bg-accent-secondary"
       >
         <PrevArrow12Icon className="text-accent-tertiary" />
