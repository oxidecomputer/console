import React, { useState } from 'react'
import { useNavigate } from 'react-router-dom'
import cn from 'classnames'

import {
  Button,
  PageHeader,
  PageTitle,
  RadioGroupHint,
  RadioGroup,
  RadioCard,
  Tabs,
  Tab,
  Instances24Icon,
  FieldLabel,
  Badge,
} from '@oxide/ui'
import { classed } from '@oxide/util'
import { useApiMutation } from '@oxide/api'
import { INSTANCE_SIZES } from './instance-types'
import { NewDiskModal } from './modals/new-disk-modal'
import { ExistingDiskModal } from './modals/existing-disk-modal'
import { NetworkModal } from './modals/network-modal'
import { useParams } from 'app/hooks'
import { Form, NameField, TagsField, TextField } from '@oxide/form'

// TODO: these probably should not both exist
const headingStyle = 'text-white text-sans-xl'
const Heading = classed.h2`text-white text-sans-xl mt-16 mb-8`

// TODO: need to fix page container if we want these to go all the way across
const Divider = () => <hr className="my-16 border-secondary" />

const GB = 1024 * 1024 * 1024

const ERROR_CODES = {
  ObjectAlreadyExists:
    'An instance with that name already exists in this project',
}

export default function InstanceCreatePage() {
  const navigate = useNavigate()
  const { orgName, projectName } = useParams('orgName', 'projectName')

  const [showNewDiskModal, setShowNewDiskModal] = useState(false)
  const [showExistingDiskModal, setShowExistingDiskModal] = useState(false)
  const [showNetworkModal, setShowNetworkModal] = useState(false)

  const createInstance = useApiMutation('projectInstancesPost', {
    onSuccess() {
      navigate('..') // project page
    },
  })

  const renderLargeRadioCards = (category: string) => {
    return INSTANCE_SIZES.filter((option) => option.category === category).map(
      (option) => (
        <RadioCard key={option.id} value={option.id}>
          <div>
            {option.ncpus} <RadioCard.Unit>CPUs</RadioCard.Unit>
          </div>
          <div>
            {option.memory} <RadioCard.Unit>GB RAM</RadioCard.Unit>
          </div>
        </RadioCard>
      )
    )
  }

  return (
    <>
      <PageHeader>
        <PageTitle icon={<Instances24Icon title="Instances" />}>
          Create a new instance
        </PageTitle>
      </PageHeader>
      <Form
        id="instances-create-form"
        initialValues={{
          'instance-name': '',
          'instance-type': '',
          'instance-tags': {},
          'disk-name': '',
          hostname: '',
          storage: '',
        }}
        onSubmit={(values) => {
          if (!createInstance.isLoading) {
            const instance = INSTANCE_SIZES.find(
              (option) => option.id === values['instance-type']
            ) || { memory: 0, ncpus: 0 }

            createInstance.mutate({
              orgName,
              projectName,
              body: {
                name: values['instance-name'],
                hostname: values.hostname,
                description: `An instance in project: ${projectName}`,
                memory: instance.memory * GB,
                ncpus: instance.ncpus,
              },
            })
          }
        }}
      >
        <NameField id="instance-name" title="Name" />
        <TagsField
          id="instance-tags"
          hint="Add tag key/value pairs to your instance to organize your project"
        />
        <Form.Section title="Hardware">
          <Tabs
            id="tabs-choose-cpu-and-ram"
            className="mt-1"
            aria-labelledby="choose-cpu-ram"
            fullWidth
          >
            <Tab>General purpose</Tab>
            <Tab.Panel>
              <fieldset aria-describedby="general-instance-hint">
                <legend className="sr-only">
                  Choose a general purpose instance
                </legend>
                <RadioGroupHint id="general-instance-hint">
                  General purpose instances provide a good balance of CPU,
                  memory, and high performance storage; well suited for a wide
                  range of use cases.
                </RadioGroupHint>
                {/* TODO: find the logic behind this ad hoc spacing */}
                <RadioGroup name="instance-type" className="mt-8">
                  {renderLargeRadioCards('general')}
                </RadioGroup>
              </fieldset>
            </Tab.Panel>

            <Tab>CPU-optimized</Tab>
            <Tab.Panel>
              <fieldset aria-describedby="cpu-instance-hint">
                <legend className="sr-only">
                  Choose a CPU-optimized instance
                </legend>
                <RadioGroupHint id="cpu-instance-hint">
                  CPU optimized instances provide a good balance of...
                </RadioGroupHint>
                <RadioGroup name="instance-type" className="mt-8">
                  {renderLargeRadioCards('cpuOptimized')}
                </RadioGroup>
              </fieldset>
            </Tab.Panel>

            <Tab>Memory-optimized</Tab>
            <Tab.Panel>
              <fieldset aria-describedby="memory-instance-hint">
                <legend className="sr-only">
                  Choose a memory-optimized instance
                </legend>
                <RadioGroupHint id="memory-instance-hint">
                  Memory optimized instances provide a good balance of...
                </RadioGroupHint>
                <RadioGroup name="instance-type" className="mt-8">
                  {renderLargeRadioCards('memoryOptimized')}
                </RadioGroup>
              </fieldset>
            </Tab.Panel>

            <Tab id="tab-custom">
              Custom <Badge>New</Badge>
            </Tab>
            <Tab.Panel>
              <fieldset aria-describedby="custom-instance-hint">
                <legend className="sr-only">Choose a custom instance</legend>
                <RadioGroupHint id="custom-instance-hint">
                  Custom instances...
                </RadioGroupHint>
                <RadioGroup name="instance-type" className="mt-8">
                  {renderLargeRadioCards('custom')}
                </RadioGroup>
              </fieldset>
            </Tab.Panel>
          </Tabs>
        </Form.Section>
        <Form.Section title="Boot disk">
          <Tabs
            id="tabs-choose-image"
            className="mt-1"
            aria-labelledby="choose-an-image"
            fullWidth
          >
            <Tab>Distributions</Tab>
            <Tab.Panel>
              <fieldset>
                <legend className="sr-only">Choose a pre-built image</legend>
                <RadioGroup name="disk-image">
                  <RadioCard value="centos">CentOS</RadioCard>
                  <RadioCard value="debian">Debian</RadioCard>
                  <RadioCard value="fedora">Fedora</RadioCard>
                  <RadioCard value="freeBsd">FreeBSD</RadioCard>
                  <RadioCard value="ubuntu">Ubuntu</RadioCard>
                  <RadioCard value="windows">Windows</RadioCard>
                </RadioGroup>
              </fieldset>
            </Tab.Panel>

            <Tab>Images</Tab>
            <Tab.Panel>
              <fieldset>
                <legend className="sr-only">Choose a custom image</legend>
                <RadioGroup name="disk-image">
                  <RadioCard value="custom-centos">Custom CentOS</RadioCard>
                  <RadioCard value="custom-debian">Custom Debian</RadioCard>
                  <RadioCard value="custom-fedora">Custom Fedora</RadioCard>
                </RadioGroup>
              </fieldset>
            </Tab.Panel>
            <Tab>Snapshots</Tab>
            <Tab.Panel>
              <fieldset>
                <legend className="sr-only">Choose a snapshot</legend>
                TODO
              </fieldset>
            </Tab.Panel>
          </Tabs>
          <div>
            <fieldset>
              <legend className={cn(headingStyle, 'mb-8')}>
                Boot disk storage
              </legend>
              <RadioGroup name="storage">
                <RadioCard value="100gb">
                  100 <RadioCard.Unit>GB</RadioCard.Unit>
                </RadioCard>
                <RadioCard value="200gb">
                  200 <RadioCard.Unit>GB</RadioCard.Unit>
                </RadioCard>
                <RadioCard value="500gb">
                  500 <RadioCard.Unit>GB</RadioCard.Unit>
                </RadioCard>
                <RadioCard value="1000gb">
                  1,000 <RadioCard.Unit>GB</RadioCard.Unit>
                </RadioCard>
                <RadioCard value="2000gb">
                  2,000 <RadioCard.Unit>GB</RadioCard.Unit>
                </RadioCard>
                <RadioCard value="custom">Custom</RadioCard>
              </RadioGroup>
            </fieldset>

            <div className="ml-20 min-w-[24rem]">
              <h2 className={cn(headingStyle, 'mb-8')}>Additional volumes</h2>
              <Button
                variant="secondary"
                className="mb-3 w-full"
                onClick={() => setShowNewDiskModal(true)}
              >
                Add new disk
              </Button>
              <NewDiskModal
                isOpen={showNewDiskModal}
                onDismiss={() => setShowNewDiskModal(false)}
              />
              <Button
                variant="secondary"
                className="w-full"
                onClick={() => setShowExistingDiskModal(true)}
              >
                Add existing disk
              </Button>
              <ExistingDiskModal
                isOpen={showExistingDiskModal}
                onDismiss={() => setShowExistingDiskModal(false)}
                orgName={orgName}
                projectName={projectName}
              />
            </div>
          </div>
          <TextField id="disk-name" title="Disk name" />
        </Form.Section>

        <Form.Section title="Networking">
          <TextField id="instance-hostname" title="Hostname" />
          <Button
            variant="secondary"
            size="sm"
            onClick={() => setShowNetworkModal(true)}
          >
            Add network interface
          </Button>
<<<<<<< HEAD
        </Form.Section>
        <NetworkModal
          isOpen={showNetworkModal}
          onDismiss={() => setShowNetworkModal(false)}
          orgName={orgName}
          projectName={projectName}
        />
=======
          <NetworkModal
            isOpen={showNetworkModal}
            onDismiss={() => setShowNetworkModal(false)}
            orgName={orgName}
            projectName={projectName}
          />

          <Divider />

          <Heading>Finalize and create</Heading>
          <div>
            <FieldLabel htmlFor="instance-name">Choose a name</FieldLabel>
            <TextFieldHint id="instance-name-hint">
              Choose an identifying name you will remember. Names may contain
              alphanumeric characters, dashes, and periods.
            </TextFieldHint>
            <TextField
              id="instance-name"
              name="instance-name"
              aria-describedby="instance-name-hint"
              placeholder="web1"
            />
          </div>
          <div className="mt-8">
            <FieldLabel htmlFor="hostname">Choose a hostname</FieldLabel>
            <TextFieldHint id="hostname-hint">
              Optional. If left blank, we will use the instance name.
            </TextFieldHint>
            <TextField
              id="hostname"
              name="hostname"
              aria-describedby="hostname-hint"
              placeholder="example.com"
            />
          </div>

          {/* this is going to be a tag multiselect, not a text input */}
          <div className="mt-8">
            <FieldLabel htmlFor="tags">Add tags</FieldLabel>
            <TextFieldHint id="tags-hint">
              Use tags to organize and relate resources. Tags may contain
              letters, numbers, colons, dashes, and underscores.
            </TextFieldHint>
            <TextField id="tags" name="tags" aria-describedby="tags-hint" />
          </div>
>>>>>>> b8025788

        <Form.Actions mutation={createInstance} errorCodes={ERROR_CODES}>
          <Button>Create instance</Button>
        </Form.Actions>
      </Form>
    </>
  )
}<|MERGE_RESOLUTION|>--- conflicted
+++ resolved
@@ -12,7 +12,6 @@
   Tabs,
   Tab,
   Instances24Icon,
-  FieldLabel,
   Badge,
 } from '@oxide/ui'
 import { classed } from '@oxide/util'
@@ -286,7 +285,6 @@
           >
             Add network interface
           </Button>
-<<<<<<< HEAD
         </Form.Section>
         <NetworkModal
           isOpen={showNetworkModal}
@@ -294,53 +292,6 @@
           orgName={orgName}
           projectName={projectName}
         />
-=======
-          <NetworkModal
-            isOpen={showNetworkModal}
-            onDismiss={() => setShowNetworkModal(false)}
-            orgName={orgName}
-            projectName={projectName}
-          />
-
-          <Divider />
-
-          <Heading>Finalize and create</Heading>
-          <div>
-            <FieldLabel htmlFor="instance-name">Choose a name</FieldLabel>
-            <TextFieldHint id="instance-name-hint">
-              Choose an identifying name you will remember. Names may contain
-              alphanumeric characters, dashes, and periods.
-            </TextFieldHint>
-            <TextField
-              id="instance-name"
-              name="instance-name"
-              aria-describedby="instance-name-hint"
-              placeholder="web1"
-            />
-          </div>
-          <div className="mt-8">
-            <FieldLabel htmlFor="hostname">Choose a hostname</FieldLabel>
-            <TextFieldHint id="hostname-hint">
-              Optional. If left blank, we will use the instance name.
-            </TextFieldHint>
-            <TextField
-              id="hostname"
-              name="hostname"
-              aria-describedby="hostname-hint"
-              placeholder="example.com"
-            />
-          </div>
-
-          {/* this is going to be a tag multiselect, not a text input */}
-          <div className="mt-8">
-            <FieldLabel htmlFor="tags">Add tags</FieldLabel>
-            <TextFieldHint id="tags-hint">
-              Use tags to organize and relate resources. Tags may contain
-              letters, numbers, colons, dashes, and underscores.
-            </TextFieldHint>
-            <TextField id="tags" name="tags" aria-describedby="tags-hint" />
-          </div>
->>>>>>> b8025788
 
         <Form.Actions mutation={createInstance} errorCodes={ERROR_CODES}>
           <Button>Create instance</Button>
