--- conflicted
+++ resolved
@@ -85,13 +85,8 @@
         <PageTitle icon={<Cloud24Icon />}>Silos</PageTitle>
       </PageHeader>
       <TableActions>
-<<<<<<< HEAD
         <Link to={pb.siloNew()} className={buttonStyle({ variant: 'default', size: 'sm' })}>
           New Silo
-=======
-        <Link to={pb.siloNew()} className={buttonStyle({ variant: 'default', size: 'xs' })}>
-          Add silo
->>>>>>> e72c1503
         </Link>
       </TableActions>
       <Table emptyState={<EmptyState />} makeActions={makeActions}>
