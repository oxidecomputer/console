import { getLocalTimeZone, now } from '@internationalized/date'
import cn from 'classnames'
import { format } from 'date-fns'
import { useMemo, useState } from 'react'

import { apiQueryClient, useApiQuery } from '@oxide/api'
import {
  Cpu16Icon,
  Divider,
  Listbox,
  PageHeader,
  PageTitle,
  Ram16Icon,
  Snapshots24Icon,
  Ssd16Icon,
  Time16Icon,
} from '@oxide/ui'
import { type ListboxItem, Refresh16Icon, SpinnerLoader, useInterval } from '@oxide/ui'
import { bytesToGiB, bytesToTiB } from '@oxide/util'

import { CapacityMetric } from 'app/components/CapacityMetric'
import { SystemMetric } from 'app/components/SystemMetric'
import { useDateTimeRangePicker } from 'app/components/form'

const DEFAULT_FLEET_ID = '001de000-1334-4000-8000-000000000000'

const refetchIntervalPresets = [
  { label: 'Off', value: '-1' },
  { label: '10s', value: '10000' },
  { label: '1m', value: '60000' },
  { label: '2m', value: '120000' },
  { label: '5m', value: '300000' },
]

CapacityUtilizationPage.loader = async () => {
  await apiQueryClient.prefetchQuery('siloList', {})
  return null
}

export function CapacityUtilizationPage() {
  const { data: silos } = useApiQuery('siloList', {})

  const siloItems = useMemo(() => {
    const items = silos?.items.map((silo) => ({ label: silo.name, value: silo.id })) || []
    return [{ label: 'All silos', value: DEFAULT_FLEET_ID }, ...items]
  }, [silos])

  return (
    <>
      <PageHeader>
        <PageTitle icon={<Snapshots24Icon />}>Capacity &amp; Utilization</PageTitle>
      </PageHeader>

      <div className="mb-12 flex min-w-min flex-col gap-3 lg+:flex-row">
        <CapacityMetric
          icon={<Ssd16Icon />}
          title="Disk capacity"
          metricName="virtual_disk_space_provisioned"
          valueTransform={bytesToTiB}
          capacity={900}
        />
        <CapacityMetric
          icon={<Ram16Icon />}
          title="Memory capacity"
          metricName="ram_provisioned"
          valueTransform={bytesToGiB}
          capacity={28000}
        />
        <CapacityMetric
          icon={<Cpu16Icon />}
          title="CPU capacity"
          metricName="cpus_provisioned"
          capacity={2048}
        />
      </div>

      <UtilizationPage filterItems={siloItems} defaultId={DEFAULT_FLEET_ID} />
    </>
  )
}

export const UtilizationPage = ({
  filterItems,
  defaultId,
}: {
  filterItems: ListboxItem[]
  defaultId: string
}) => {
  const [filterId, setFilterId] = useState<string>(defaultId)

  const initialPreset = 'lastHour'
  // pass refetch interval to this to keep the date up to date
  const { preset, startTime, endTime, dateTimeRangePicker, onRangeChange } =
    useDateTimeRangePicker({
      initialPreset,
      maxValue: now(getLocalTimeZone()),
    })

  const commonProps = {
    startTime: startTime.toDate(getLocalTimeZone()),
    endTime: endTime.toDate(getLocalTimeZone()),
    filterId: filterId,
  }

  const [refetchInterval, setRefetchInterval] = useState(refetchIntervalPresets[1].value)
  const [refetchStatus, setRefetchStatus] = useState<
    'pending' | 'fulfilled' | 'error' | null
  >()

  const handleRefetch = async () => {
    // this updates the date range if there's a relative preset
    onRangeChange(preset)

    const refetch = apiQueryClient.refetchQueries('systemMetric')
    setRefetchStatus('pending')

    refetch.then(
      () => {
        setRefetchStatus('fulfilled')
      },
      () => {
        setRefetchStatus('error')
      }
    )
  }

  const [lastUpdated, setLastUpdated] = useState(Date.now())

  useInterval({
    fn: () => handleRefetch(),
    delay: preset !== 'custom' ? Number(refetchInterval) : null,
    key: preset, // force a render which clears current interval
  })

  const handleUpdated = () => {
    setLastUpdated(Date.now())
  }

  return (
    <>
      <div className="mt-16 mb-8 flex justify-between gap-3">
        <Listbox
          selectedItem={filterId}
          className="w-48"
          aria-labelledby="filter-id-label"
          name="filter-id"
          items={filterItems}
          onChange={(item) => {
            if (item) {
              setFilterId(item.value)
            }
          }}
        />

        <div className="flex items-center gap-2">{dateTimeRangePicker}</div>
      </div>

      <Divider className="!mx-0 mb-6 !w-full" />

      <div className="mb-12 flex items-center justify-between">
        <div className="hidden items-center gap-2 text-right text-mono-sm text-quaternary lg+:flex">
          <Time16Icon className="text-quinary" /> Refreshed {format(lastUpdated, 'HH:mm')}
        </div>
        <div className="flex">
          <button
            className={cn(
              'flex w-10 items-center justify-center rounded-l border-l border-t border-b border-default disabled:cursor-default',
              refetchStatus !== 'pending' && 'hover:bg-hover'
            )}
            onClick={handleRefetch}
            disabled={refetchStatus === 'pending'}
          >
            <SpinnerLoader isLoading={refetchStatus === 'pending'}>
              <Refresh16Icon className="text-tertiary" />
            </SpinnerLoader>
          </button>
          <Listbox
<<<<<<< HEAD
            selectedItem={refetchInterval}
            className="w-24 [&>button]:!rounded-l-none"
            aria-labelledby="silo-id-label"
            name="silo-id"
            items={refetchIntervalPresets}
            onChange={(item) => {
              if (item) {
                setRefetchInterval(item.value)
              }
            }}
=======
            selected={siloId}
            className="w-48"
            aria-labelledby="silo-id-label"
            name="silo-id"
            items={siloItems}
            onChange={setSiloId}
>>>>>>> d6af4371
          />
        </div>
      </div>

      <div className="mt-8 mb-12 space-y-12">
        <div className="flex flex-col gap-3">
          <SystemMetric
            {...commonProps}
            metricName="virtual_disk_space_provisioned"
            title="Disk Space"
            unit="TiB"
            valueTransform={bytesToTiB}
            capacity={900}
            onUpdate={handleUpdated}
          />
        </div>

        <SystemMetric
          {...commonProps}
          metricName="cpus_provisioned"
          title="CPU"
          unit="count"
          capacity={2048}
          onUpdate={handleUpdated}
        />

        <SystemMetric
          {...commonProps}
          metricName="ram_provisioned"
          title="Memory"
          unit="GiB"
          valueTransform={bytesToGiB}
          capacity={28000}
          onUpdate={handleUpdated}
        />
      </div>
    </>
  )
}<|MERGE_RESOLUTION|>--- conflicted
+++ resolved
@@ -140,16 +140,12 @@
     <>
       <div className="mt-16 mb-8 flex justify-between gap-3">
         <Listbox
-          selectedItem={filterId}
+          selected={filterId}
           className="w-48"
           aria-labelledby="filter-id-label"
           name="filter-id"
           items={filterItems}
-          onChange={(item) => {
-            if (item) {
-              setFilterId(item.value)
-            }
-          }}
+          onChange={setFilterId}
         />
 
         <div className="flex items-center gap-2">{dateTimeRangePicker}</div>
@@ -175,25 +171,12 @@
             </SpinnerLoader>
           </button>
           <Listbox
-<<<<<<< HEAD
-            selectedItem={refetchInterval}
+            selected={refetchInterval}
             className="w-24 [&>button]:!rounded-l-none"
             aria-labelledby="silo-id-label"
             name="silo-id"
             items={refetchIntervalPresets}
-            onChange={(item) => {
-              if (item) {
-                setRefetchInterval(item.value)
-              }
-            }}
-=======
-            selected={siloId}
-            className="w-48"
-            aria-labelledby="silo-id-label"
-            name="silo-id"
-            items={siloItems}
-            onChange={setSiloId}
->>>>>>> d6af4371
+            onChange={setRefetchInterval}
           />
         </div>
       </div>
