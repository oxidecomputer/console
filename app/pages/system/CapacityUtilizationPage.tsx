import { getLocalTimeZone, now } from '@internationalized/date'
import { useIsFetching } from '@tanstack/react-query'
import { useMemo, useState } from 'react'
import invariant from 'tiny-invariant'

import { FLEET_ID, apiQueryClient, totalCapacity, useApiQuery } from '@oxide/api'
import {
  Cpu16Icon,
  Divider,
  Listbox,
  PageHeader,
  PageTitle,
  Ram16Icon,
  Snapshots24Icon,
  Ssd16Icon,
} from '@oxide/ui'
import { bytesToGiB, bytesToTiB } from '@oxide/util'

import { CapacityMetric, capacityQueryParams } from 'app/components/CapacityMetric'
import { useIntervalPicker } from 'app/components/RefetchIntervalPicker'
import { SystemMetric } from 'app/components/SystemMetric'
import { useDateTimeRangePicker } from 'app/components/form'

CapacityUtilizationPage.loader = async () => {
  await Promise.all([
    apiQueryClient.prefetchQuery('siloList', {}),
    apiQueryClient.prefetchQuery('systemMetric', {
      path: { metricName: 'cpus_provisioned' },
      query: capacityQueryParams,
    }),
    apiQueryClient.prefetchQuery('systemMetric', {
      path: { metricName: 'ram_provisioned' },
      query: capacityQueryParams,
    }),
    apiQueryClient.prefetchQuery('systemMetric', {
      path: { metricName: 'virtual_disk_space_provisioned' },
      query: capacityQueryParams,
    }),
    apiQueryClient.prefetchQuery('sledList', {}),
  ])
  return null
}

export function CapacityUtilizationPage() {
  const { data: silos } = useApiQuery('siloList', {})
  invariant(silos, 'silos should be prefetched in loader')

  const siloItems = useMemo(() => {
    const items = silos?.items.map((silo) => ({ label: silo.name, value: silo.id })) || []
    return [{ label: 'All silos', value: FLEET_ID }, ...items]
  }, [silos])

  const { data: sleds } = useApiQuery('sledList', {})
  invariant(sleds, 'sleds should be prefetched in loader')

  const capacity = totalCapacity(sleds.items)

  const [filterId, setFilterId] = useState<string>(FLEET_ID)

  // pass refetch interval to this to keep the date up to date
  const { preset, startTime, endTime, dateTimeRangePicker, onRangeChange } =
    useDateTimeRangePicker({
      initialPreset: 'lastHour',
      maxValue: now(getLocalTimeZone()),
    })

  const { intervalPicker } = useIntervalPicker({
    enabled: preset !== 'custom',
    isLoading: useIsFetching({ queryKey: ['systemMetric'] }) > 0,
    // sliding the range forward is sufficient to trigger a refetch
    fn: () => onRangeChange(preset),
  })

  const commonProps = {
    startTime,
    endTime,
    // the way we tell the API we want the fleet is by passing no filter
    silo: filterId === FLEET_ID ? undefined : filterId,
  }

  return (
    <>
      <PageHeader>
        <PageTitle icon={<Snapshots24Icon />}>Capacity &amp; Utilization</PageTitle>
      </PageHeader>

      <div className="mb-12 flex min-w-min flex-col gap-3 lg+:flex-row">
        <CapacityMetric
          icon={<Ssd16Icon />}
          title="Disk utilization"
          metricName="virtual_disk_space_provisioned"
          valueTransform={bytesToTiB}
          capacity={capacity.disk_tib}
        />
        <CapacityMetric
          icon={<Cpu16Icon />}
          title="CPU utilization"
          metricName="cpus_provisioned"
          capacity={capacity.cpu}
        />
        <CapacityMetric
          icon={<Ram16Icon />}
          title="Memory utilization"
          metricName="ram_provisioned"
          valueTransform={bytesToGiB}
          capacity={capacity.ram_gib}
        />
      </div>

<<<<<<< HEAD
      <UtilizationPage filterItems={siloItems} defaultId={FLEET_ID} />
    </>
  )
}

const refetchPresets = {
  Off: null,
  '10s': 10 * 1000,
  '1m': 60 * 1000,
  '2m': 2 * 60 * 1000,
  '5m': 5 * 60 * 1000,
}

type RefetchInterval = keyof typeof refetchPresets

const refetchIntervalItems: ListboxItem<RefetchInterval>[] = [
  { label: 'Off', value: 'Off' },
  { label: '10s', value: '10s' },
  { label: '1m', value: '1m' },
  { label: '2m', value: '2m' },
  { label: '5m', value: '5m' },
]

UtilizationPage.getLoaderPromises = () => [apiQueryClient.prefetchQuery('sledList', {})]

export function UtilizationPage({
  filterItems,
  defaultId,
}: {
  filterItems: ListboxItem[]
  defaultId: string
}) {
  const { data: sleds } = useApiQuery('sledList', {})
  invariant(sleds, 'sleds should be prefetched in loader')
  const capacity = totalCapacity(sleds.items)

  const [filterId, setFilterId] = useState<string>(defaultId)

  // pass refetch interval to this to keep the date up to date
  const { preset, startTime, endTime, dateTimeRangePicker, onRangeChange } =
    useDateTimeRangePicker({
      initialPreset: 'lastHour',
      maxValue: now(getLocalTimeZone()),
    })

  // memo important to avoid render churn due to the dates
  const commonProps = useMemo(
    () => ({
      startTime: startTime.toDate(getLocalTimeZone()),
      endTime: endTime.toDate(getLocalTimeZone()),
      filterId: filterId,
    }),
    [startTime, endTime, filterId]
  )

  const [refetchInterval, setRefetchInterval] = useState<RefetchInterval>('10s')

  const isRefetching = !!useIsFetching({ queryKey: ['systemMetric'] })

  const [lastFetched, setLastFetched] = useState(new Date())
  useEffect(() => {
    if (isRefetching) setLastFetched(new Date())
  }, [isRefetching])

  const handleRefetch = () => {
    // slide the window forward if we're on a preset
    onRangeChange(preset)
    // very important to filter for active, otherwise this refetches every
    // window that has ever been active
    apiQueryClient.refetchQueries('systemMetric', undefined, { type: 'active' })
  }

  useInterval({
    fn: handleRefetch,
    delay: preset !== 'custom' ? refetchPresets[refetchInterval] : null,
    key: preset, // force a render which clears current interval
  })

  return (
    <>
      <div className="mt-8 flex justify-between gap-3">
=======
      <div className="mt-16 mb-8 flex justify-between gap-3">
>>>>>>> ac4ec835
        <Listbox
          selected={filterId}
          className="w-48"
          aria-labelledby="filter-id-label"
          name="filter-id"
          items={siloItems}
          onChange={setFilterId}
        />

        <div className="flex items-center gap-2">{dateTimeRangePicker}</div>
      </div>

      <Divider className="!mx-0 my-6 !w-full" />

      {intervalPicker}

      <div className="mt-8 mb-12 space-y-12">
        <SystemMetric
          {...commonProps}
          metricName="virtual_disk_space_provisioned"
          title="Disk Space"
          unit="TiB"
          valueTransform={bytesToTiB}
          capacity={capacity?.disk_tib}
        />
        <SystemMetric
          {...commonProps}
          metricName="cpus_provisioned"
          title="CPU"
          unit="count"
          capacity={capacity?.cpu}
        />
        <SystemMetric
          {...commonProps}
          metricName="ram_provisioned"
          title="Memory"
          unit="GiB"
          valueTransform={bytesToGiB}
          capacity={capacity?.ram_gib}
        />
      </div>
    </>
  )
}<|MERGE_RESOLUTION|>--- conflicted
+++ resolved
@@ -107,91 +107,7 @@
         />
       </div>
 
-<<<<<<< HEAD
-      <UtilizationPage filterItems={siloItems} defaultId={FLEET_ID} />
-    </>
-  )
-}
-
-const refetchPresets = {
-  Off: null,
-  '10s': 10 * 1000,
-  '1m': 60 * 1000,
-  '2m': 2 * 60 * 1000,
-  '5m': 5 * 60 * 1000,
-}
-
-type RefetchInterval = keyof typeof refetchPresets
-
-const refetchIntervalItems: ListboxItem<RefetchInterval>[] = [
-  { label: 'Off', value: 'Off' },
-  { label: '10s', value: '10s' },
-  { label: '1m', value: '1m' },
-  { label: '2m', value: '2m' },
-  { label: '5m', value: '5m' },
-]
-
-UtilizationPage.getLoaderPromises = () => [apiQueryClient.prefetchQuery('sledList', {})]
-
-export function UtilizationPage({
-  filterItems,
-  defaultId,
-}: {
-  filterItems: ListboxItem[]
-  defaultId: string
-}) {
-  const { data: sleds } = useApiQuery('sledList', {})
-  invariant(sleds, 'sleds should be prefetched in loader')
-  const capacity = totalCapacity(sleds.items)
-
-  const [filterId, setFilterId] = useState<string>(defaultId)
-
-  // pass refetch interval to this to keep the date up to date
-  const { preset, startTime, endTime, dateTimeRangePicker, onRangeChange } =
-    useDateTimeRangePicker({
-      initialPreset: 'lastHour',
-      maxValue: now(getLocalTimeZone()),
-    })
-
-  // memo important to avoid render churn due to the dates
-  const commonProps = useMemo(
-    () => ({
-      startTime: startTime.toDate(getLocalTimeZone()),
-      endTime: endTime.toDate(getLocalTimeZone()),
-      filterId: filterId,
-    }),
-    [startTime, endTime, filterId]
-  )
-
-  const [refetchInterval, setRefetchInterval] = useState<RefetchInterval>('10s')
-
-  const isRefetching = !!useIsFetching({ queryKey: ['systemMetric'] })
-
-  const [lastFetched, setLastFetched] = useState(new Date())
-  useEffect(() => {
-    if (isRefetching) setLastFetched(new Date())
-  }, [isRefetching])
-
-  const handleRefetch = () => {
-    // slide the window forward if we're on a preset
-    onRangeChange(preset)
-    // very important to filter for active, otherwise this refetches every
-    // window that has ever been active
-    apiQueryClient.refetchQueries('systemMetric', undefined, { type: 'active' })
-  }
-
-  useInterval({
-    fn: handleRefetch,
-    delay: preset !== 'custom' ? refetchPresets[refetchInterval] : null,
-    key: preset, // force a render which clears current interval
-  })
-
-  return (
-    <>
-      <div className="mt-8 flex justify-between gap-3">
-=======
       <div className="mt-16 mb-8 flex justify-between gap-3">
->>>>>>> ac4ec835
         <Listbox
           selected={filterId}
           className="w-48"
@@ -204,7 +120,7 @@
         <div className="flex items-center gap-2">{dateTimeRangePicker}</div>
       </div>
 
-      <Divider className="!mx-0 my-6 !w-full" />
+      <Divider className="!mx-0 mb-6 !w-full" />
 
       {intervalPicker}
 
