import { useMemo } from 'react'
<<<<<<< HEAD
import { useLocation, useNavigate } from 'react-router-dom'
import {
  Button,
=======
import { Link, useNavigate } from 'react-router-dom'

import type { Organization } from '@oxide/api'
import { useApiQueryClient } from '@oxide/api'
import { useApiMutation, useApiQuery } from '@oxide/api'
import type { MenuAction } from '@oxide/table'
import { DateCell, linkCell, useQueryTable } from '@oxide/table'
import {
>>>>>>> 99d417f6
  EmptyMessage,
  Folder24Icon,
  PageHeader,
  PageTitle,
  TableActions,
  buttonStyle,
} from '@oxide/ui'

import { useQuickActions } from '../hooks'
<<<<<<< HEAD
import type { MenuAction } from '@oxide/table'
import { DateCell, linkCell, useQueryTable } from '@oxide/table'
import type { Organization } from '@oxide/api'
import { useApiQueryClient } from '@oxide/api'
import { useApiMutation, useApiQuery } from '@oxide/api'
import { CreateOrgSideModalForm } from 'app/forms/org-create'
import { EditOrgSideModalForm } from 'app/forms/org-edit'
=======
>>>>>>> 99d417f6

const EmptyState = () => (
  <EmptyMessage
    icon={<Folder24Icon />}
    title="No organizations"
    body="You need to create an organization to be able to see it here"
    buttonText="New organization"
    buttonTo="new"
  />
)

interface OrgsPageProps {
  modal?: 'createOrg' | 'editOrg'
}

const OrgsPage = ({ modal }: OrgsPageProps) => {
  const navigate = useNavigate()
  const location = useLocation()

  const { Table, Column } = useQueryTable('organizationsGet', {})
  const queryClient = useApiQueryClient()

  const { data: orgs } = useApiQuery('organizationsGet', {
    limit: 10, // to have same params as QueryTable
  })

  const deleteOrg = useApiMutation('organizationsDeleteOrganization', {
    onSuccess() {
      queryClient.invalidateQueries('organizationsGet', {})
    },
  })

  const makeActions = (org: Organization): MenuAction[] => [
    {
      label: 'Edit',
      onActivate() {
        navigate(`edit/${org.name}`, { state: org })
      },
    },
    {
      label: 'Delete',
      onActivate: () => {
        deleteOrg.mutate({ orgName: org.name })
      },
    },
  ]

  useQuickActions(
    useMemo(
      () => [
        { value: 'New organization', onSelect: () => navigate('new') },
        ...(orgs?.items || []).map((o) => ({
          value: o.name,
          onSelect: () => navigate(o.name),
          navGroup: 'Go to organization',
        })),
      ],
      [navigate, orgs]
    )
  )

  return (
    <>
      <PageHeader>
        <PageTitle icon={<Folder24Icon />}>Organizations</PageTitle>
      </PageHeader>
      <TableActions>
        <Button variant="secondary" size="xs" onClick={() => navigate('new')}>
          New Organization
        </Button>
      </TableActions>
      <Table emptyState={<EmptyState />} makeActions={makeActions}>
        <Column accessor="name" cell={linkCell((name) => `/orgs/${name}`)} />
        <Column accessor="description" />
        <Column accessor="timeModified" header="Last updated" cell={DateCell} />
      </Table>
      <CreateOrgSideModalForm
        isOpen={modal === 'createOrg'}
        onDismiss={() => navigate('..')}
      />
      <EditOrgSideModalForm
        isOpen={modal === 'editOrg'}
        onDismiss={() => navigate('../..')}
        initialValues={location.state}
      />
    </>
  )
}

export default OrgsPage<|MERGE_RESOLUTION|>--- conflicted
+++ resolved
@@ -1,10 +1,5 @@
 import { useMemo } from 'react'
-<<<<<<< HEAD
 import { useLocation, useNavigate } from 'react-router-dom'
-import {
-  Button,
-=======
-import { Link, useNavigate } from 'react-router-dom'
 
 import type { Organization } from '@oxide/api'
 import { useApiQueryClient } from '@oxide/api'
@@ -12,26 +7,18 @@
 import type { MenuAction } from '@oxide/table'
 import { DateCell, linkCell, useQueryTable } from '@oxide/table'
 import {
->>>>>>> 99d417f6
+  Button,
   EmptyMessage,
   Folder24Icon,
   PageHeader,
   PageTitle,
   TableActions,
-  buttonStyle,
 } from '@oxide/ui'
 
-import { useQuickActions } from '../hooks'
-<<<<<<< HEAD
-import type { MenuAction } from '@oxide/table'
-import { DateCell, linkCell, useQueryTable } from '@oxide/table'
-import type { Organization } from '@oxide/api'
-import { useApiQueryClient } from '@oxide/api'
-import { useApiMutation, useApiQuery } from '@oxide/api'
 import { CreateOrgSideModalForm } from 'app/forms/org-create'
 import { EditOrgSideModalForm } from 'app/forms/org-edit'
-=======
->>>>>>> 99d417f6
+
+import { useQuickActions } from '../hooks'
 
 const EmptyState = () => (
   <EmptyMessage
