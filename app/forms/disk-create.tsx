import type { Disk, DiskCreate } from '@oxide/api'
import { useApiMutation, useApiQueryClient } from '@oxide/api'
import { Divider } from '@oxide/ui'
import { GiB } from '@oxide/util'

import {
  DescriptionField,
<<<<<<< HEAD
=======
  DiskSizeField,
  Form,
>>>>>>> 99d417f6
  NameField,
  Radio,
<<<<<<< HEAD
  DiskSizeField,
  SideModalForm,
} from 'app/components/form'
import type { SideModalProps } from '@oxide/ui'
import { Divider } from '@oxide/ui'
import type { Disk, DiskCreate } from '@oxide/api'
import { useApiMutation, useApiQueryClient } from '@oxide/api'

import type { CreateFormProps } from 'app/forms'
=======
  RadioField,
} from 'app/components/form'
import type { PrebuiltFormProps } from 'app/forms'
>>>>>>> 99d417f6
import { useParams } from 'app/hooks'

const values: DiskCreate = {
  name: '',
  description: '',
  size: 0,
  diskSource: {
    blockSize: 4096,
    type: 'blank',
  },
}

type CreateDiskSideModalFormProps = Omit<SideModalProps, 'id'> &
  CreateFormProps<DiskCreateValues, Disk>

export function CreateDiskSideModalForm({
  id = 'create-disk-form',
  title = 'Create Disk',
  initialValues = values,
  onSubmit,
  onSuccess,
  onError,
  ...props
<<<<<<< HEAD
}: CreateDiskSideModalFormProps) {
=======
}: PrebuiltFormProps<DiskCreate, Disk>) {
>>>>>>> 99d417f6
  const queryClient = useApiQueryClient()
  const pathParams = useParams('orgName', 'projectName')

  const createDisk = useApiMutation('projectDisksPost', {
    onSuccess(data) {
      queryClient.invalidateQueries('projectDisksGet', pathParams)
      onSuccess?.(data)
    },
    onError,
  })

  return (
    <SideModalForm
      id={id}
      title={title}
      initialValues={initialValues}
      onSubmit={
        onSubmit ||
        ((values) => {
          createDisk.mutate({
            ...pathParams,
            body: {
              ...values,
              size: values.size * GiB,
            },
          })
        })
      }
      submitDisabled={createDisk.isLoading}
      error={createDisk.error?.error as Error | undefined}
      {...props}
    >
      <NameField id="disk-name" />
      <DescriptionField id="disk-description" />
      <Divider />
      <RadioField
        column
        id="disk-block-size"
        name="blockSize"
        label="Block size"
        units="Bytes"
      >
        <Radio value="512">512</Radio>
        <Radio value="4096">4096</Radio>
      </RadioField>
      <DiskSizeField id="disk-size" name="size" />
    </SideModalForm>
  )
}

export default CreateDiskSideModalForm<|MERGE_RESOLUTION|>--- conflicted
+++ resolved
@@ -1,32 +1,18 @@
 import type { Disk, DiskCreate } from '@oxide/api'
 import { useApiMutation, useApiQueryClient } from '@oxide/api'
+import type { SideModalProps } from '@oxide/ui'
 import { Divider } from '@oxide/ui'
 import { GiB } from '@oxide/util'
 
+import { SideModalForm } from 'app/components/form'
 import {
   DescriptionField,
-<<<<<<< HEAD
-=======
   DiskSizeField,
-  Form,
->>>>>>> 99d417f6
   NameField,
   Radio,
-<<<<<<< HEAD
-  DiskSizeField,
-  SideModalForm,
-} from 'app/components/form'
-import type { SideModalProps } from '@oxide/ui'
-import { Divider } from '@oxide/ui'
-import type { Disk, DiskCreate } from '@oxide/api'
-import { useApiMutation, useApiQueryClient } from '@oxide/api'
-
-import type { CreateFormProps } from 'app/forms'
-=======
   RadioField,
 } from 'app/components/form'
-import type { PrebuiltFormProps } from 'app/forms'
->>>>>>> 99d417f6
+import type { CreateFormProps } from 'app/forms'
 import { useParams } from 'app/hooks'
 
 const values: DiskCreate = {
@@ -40,7 +26,7 @@
 }
 
 type CreateDiskSideModalFormProps = Omit<SideModalProps, 'id'> &
-  CreateFormProps<DiskCreateValues, Disk>
+  CreateFormProps<DiskCreate, Disk>
 
 export function CreateDiskSideModalForm({
   id = 'create-disk-form',
@@ -50,11 +36,7 @@
   onSuccess,
   onError,
   ...props
-<<<<<<< HEAD
 }: CreateDiskSideModalFormProps) {
-=======
-}: PrebuiltFormProps<DiskCreate, Disk>) {
->>>>>>> 99d417f6
   const queryClient = useApiQueryClient()
   const pathParams = useParams('orgName', 'projectName')
 
