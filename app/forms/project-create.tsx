<<<<<<< HEAD
import type { SideModalProps } from '@oxide/ui'
import { Success16Icon } from '@oxide/ui'
import type { Project, ProjectCreate } from '@oxide/api'
import { useApiMutation, useApiQueryClient } from '@oxide/api'
import { useParams, useToast } from '../hooks'
import { NameField, DescriptionField, SideModalForm } from 'app/components/form'
import type { CreateFormProps } from 'app/forms'
=======
import type { Project } from '@oxide/api'
import { useApiMutation, useApiQueryClient } from '@oxide/api'
import { Success16Icon } from '@oxide/ui'

import { DescriptionField, Form, NameField } from 'app/components/form'
import type { PrebuiltFormProps } from 'app/forms'
>>>>>>> 99d417f6

import { useParams, useToast } from '../hooks'

const values = {
  name: '',
  description: '',
}

type CreateProjectSideModalFormProps = Omit<SideModalProps, 'id'> &
  CreateFormProps<ProjectCreate, Project>

export function CreateProjectSideModalForm({
  id = 'create-project-form',
  title = 'Create project',
  initialValues = values,
  onSubmit,
  onSuccess,
  onError,
  onDismiss,
  ...props
}: CreateProjectSideModalFormProps) {
  const queryClient = useApiQueryClient()
  const addToast = useToast()

  const { orgName } = useParams('orgName')

  const createProject = useApiMutation('organizationProjectsPost', {
    onSuccess(project) {
      // refetch list of projects in sidebar
      queryClient.invalidateQueries('organizationProjectsGet', { orgName })
      // avoid the project fetch when the project page loads since we have the data
      queryClient.setQueryData(
        'organizationProjectsGetProject',
        { orgName, projectName: project.name },
        project
      )
      addToast({
        icon: <Success16Icon />,
        title: 'Success!',
        content: 'Your project has been created.',
        timeout: 5000,
      })
      onSuccess?.(project)
      onDismiss()
    },
    onError,
  })

  return (
    <SideModalForm
      id={id}
      initialValues={initialValues}
      title={title}
      onDismiss={onDismiss}
      onSubmit={
        onSubmit ||
        (({ name, description }) => {
          createProject.mutate({
            orgName,
            body: { name, description },
          })
        })
      }
      submitDisabled={createProject.isLoading}
      error={createProject.error?.error as Error | undefined}
      {...props}
    >
      <NameField id="name" />
      <DescriptionField id="description" />
    </SideModalForm>
  )
}

export default CreateProjectSideModalForm<|MERGE_RESOLUTION|>--- conflicted
+++ resolved
@@ -1,19 +1,10 @@
-<<<<<<< HEAD
+import type { Project, ProjectCreate } from '@oxide/api'
+import { useApiMutation, useApiQueryClient } from '@oxide/api'
 import type { SideModalProps } from '@oxide/ui'
 import { Success16Icon } from '@oxide/ui'
-import type { Project, ProjectCreate } from '@oxide/api'
-import { useApiMutation, useApiQueryClient } from '@oxide/api'
-import { useParams, useToast } from '../hooks'
-import { NameField, DescriptionField, SideModalForm } from 'app/components/form'
+
+import { DescriptionField, NameField, SideModalForm } from 'app/components/form'
 import type { CreateFormProps } from 'app/forms'
-=======
-import type { Project } from '@oxide/api'
-import { useApiMutation, useApiQueryClient } from '@oxide/api'
-import { Success16Icon } from '@oxide/ui'
-
-import { DescriptionField, Form, NameField } from 'app/components/form'
-import type { PrebuiltFormProps } from 'app/forms'
->>>>>>> 99d417f6
 
 import { useParams, useToast } from '../hooks'
 
