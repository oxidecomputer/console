import invariant from 'tiny-invariant'

import type { Disk } from '@oxide/api'
import { useApiQuery } from '@oxide/api'
import { useApiMutation, useApiQueryClient } from '@oxide/api'
<<<<<<< HEAD
import { ComboboxField } from 'app/components/form'
import { useParams } from 'app/hooks'
import type { CreateFormProps } from 'app/forms'
import { SideModalForm } from 'app/components/form/SideModalForm'
import type { SideModalProps } from '@oxide/ui'
=======

import { Form, ListboxField } from 'app/components/form'
import type { PrebuiltFormProps } from 'app/forms'
import { useParams } from 'app/hooks'
>>>>>>> 99d417f6

const values = { name: '' }

export type DiskAttachValues = typeof values

type AttachDiskFormProps = Omit<SideModalProps, 'id'> &
  CreateFormProps<DiskAttachValues, Disk>

export function AttachDiskSideModalForm({
  id = 'form-disk-attach',
  title = 'Attach Disk',
  initialValues = values,
  onSubmit,
  onSuccess,
  onError,
  ...props
}: AttachDiskFormProps) {
  const queryClient = useApiQueryClient()
  const pathParams = useParams('orgName', 'projectName')

  const attachDisk = useApiMutation('instanceDisksAttach', {
    onSuccess(data) {
      const { instanceName, ...others } = pathParams
      invariant(instanceName, 'instanceName is required')
      queryClient.invalidateQueries('instanceDisksGet', {
        instanceName,
        ...others,
      })
      onSuccess?.(data)
    },
    onError,
  })

  // TODO: loading state? because this fires when the modal opens and not when
  // they focus the combobox, it will almost always be done by the time they
  // click in
  // TODO: error handling
  const detachedDisks =
    useApiQuery('projectDisksGet', { ...pathParams, limit: 50 }).data?.items.filter(
      (d) => d.state.state === 'detached'
    ) || []

  return (
    <SideModalForm
      id={id}
      title={title}
      initialValues={initialValues}
      onSubmit={
        onSubmit ||
        (({ name }) => {
          const { instanceName, ...others } = pathParams
          invariant(instanceName, 'instanceName is required')
          attachDisk.mutate({
            instanceName,
            ...others,
            body: { name },
          })
        })
      }
      submitDisabled={attachDisk.isLoading}
      error={attachDisk.error?.error as Error | undefined}
      {...props}
    >
      <ListboxField
        label="Disk name"
        id="disk-name"
        name="name"
        items={detachedDisks.map(({ name }) => ({ value: name, label: name }))}
      />
    </SideModalForm>
  )
}

export default AttachDiskSideModalForm<|MERGE_RESOLUTION|>--- conflicted
+++ resolved
@@ -3,18 +3,12 @@
 import type { Disk } from '@oxide/api'
 import { useApiQuery } from '@oxide/api'
 import { useApiMutation, useApiQueryClient } from '@oxide/api'
-<<<<<<< HEAD
-import { ComboboxField } from 'app/components/form'
+import type { SideModalProps } from '@oxide/ui'
+
+import { ListboxField } from 'app/components/form'
+import { SideModalForm } from 'app/components/form/SideModalForm'
+import type { CreateFormProps } from 'app/forms'
 import { useParams } from 'app/hooks'
-import type { CreateFormProps } from 'app/forms'
-import { SideModalForm } from 'app/components/form/SideModalForm'
-import type { SideModalProps } from '@oxide/ui'
-=======
-
-import { Form, ListboxField } from 'app/components/form'
-import type { PrebuiltFormProps } from 'app/forms'
-import { useParams } from 'app/hooks'
->>>>>>> 99d417f6
 
 const values = { name: '' }
 
