--- conflicted
+++ resolved
@@ -27,11 +27,8 @@
   'disk-create': typeof CreateDiskForm
   'subnet-create': typeof CreateSubnetForm
   'subnet-edit': typeof EditSubnetForm
-<<<<<<< HEAD
   'network-interface-create': typeof CreateNetworkInterfaceForm
-=======
   'vpc-create': typeof CreateVpcForm
->>>>>>> 85b68bc1
 }
 
 export type FormValues<K extends keyof FormTypes> = ExtractFormValues<
