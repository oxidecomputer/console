--- conflicted
+++ resolved
@@ -18,11 +18,7 @@
 import { DescriptionField } from '~/components/form/fields/DescriptionField'
 import { NameField } from '~/components/form/fields/NameField'
 import { SideModalForm } from '~/components/form/SideModalForm'
-<<<<<<< HEAD
-import { getVpcSelector, useVpcSelector } from '~/hooks/use-params'
-=======
 import { getVpcSelector, useVpcSelector } from '~/hooks'
->>>>>>> a8fcdab9
 import { addToast } from '~/stores/toast'
 import { pb } from '~/util/path-builder'
 
