--- conflicted
+++ resolved
@@ -1,16 +1,11 @@
 import type { SshKey, SshKeyCreate } from '@oxide/api'
 import { useApiMutation } from '@oxide/api'
 import { useApiQueryClient } from '@oxide/api'
-<<<<<<< HEAD
 import type { SideModalProps } from '@oxide/ui'
+
 import { DescriptionField, NameField, SideModalForm, TextField } from 'app/components/form'
+
 import type { CreateFormProps } from '.'
-=======
-
-import { DescriptionField, Form, NameField, TextField } from 'app/components/form'
-
-import type { PrebuiltFormProps } from '.'
->>>>>>> 99d417f6
 
 const values: SshKeyCreate = {
   name: '',
