<<<<<<< HEAD
import { NameField, DescriptionField, TextField, SideModalForm } from 'app/components/form'
import type { Vpc, VpcCreate } from '@oxide/api'
import { useApiMutation, useApiQueryClient } from '@oxide/api'
import { useParams, useToast } from 'app/hooks'
import type { SideModalProps } from '@oxide/ui'
import { Success16Icon } from '@oxide/ui'
import type { CreateFormProps } from 'app/forms'
=======
import type { Vpc } from '@oxide/api'
import { useApiMutation, useApiQueryClient } from '@oxide/api'
import { Success16Icon } from '@oxide/ui'

import { DescriptionField, Form, NameField, TextField } from 'app/components/form'
import type { PrebuiltFormProps } from 'app/forms'
import { useParams, useToast } from 'app/hooks'
>>>>>>> 99d417f6

const values = {
  name: '',
  description: '',
  dnsName: '',
  ipv6Prefix: '',
}

type CreateVPCSideModalFormProps = Omit<SideModalProps, 'id'> &
  CreateFormProps<VpcCreate, Vpc>

export function CreateVpcSideModalForm({
  id = 'create-vpc-form',
  title = 'Create VPC',
  initialValues = values,
  onSubmit,
  onSuccess,
  onError,
  ...props
}: CreateVPCSideModalFormProps) {
  const parentNames = useParams('orgName', 'projectName')
  const queryClient = useApiQueryClient()
  const addToast = useToast()

  const createVpc = useApiMutation('projectVpcsPost', {
    onSuccess(vpc) {
      queryClient.invalidateQueries('projectVpcsGet', parentNames)
      // avoid the vpc fetch when the vpc page loads since we have the data
      queryClient.setQueryData(
        'projectVpcsGetVpc',
        { ...parentNames, vpcName: vpc.name },
        vpc
      )
      addToast({
        icon: <Success16Icon />,
        title: 'Success!',
        content: 'Your VPC has been created.',
        timeout: 5000,
      })
      onSuccess?.(vpc)
    },
    onError,
  })

  return (
    <SideModalForm
      id={id}
      title={title}
      initialValues={initialValues}
      onSubmit={
        onSubmit ??
        (({ name, description, dnsName, ipv6Prefix }) =>
          createVpc.mutate({
            ...parentNames,
            body: { name, description, dnsName, ipv6Prefix },
          }))
      }
      submitDisabled={createVpc.isLoading}
      error={createVpc.error?.error as Error | undefined}
      {...props}
    >
      <NameField id="vpc-name" />
      <DescriptionField id="vpc-description" />
      <NameField id="vpc-dns-name" name="dnsName" label="DNS name" required={false} />
      <TextField id="vpc-ipv6-prefix" name="ipv6Prefix" label="IPV6 prefix" />
    </SideModalForm>
  )
}

export default CreateVpcSideModalForm<|MERGE_RESOLUTION|>--- conflicted
+++ resolved
@@ -1,20 +1,11 @@
-<<<<<<< HEAD
-import { NameField, DescriptionField, TextField, SideModalForm } from 'app/components/form'
 import type { Vpc, VpcCreate } from '@oxide/api'
 import { useApiMutation, useApiQueryClient } from '@oxide/api'
-import { useParams, useToast } from 'app/hooks'
 import type { SideModalProps } from '@oxide/ui'
 import { Success16Icon } from '@oxide/ui'
+
+import { DescriptionField, NameField, SideModalForm, TextField } from 'app/components/form'
 import type { CreateFormProps } from 'app/forms'
-=======
-import type { Vpc } from '@oxide/api'
-import { useApiMutation, useApiQueryClient } from '@oxide/api'
-import { Success16Icon } from '@oxide/ui'
-
-import { DescriptionField, Form, NameField, TextField } from 'app/components/form'
-import type { PrebuiltFormProps } from 'app/forms'
 import { useParams, useToast } from 'app/hooks'
->>>>>>> 99d417f6
 
 const values = {
   name: '',
