--- conflicted
+++ resolved
@@ -123,25 +123,8 @@
       <NameField name="name" control={form.control} />
       <DescriptionField name="description" control={form.control} required />
       <TextField
-<<<<<<< HEAD
-        name="acsUrl"
-        label="ACS URL"
-        description="Service provider endpoint for the IdP to send the SAML response"
-        required
-        control={form.control}
-        disabled
-        copyable
-      />
-      {/* TODO: help text */}
-      <TextField name="idpEntityId" label="Entity ID" required control={form.control} />
-      <TextField
-        name="sloUrl"
-        label="Single Logout (SLO) URL"
-        description="Service provider endpoint for log out requests"
-=======
         name="technicalContactEmail"
         label="Technical contact email"
->>>>>>> 7dcd41c2
         required
         control={form.control}
       />
@@ -162,6 +145,8 @@
         description="Service provider endpoint for the IdP to send the SAML response"
         required
         control={form.control}
+        disabled
+        copyable
       />
       <TextField
         name="sloUrl"
