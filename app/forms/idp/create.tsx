--- conflicted
+++ resolved
@@ -131,16 +131,10 @@
         control={form.control}
       />
       <TextField
-<<<<<<< HEAD
         name="acsUrl"
         label="ACS URL"
         description="Service provider endpoint for the IdP to send the SAML response"
         required
-=======
-        name="groupAttributeName"
-        label="Group attribute name"
-        description="Name of the SAML attribute in the IdP response listing the user’s groups"
->>>>>>> b4920b11
         control={form.control}
       />
       <TextField
@@ -183,7 +177,7 @@
       <TextField
         name="groupAttributeName"
         label="Group attribute name"
-        description="Name of SAML attribute where we can find a comma-separated list of names of groups the user belongs to"
+        description="Name of the SAML attribute in the IdP response listing the user’s groups"
         control={form.control}
       />
       <MetadataSourceField control={form.control} />
