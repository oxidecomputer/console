<<<<<<< HEAD
import { NameField, DescriptionField, SideModalForm } from 'app/components/form'
import type { VpcRouter, VpcRouterCreate } from '@oxide/api'
import { useApiMutation, useApiQueryClient } from '@oxide/api'
import { useParams, useToast } from 'app/hooks'
import type { SideModalProps } from '@oxide/ui'
import { Success16Icon } from '@oxide/ui'
import type { CreateFormProps } from 'app/forms'
=======
import type { VpcRouter } from '@oxide/api'
import { useApiMutation, useApiQueryClient } from '@oxide/api'
import { Success16Icon } from '@oxide/ui'

import { DescriptionField, Form, NameField } from 'app/components/form'
import type { PrebuiltFormProps } from 'app/forms'
import { useParams, useToast } from 'app/hooks'
>>>>>>> 99d417f6

const values = {
  name: '',
  description: '',
}

type CreateVpcRouterSideModalFormProps = CreateFormProps<VpcRouterCreate, VpcRouter> &
  Omit<SideModalProps, 'id'>

export function CreateVpcRouterForm({
  id = 'create-vpc-router-form',
  title = 'Create VPC Router',
  onSuccess,
  onError,
  onDismiss,
  ...props
}: CreateVpcRouterSideModalFormProps) {
  const parentNames = useParams('orgName', 'projectName', 'vpcName')
  const queryClient = useApiQueryClient()
  const addToast = useToast()

  const createRouter = useApiMutation('vpcRoutersPost', {
    onSuccess(router) {
      queryClient.invalidateQueries('vpcRoutersGet', parentNames)
      // avoid the vpc fetch when the vpc page loads since we have the data
      queryClient.setQueryData(
        'vpcRoutersGetRouter',
        { ...parentNames, routerName: router.name },
        router
      )
      addToast({
        icon: <Success16Icon />,
        title: 'Success!',
        content: 'Your VPC router has been created.',
        timeout: 5000,
      })
      onSuccess?.(router)
      onDismiss()
    },
    onError,
  })

  return (
    <SideModalForm
      id={id}
      title={title}
      initialValues={values}
      onDismiss={onDismiss}
      onSubmit={({ name, description }) =>
        createRouter.mutate({ ...parentNames, body: { name, description } })
      }
      submitDisabled={createRouter.isLoading}
      error={createRouter.error?.error as Error | undefined}
      {...props}
    >
      <NameField id="router-name" />
      <DescriptionField id="router-description" />
    </SideModalForm>
  )
}<|MERGE_RESOLUTION|>--- conflicted
+++ resolved
@@ -1,20 +1,11 @@
-<<<<<<< HEAD
-import { NameField, DescriptionField, SideModalForm } from 'app/components/form'
 import type { VpcRouter, VpcRouterCreate } from '@oxide/api'
 import { useApiMutation, useApiQueryClient } from '@oxide/api'
-import { useParams, useToast } from 'app/hooks'
 import type { SideModalProps } from '@oxide/ui'
 import { Success16Icon } from '@oxide/ui'
+
+import { DescriptionField, NameField, SideModalForm } from 'app/components/form'
 import type { CreateFormProps } from 'app/forms'
-=======
-import type { VpcRouter } from '@oxide/api'
-import { useApiMutation, useApiQueryClient } from '@oxide/api'
-import { Success16Icon } from '@oxide/ui'
-
-import { DescriptionField, Form, NameField } from 'app/components/form'
-import type { PrebuiltFormProps } from 'app/forms'
 import { useParams, useToast } from 'app/hooks'
->>>>>>> 99d417f6
 
 const values = {
   name: '',
