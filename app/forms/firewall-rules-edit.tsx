--- conflicted
+++ resolved
@@ -106,7 +106,7 @@
 
   // note different filter logic from create: filter out the rule with the
   // *original* name because we need to overwrite that rule
-  const otherRules = data.rules.filter((r) => r.name !== originalRule.name)
+  const otherRules = firewallRules.rules.filter((r) => r.name !== originalRule.name)
 
   return (
     <SideModalForm
@@ -114,17 +114,7 @@
       formType="edit"
       resourceName="rule"
       onDismiss={onDismiss}
-<<<<<<< HEAD
-      onSubmit={(values) => {
-        // note different filter logic from create: filter out the rule with the
-        // *original* name because we need to overwrite that rule
-        const otherRules = firewallRules.rules
-          .filter((r) => r.name !== originalRule.name)
-          .map(firewallRuleGetToPut)
-
-=======
       onSubmit={(values) =>
->>>>>>> bb53f1b2
         updateRules.mutate({
           query: vpcSelector,
           body: {
@@ -140,14 +130,11 @@
       <CommonFields
         error={updateRules.error}
         control={form.control}
-<<<<<<< HEAD
         project={project}
         instances={instances.items}
         vpcs={vpcs.items}
-=======
         // error if name is being changed to something that conflicts with some other rule
         nameTaken={(name) => !!otherRules.find((r) => r.name === name)}
->>>>>>> bb53f1b2
       />
     </SideModalForm>
   )
