/*
 * This Source Code Form is subject to the terms of the Mozilla Public
 * License, v. 2.0. If a copy of the MPL was not distributed with this
 * file, you can obtain one at https://mozilla.org/MPL/2.0/.
 *
 * Copyright Oxide Computer Company
 */
import { useNavigate, type LoaderFunctionArgs } from 'react-router-dom'

import {
  apiQueryClient,
  firewallRuleGetToPut,
  useApiMutation,
  useApiQueryClient,
  usePrefetchedApiQuery,
} from '@oxide/api'

import { trigger404 } from '~/components/ErrorBoundary'
import { SideModalForm } from '~/components/form/SideModalForm'
<<<<<<< HEAD
import { getVpcSelector, useFirewallRuleSelector, useForm, useVpcSelector } from '~/hooks'
=======
import {
  getFirewallRuleSelector,
  useFirewallRuleSelector,
  useForm,
  useVpcSelector,
} from '~/hooks'
>>>>>>> 44ea9cbe
import { invariant } from '~/util/invariant'
import { pb } from '~/util/path-builder'

import {
  CommonFields,
  valuesToRuleUpdate,
  type FirewallRuleValues,
} from './firewall-rules-create'

EditFirewallRuleForm.loader = async ({ params }: LoaderFunctionArgs) => {
<<<<<<< HEAD
  const vpcSelector = getVpcSelector(params)

  await apiQueryClient.prefetchQuery('vpcFirewallRulesView', {
    query: vpcSelector,
  })

=======
  const { project, vpc, rule } = getFirewallRuleSelector(params)

  const data = await apiQueryClient.fetchQuery('vpcFirewallRulesView', {
    query: { project, vpc },
  })

  const originalRule = data.rules.find((r) => r.name === rule)
  if (!originalRule) throw trigger404

>>>>>>> 44ea9cbe
  return null
}

export function EditFirewallRuleForm() {
  const { vpc, project, rule } = useFirewallRuleSelector()
  const vpcSelector = useVpcSelector()
  const queryClient = useApiQueryClient()

  const { data } = usePrefetchedApiQuery('vpcFirewallRulesView', {
    query: { project, vpc },
  })

  const originalRule = data.rules.find((r) => r.name === rule)

<<<<<<< HEAD
=======
  // we shouldn't hit this because of the trigger404 in the loader
>>>>>>> 44ea9cbe
  invariant(originalRule, 'Firewall rule must exist')

  const navigate = useNavigate()
  const onDismiss = () => navigate(pb.vpcFirewallRules(vpcSelector))

  const updateRules = useApiMutation('vpcFirewallRulesUpdate', {
    onSuccess() {
      queryClient.invalidateQueries('vpcFirewallRulesView')
      onDismiss()
    },
  })

  const defaultValues: FirewallRuleValues = {
    enabled: originalRule.status === 'enabled',
    name: originalRule.name,
    description: originalRule.description,

    priority: originalRule.priority,
    action: originalRule.action,
    direction: originalRule.direction,

    protocols: originalRule.filters.protocols || [],

    ports: originalRule.filters.ports || [],
    hosts: originalRule.filters.hosts || [],
    targets: originalRule.targets,
  }

  const form = useForm({ defaultValues })

  // TODO: uhhhh how can this happen
  if (Object.keys(originalRule).length === 0) return null

  return (
    <SideModalForm
      form={form}
      formType="edit"
      resourceName="rule"
      onDismiss={onDismiss}
      onSubmit={(values) => {
        // note different filter logic from create: filter out the rule with the
        // *original* name because we need to overwrite that rule
        const otherRules = data.rules
          .filter((r) => r.name !== originalRule.name)
          .map(firewallRuleGetToPut)

        updateRules.mutate({
          query: vpcSelector,
          body: {
            rules: [...otherRules, valuesToRuleUpdate(values)],
          },
        })
      }}
      // validationSchema={validationSchema}
      // validateOnBlur
      loading={updateRules.isPending}
      submitError={updateRules.error}
    >
      <CommonFields error={updateRules.error} control={form.control} />
    </SideModalForm>
  )
}<|MERGE_RESOLUTION|>--- conflicted
+++ resolved
@@ -17,16 +17,12 @@
 
 import { trigger404 } from '~/components/ErrorBoundary'
 import { SideModalForm } from '~/components/form/SideModalForm'
-<<<<<<< HEAD
-import { getVpcSelector, useFirewallRuleSelector, useForm, useVpcSelector } from '~/hooks'
-=======
 import {
   getFirewallRuleSelector,
   useFirewallRuleSelector,
   useForm,
   useVpcSelector,
 } from '~/hooks'
->>>>>>> 44ea9cbe
 import { invariant } from '~/util/invariant'
 import { pb } from '~/util/path-builder'
 
@@ -37,14 +33,6 @@
 } from './firewall-rules-create'
 
 EditFirewallRuleForm.loader = async ({ params }: LoaderFunctionArgs) => {
-<<<<<<< HEAD
-  const vpcSelector = getVpcSelector(params)
-
-  await apiQueryClient.prefetchQuery('vpcFirewallRulesView', {
-    query: vpcSelector,
-  })
-
-=======
   const { project, vpc, rule } = getFirewallRuleSelector(params)
 
   const data = await apiQueryClient.fetchQuery('vpcFirewallRulesView', {
@@ -54,7 +42,6 @@
   const originalRule = data.rules.find((r) => r.name === rule)
   if (!originalRule) throw trigger404
 
->>>>>>> 44ea9cbe
   return null
 }
 
@@ -69,10 +56,7 @@
 
   const originalRule = data.rules.find((r) => r.name === rule)
 
-<<<<<<< HEAD
-=======
   // we shouldn't hit this because of the trigger404 in the loader
->>>>>>> 44ea9cbe
   invariant(originalRule, 'Firewall rule must exist')
 
   const navigate = useNavigate()
