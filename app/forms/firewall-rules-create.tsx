import * as Yup from 'yup'
import { useFormikContext } from 'formik'

<<<<<<< HEAD
import { Form, ListboxField, SideModalForm } from 'app/components/form'
=======
>>>>>>> 99d417f6
import type { VpcFirewallRules } from '@oxide/api'
import {
  firewallRuleGetToPut,
  parsePortRange,
  useApiMutation,
  useApiQueryClient,
} from '@oxide/api'
<<<<<<< HEAD
import type { SideModalProps } from '@oxide/ui'
=======
import type { ErrorResponse, VpcFirewallRule, VpcFirewallRuleUpdate } from '@oxide/api'
>>>>>>> 99d417f6
import {
  Button,
  CheckboxField,
  Delete10Icon,
  Divider,
  FieldLabel,
  NumberTextField,
  Radio,
  RadioGroup,
  Table,
  TextField,
  TextFieldError,
  TextFieldHint,
} from '@oxide/ui'
<<<<<<< HEAD
import type { CreateFormProps } from 'app/forms'
import type { ErrorResponse, VpcFirewallRule, VpcFirewallRuleUpdate } from '@oxide/api'
=======

import { Form, ListboxField } from 'app/components/form'
import type { PrebuiltFormProps } from 'app/forms'
>>>>>>> 99d417f6
import { useParams } from 'app/hooks'

export type FirewallRuleValues = {
  enabled: boolean
  priority: string
  name: string
  description: string
  action: VpcFirewallRule['action']
  direction: VpcFirewallRule['direction']

  protocols: NonNullable<VpcFirewallRule['filters']['protocols']>

  // port subform
  ports: NonNullable<VpcFirewallRule['filters']['ports']>
  portRange: string

  // host subform
  hosts: NonNullable<VpcFirewallRule['filters']['hosts']>
  hostType: string
  hostValue: string

  // target subform
  targets: VpcFirewallRule['targets']
  targetType: string
  targetValue: string
}

export const valuesToRuleUpdate = (values: FirewallRuleValues): VpcFirewallRuleUpdate => ({
  name: values.name,
  status: values.enabled ? 'enabled' : 'disabled',
  action: values.action,
  description: values.description,
  direction: values.direction,
  filters: {
    hosts: values.hosts,
    ports: values.ports,
    protocols: values.protocols,
  },
  priority: parseInt(values.priority, 10),
  targets: values.targets,
})

const initialValues: FirewallRuleValues = {
  enabled: true,
  name: '',
  description: '',

  priority: '',
  action: 'allow',
  direction: 'inbound',

  // in the request body, these go in a `filters` object. we probably don't
  // need such nesting here though. not even sure how to do it
  protocols: [],

  // port subform
  ports: [],
  portRange: '',

  // host subform
  hosts: [],
  hostType: '',
  hostValue: '',

  // target subform
  targets: [],
  targetType: '',
  targetValue: '',
}

export const CommonFields = ({ error }: { error: ErrorResponse | null }) => {
  const { setFieldValue, values } = useFormikContext<FirewallRuleValues>()
  return (
    <>
      {/* omitting value prop makes it a boolean value. beautiful */}
      {/* TODO: better text or heading or tip or something on this checkbox */}
      <CheckboxField name="enabled">Enabled</CheckboxField>
      <div className="space-y-0.5">
        <FieldLabel id="rule-name-label" htmlFor="rule-name">
          Name
        </FieldLabel>
        <TextField id="rule-name" name="name" />
      </div>
      <div className="space-y-0.5">
        <FieldLabel id="rule-description-label" htmlFor="rule-description">
          Description {/* TODO: indicate optional */}
        </FieldLabel>
        <TextField id="rule-description" name="description" />
      </div>

      <Divider />

      <div className="space-y-0.5">
        <FieldLabel id="priority-label" htmlFor="priority">
          Priority
        </FieldLabel>
        <TextFieldHint id="priority-hint">Must be 0&ndash;65535</TextFieldHint>
        <NumberTextField id="priority" name="priority" aria-describedby="priority-hint" />
        <TextFieldError name="priority" />
      </div>
      <fieldset>
        <legend>Action</legend>
        <RadioGroup column name="action">
          <Radio value="allow">Allow</Radio>
          <Radio value="deny">Deny</Radio>
        </RadioGroup>
      </fieldset>
      <fieldset>
        <legend>Direction of traffic</legend>
        <RadioGroup column name="direction">
          <Radio value="inbound">Incoming</Radio>
          <Radio value="outbound">Outgoing</Radio>
        </RadioGroup>
      </fieldset>

      <Divider />

      <h3 className="mb-4 text-sans-xl">Targets</h3>
      <ListboxField
        id="target-type-field"
        name="targetType"
        label="Target type"
        items={[
          { value: 'vpc', label: 'VPC' },
          { value: 'subnet', label: 'VPC Subnet' },
          { value: 'instance', label: 'Instance' },
        ]}
      />
      <div className="space-y-0.5">
        <FieldLabel id="targetValue-label" htmlFor="targetValue">
          Target name
        </FieldLabel>
        <TextField id="targetValue" name="targetValue" />
      </div>

      <div className="flex justify-end">
        {/* TODO does this clear out the form or the existing targets? */}
        <Button variant="ghost" color="neutral" className="mr-2.5">
          Clear
        </Button>
        <Button
          variant="secondary"
          onClick={() => {
            // TODO: show error instead of ignoring click
            if (
              values.targetType &&
              values.targetValue && // TODO: validate
              !values.targets.some(
                (t) => t.value === values.targetValue && t.type === values.targetType
              )
            ) {
              setFieldValue('targets', [
                ...values.targets,
                { type: values.targetType, value: values.targetValue },
              ])
              setFieldValue('targetValue', '')
              // TODO: clear dropdown too?
            }
          }}
        >
          Add target
        </Button>
      </div>

      <Table className="w-full">
        <Table.Header>
          <Table.HeaderRow>
            <Table.HeadCell>Type</Table.HeadCell>
            <Table.HeadCell>Name</Table.HeadCell>
            <Table.HeadCell />
          </Table.HeaderRow>
        </Table.Header>
        <Table.Body>
          {values.targets.map((t) => (
            <Table.Row key={`${t.type}|${t.value}`}>
              {/* TODO: should be the pretty type label, not the type key */}
              <Table.Cell>{t.type}</Table.Cell>
              <Table.Cell>{t.value}</Table.Cell>
              <Table.Cell>
                <Delete10Icon
                  className="cursor-pointer"
                  onClick={() => {
                    setFieldValue(
                      'targets',
                      values.targets.filter(
                        (t1) => t1.value !== t.value || t1.type !== t.type
                      )
                    )
                  }}
                />
              </Table.Cell>
            </Table.Row>
          ))}
        </Table.Body>
      </Table>

      <Divider />

      <h3 className="mb-4 text-sans-xl">Host filters</h3>
      <ListboxField
        id="host-type-field"
        name="hostType"
        label="Host type"
        items={[
          { value: 'vpc', label: 'VPC' },
          { value: 'subnet', label: 'VPC Subnet' },
          { value: 'instance', label: 'Instance' },
          { value: 'ip', label: 'IP' },
          { value: 'internet_gateway', label: 'Internet Gateway' },
        ]}
      />
      <div className="space-y-0.5">
        {/* For everything but IP this is a name, but for IP it's an IP. 
          So we should probably have the label on this field change when the
          host type changes. Also need to confirm that it's just an IP and 
          not a block. */}
        <FieldLabel id="hostValue-label" htmlFor="hostValue">
          Value
        </FieldLabel>
        <TextFieldHint id="hostValue-hint">
          For IP, an address. For the rest, a name. [TODO: copy]
        </TextFieldHint>
        <TextField id="hostValue" name="hostValue" aria-describedby="hostValue-hint" />
      </div>

      <div className="flex justify-end">
        <Button variant="ghost" color="neutral" className="mr-2.5">
          Clear
        </Button>
        <Button
          variant="secondary"
          onClick={() => {
            // TODO: show error instead of ignoring click
            if (
              values.hostType &&
              values.hostValue && // TODO: validate
              !values.hosts.some(
                (t) => t.value === values.hostValue || t.type === values.hostType
              )
            ) {
              setFieldValue('hosts', [
                ...values.hosts,
                { type: values.hostType, value: values.hostValue },
              ])
              setFieldValue('hostValue', '')
              // TODO: clear dropdown too?
            }
          }}
        >
          Add host filter
        </Button>
      </div>

      <Table className="w-full">
        <Table.Header>
          <Table.HeaderRow>
            <Table.HeadCell>Type</Table.HeadCell>
            <Table.HeadCell>Value</Table.HeadCell>
            <Table.HeadCell />
          </Table.HeaderRow>
        </Table.Header>
        <Table.Body>
          {values.hosts.map((h) => (
            <Table.Row key={`${h.type}|${h.value}`}>
              {/* TODO: should be the pretty type label, not the type key */}
              <Table.Cell>{h.type}</Table.Cell>
              <Table.Cell>{h.value}</Table.Cell>
              <Table.Cell>
                <Delete10Icon
                  className="cursor-pointer"
                  onClick={() => {
                    setFieldValue(
                      'hosts',
                      values.hosts.filter(
                        (h1) => h1.value !== h.value && h1.type !== h.type
                      )
                    )
                  }}
                />
              </Table.Cell>
            </Table.Row>
          ))}
        </Table.Body>
      </Table>

      <Divider />

      <div className="space-y-0.5">
        <FieldLabel id="portRange-label" htmlFor="portRange">
          Port filter
        </FieldLabel>
        <TextFieldHint id="portRange-hint">
          A single port (1234) or a range (1234-2345)
        </TextFieldHint>
        <TextField id="portRange" name="portRange" aria-describedby="portRange-hint" />
        <TextFieldError name="portRange" />
        <div className="flex justify-end">
          <Button variant="ghost" color="neutral" className="mr-2.5">
            Clear
          </Button>
          <Button
            variant="secondary"
            onClick={() => {
              const portRange = values.portRange.trim()
              // TODO: show error instead of ignoring the click
              if (!parsePortRange(portRange)) return
              setFieldValue('ports', [...values.ports, portRange])
              setFieldValue('portRange', '')
            }}
          >
            Add port filter
          </Button>
        </div>
      </div>
      <Table className="w-full">
        <Table.Header>
          <Table.HeaderRow>
            <Table.HeadCell>Range</Table.HeadCell>
            <Table.HeadCell />
          </Table.HeaderRow>
        </Table.Header>
        <Table.Body>
          {values.ports.map((p) => (
            <Table.Row key={p}>
              {/* TODO: should be the pretty type label, not the type key */}
              <Table.Cell>{p}</Table.Cell>
              <Table.Cell>
                <Delete10Icon
                  className="cursor-pointer"
                  onClick={() => {
                    setFieldValue(
                      'ports',
                      values.ports.filter((p1) => p1 !== p)
                    )
                  }}
                />
              </Table.Cell>
            </Table.Row>
          ))}
        </Table.Body>
      </Table>

      <Divider />

      <fieldset className="space-y-0.5">
        <legend>Protocols</legend>
        <div>
          <CheckboxField name="protocols" value="TCP">
            TCP
          </CheckboxField>
        </div>
        <div>
          <CheckboxField name="protocols" value="UDP">
            UDP
          </CheckboxField>
        </div>
        <div>
          <CheckboxField name="protocols" value="ICMP">
            ICMP
          </CheckboxField>
        </div>
      </fieldset>

      <Divider />

      <div className="text-destructive">{error?.error.message}</div>
    </>
  )
}

export const validationSchema = Yup.object({
  priority: Yup.number().integer().min(0).max(65535).required('Required'),
})

type CreateFirewallRuleSideModalProps = Omit<SideModalProps, 'id'> &
  CreateFormProps<FirewallRuleValues, VpcFirewallRules> & {
    existingRules: VpcFirewallRule[]
  }

export function CreateFirewallRuleSideModalForm({
  id = 'create-firewall-rule-form',
  title = 'Add firewall rule',
  onSuccess,
  onDismiss,
  existingRules,
  ...props
}: CreateFirewallRuleSideModalProps) {
  const parentNames = useParams('orgName', 'projectName', 'vpcName')
  const queryClient = useApiQueryClient()

  const updateRules = useApiMutation('vpcFirewallRulesPut', {
    onSuccess(data) {
      queryClient.invalidateQueries('vpcFirewallRulesGet', parentNames)
      onSuccess?.(data)
      onDismiss()
    },
  })

  return (
    <SideModalForm
      id={id}
      title={title}
      initialValues={initialValues}
      onDismiss={onDismiss}
      onSubmit={(values) => {
        // TODO: this silently overwrites existing rules with the current name.
        // we should probably at least warn and confirm, if not reject as invalid
        const otherRules = existingRules
          .filter((r) => r.name !== values.name)
          .map(firewallRuleGetToPut)
        updateRules.mutate({
          ...parentNames,
          body: {
            rules: [...otherRules, valuesToRuleUpdate(values)],
          },
        })
      }}
      validationSchema={validationSchema}
      validateOnBlur
      submitDisabled={updateRules.isLoading}
      error={updateRules.error?.error as Error | undefined}
      {...props}
    >
      <CommonFields error={updateRules.error} />
      <Form.Submit>Add rule</Form.Submit>
    </SideModalForm>
  )
}<|MERGE_RESOLUTION|>--- conflicted
+++ resolved
@@ -1,10 +1,6 @@
 import * as Yup from 'yup'
 import { useFormikContext } from 'formik'
 
-<<<<<<< HEAD
-import { Form, ListboxField, SideModalForm } from 'app/components/form'
-=======
->>>>>>> 99d417f6
 import type { VpcFirewallRules } from '@oxide/api'
 import {
   firewallRuleGetToPut,
@@ -12,11 +8,8 @@
   useApiMutation,
   useApiQueryClient,
 } from '@oxide/api'
-<<<<<<< HEAD
+import type { ErrorResponse, VpcFirewallRule, VpcFirewallRuleUpdate } from '@oxide/api'
 import type { SideModalProps } from '@oxide/ui'
-=======
-import type { ErrorResponse, VpcFirewallRule, VpcFirewallRuleUpdate } from '@oxide/api'
->>>>>>> 99d417f6
 import {
   Button,
   CheckboxField,
@@ -31,14 +24,9 @@
   TextFieldError,
   TextFieldHint,
 } from '@oxide/ui'
-<<<<<<< HEAD
+
+import { Form, ListboxField, SideModalForm } from 'app/components/form'
 import type { CreateFormProps } from 'app/forms'
-import type { ErrorResponse, VpcFirewallRule, VpcFirewallRuleUpdate } from '@oxide/api'
-=======
-
-import { Form, ListboxField } from 'app/components/form'
-import type { PrebuiltFormProps } from 'app/forms'
->>>>>>> 99d417f6
 import { useParams } from 'app/hooks'
 
 export type FirewallRuleValues = {
