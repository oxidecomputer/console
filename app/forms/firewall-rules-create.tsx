/*
 * This Source Code Form is subject to the terms of the Mozilla Public
 * License, v. 2.0. If a copy of the MPL was not distributed with this
 * file, you can obtain one at https://mozilla.org/MPL/2.0/.
 *
 * Copyright Oxide Computer Company
 */
import { useForm } from 'react-hook-form'
import { useNavigate, useParams, type LoaderFunctionArgs } from 'react-router'

import {
  apiQueryClient,
  firewallRuleGetToPut,
  useApiMutation,
  useApiQueryClient,
  usePrefetchedApiQuery,
  type VpcFirewallRule,
} from '@oxide/api'

import { SideModalForm } from '~/components/form/SideModalForm'
import { HL } from '~/components/HL'
import { titleCrumb } from '~/hooks/use-crumbs'
import { getVpcSelector, useVpcSelector } from '~/hooks/use-params'
import { addToast } from '~/stores/toast'
import { ALL_ISH } from '~/util/consts'
import { pb } from '~/util/path-builder'

import {
  CommonFields,
  defaultActiveSubforms,
  submitDisabledMessage,
  useSubformStates,
} from './firewall-rules-common'
import { valuesToRuleUpdate, type FirewallRuleValues } from './firewall-rules-util'

export const handle = titleCrumb('New Rule')

/** Empty form for when we're not creating from an existing rule */
const defaultValuesEmpty: FirewallRuleValues = {
  enabled: true,
  name: '',
  description: '',

  priority: 0,
  action: 'allow',
  direction: 'inbound',

  // in the request body, these go in a `filters` object. we probably don't
  // need such nesting here though. not even sure how to do it
  protocols: [],

  ports: [],
  hosts: [],
  targets: [],
}

/** convert in the opposite direction for when we're creating from existing rule */
const ruleToValues = (rule: VpcFirewallRule): FirewallRuleValues => ({
  ...rule,
  enabled: rule.status === 'enabled',
  protocols: rule.filters.protocols || [],
  ports: rule.filters.ports || [],
  hosts: rule.filters.hosts || [],
})

export async function clientLoader({ params }: LoaderFunctionArgs) {
  const { project, vpc } = getVpcSelector(params)
  await Promise.all([
    apiQueryClient.prefetchQuery('vpcFirewallRulesView', { query: { project, vpc } }),
    apiQueryClient.prefetchQuery('instanceList', { query: { project, limit: ALL_ISH } }),
    apiQueryClient.prefetchQuery('vpcList', { query: { project, limit: ALL_ISH } }),
    apiQueryClient.prefetchQuery('vpcSubnetList', {
      query: { project, vpc, limit: ALL_ISH },
    }),
  ])

  return null
}

<<<<<<< HEAD
export function CreateFirewallRuleForm() {
  const { subformStates, updateSubformStates } = useSubformStates(defaultActiveSubforms)

=======
export default function CreateFirewallRuleForm() {
>>>>>>> 516a375d
  const vpcSelector = useVpcSelector()
  const queryClient = useApiQueryClient()

  const navigate = useNavigate()
  const onDismiss = () => navigate(pb.vpcFirewallRules(vpcSelector))

  const updateRules = useApiMutation('vpcFirewallRulesUpdate', {
    onSuccess(updatedRules) {
      const newRule = updatedRules.rules[updatedRules.rules.length - 1]
      queryClient.invalidateQueries('vpcFirewallRulesView')
      addToast(<>Firewall rule <HL>{newRule.name}</HL> created</>) // prettier-ignore
      navigate(pb.vpcFirewallRules(vpcSelector))
    },
  })

  const { data } = usePrefetchedApiQuery('vpcFirewallRulesView', { query: vpcSelector })
  const existingRules = data.rules

  // The :rule path param is optional. If it is present, we are creating a
  // rule from an existing one, so we find that rule and copy it into the form
  // values. Note that if we fail to find the rule by name (which should be
  // very unlikely) we just pretend we never saw a name in the path and start
  // from scratch.
  const { rule: ruleName } = useParams()
  const originalRule = existingRules.find((rule) => rule.name === ruleName)

  const defaultValues: FirewallRuleValues = originalRule
    ? ruleToValues({ ...originalRule, name: originalRule.name + '-copy' })
    : defaultValuesEmpty

  const form = useForm({ defaultValues })

  return (
    <SideModalForm
      form={form}
      formType="create"
      resourceName="rule"
      title="Add firewall rule"
      onDismiss={onDismiss}
      onSubmit={(values) => {
        updateRules.mutate({
          query: vpcSelector,
          body: {
            rules: [...existingRules.map(firewallRuleGetToPut), valuesToRuleUpdate(values)],
          },
        })
      }}
      loading={updateRules.isPending}
      submitLabel="Add rule"
      submitDisabled={submitDisabledMessage(subformStates)}
      submitError={updateRules.error}
    >
      <CommonFields
        control={form.control}
        // error if name is already in use
        nameTaken={(name) => !!existingRules.find((r) => r.name === name)}
        error={updateRules.error}
        updateSubformStates={updateSubformStates}
        // TODO: there should also be a form-level error so if the name is off
        // screen, it doesn't look like the submit button isn't working. Maybe
        // instead of setting a root error, it would be more robust to show a
        // top level error if any errors are found in the form. We might want to
        // expand the submitError prop on SideModalForm for this
      />
    </SideModalForm>
  )
}<|MERGE_RESOLUTION|>--- conflicted
+++ resolved
@@ -77,13 +77,8 @@
   return null
 }
 
-<<<<<<< HEAD
-export function CreateFirewallRuleForm() {
+export default function CreateFirewallRuleForm() {
   const { subformStates, updateSubformStates } = useSubformStates(defaultActiveSubforms)
-
-=======
-export default function CreateFirewallRuleForm() {
->>>>>>> 516a375d
   const vpcSelector = useVpcSelector()
   const queryClient = useApiQueryClient()
 
