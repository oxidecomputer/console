--- conflicted
+++ resolved
@@ -29,11 +29,8 @@
 import { TextField } from '~/components/form/fields/TextField'
 import { SideModalForm } from '~/components/form/SideModalForm'
 import { Badge } from '~/ui/lib/Badge'
-<<<<<<< HEAD
 import { Button } from '~/ui/lib/Button'
-=======
 import { KEYS } from '~/ui/util/keys'
->>>>>>> 8690be44
 import { useForm, useVpcSelector } from 'app/hooks'
 
 export type FirewallRuleValues = {
