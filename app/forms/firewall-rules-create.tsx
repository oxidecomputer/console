/*
 * This Source Code Form is subject to the terms of the Mozilla Public
 * License, v. 2.0. If a copy of the MPL was not distributed with this
 * file, you can obtain one at https://mozilla.org/MPL/2.0/.
 *
 * Copyright Oxide Computer Company
 */
import { useMemo } from 'react'
import { useController, type Control } from 'react-hook-form'
<<<<<<< HEAD
import { useNavigate, useParams, type LoaderFunctionArgs } from 'react-router-dom'
=======
import { useNavigate, type LoaderFunctionArgs } from 'react-router-dom'
>>>>>>> 44ea9cbe
import * as R from 'remeda'

import {
  apiQueryClient,
  firewallRuleGetToPut,
  parsePortRange,
  useApiMutation,
  useApiQueryClient,
  usePrefetchedApiQuery,
  type ApiError,
  type VpcFirewallRule,
  type VpcFirewallRuleHostFilter,
  type VpcFirewallRuleTarget,
  type VpcFirewallRuleUpdate,
} from '@oxide/api'

import { CheckboxField } from '~/components/form/fields/CheckboxField'
import { DescriptionField } from '~/components/form/fields/DescriptionField'
import { ListboxField } from '~/components/form/fields/ListboxField'
import { NameField } from '~/components/form/fields/NameField'
import { NumberField } from '~/components/form/fields/NumberField'
import { RadioField } from '~/components/form/fields/RadioField'
import { TextField, TextFieldInner } from '~/components/form/fields/TextField'
import { SideModalForm } from '~/components/form/SideModalForm'
import { getVpcSelector, useForm, useVpcSelector } from '~/hooks'
import { addToast } from '~/stores/toast'
import { Badge } from '~/ui/lib/Badge'
import { Button } from '~/ui/lib/Button'
import { FormDivider } from '~/ui/lib/Divider'
import { Message } from '~/ui/lib/Message'
import * as MiniTable from '~/ui/lib/MiniTable'
import { TextInputHint } from '~/ui/lib/TextInput'
import { KEYS } from '~/ui/util/keys'
import { links } from '~/util/links'
import { pb } from '~/util/path-builder'
<<<<<<< HEAD
import { incrementName } from '~/util/str'
=======
>>>>>>> 44ea9cbe

export type FirewallRuleValues = {
  enabled: boolean
  priority: number
  name: string
  description: string
  action: VpcFirewallRule['action']
  direction: VpcFirewallRule['direction']

  protocols: NonNullable<VpcFirewallRule['filters']['protocols']>

  ports: NonNullable<VpcFirewallRule['filters']['ports']>
  hosts: NonNullable<VpcFirewallRule['filters']['hosts']>
  targets: VpcFirewallRuleTarget[]
}

export const valuesToRuleUpdate = (values: FirewallRuleValues): VpcFirewallRuleUpdate => ({
  name: values.name,
  status: values.enabled ? 'enabled' : 'disabled',
  action: values.action,
  description: values.description,
  direction: values.direction,
  filters: {
    hosts: values.hosts,
    ports: values.ports,
    protocols: values.protocols,
  },
  priority: values.priority,
  targets: values.targets,
})

/** convert in the opposite direction for when we're creating from existing rule */
const ruleToValues = (rule: VpcFirewallRule): FirewallRuleValues => ({
  ...rule,
  enabled: rule.status === 'enabled',
  protocols: rule.filters.protocols || [],
  ports: rule.filters.ports || [],
  hosts: rule.filters.hosts || [],
})

/** Empty form for when we're not creating from an existing rule */
const defaultValuesEmpty: FirewallRuleValues = {
  enabled: true,
  name: '',
  description: '',

  priority: 0,
  action: 'allow',
  direction: 'inbound',

  // in the request body, these go in a `filters` object. we probably don't
  // need such nesting here though. not even sure how to do it
  protocols: [],

  ports: [],
  hosts: [],
  targets: [],
}

type PortRangeFormValues = {
  portRange: string
}

const portRangeDefaultValues: PortRangeFormValues = {
  portRange: '',
}

type HostFormValues = {
  type: VpcFirewallRuleHostFilter['type']
  value: string
}

const hostDefaultValues: HostFormValues = {
  type: 'vpc',
  value: '',
}

type TargetFormValues = {
  type: VpcFirewallRuleTarget['type']
  value: string
}

const targetDefaultValues: TargetFormValues = {
  type: 'vpc',
  value: '',
}

type CommonFieldsProps = {
  error: ApiError | null
  control: Control<FirewallRuleValues>
}

function getFilterValueProps(hostType: VpcFirewallRuleHostFilter['type']) {
  switch (hostType) {
    case 'vpc':
      return { label: 'VPC name' }
    case 'subnet':
      return { label: 'Subnet name' }
    case 'instance':
      return { label: 'Instance name' }
    case 'ip':
      return { label: 'IP address', helpText: 'An IPv4 or IPv6 address' }
    case 'ip_net':
      return {
        label: 'IP network',
        helpText: 'Looks like 192.168.0.0/16 or fd00:1122:3344:0001::1/64',
      }
  }
}

const DocsLinkMessage = () => (
  <Message
    variant="info"
    content={
      <>
        Read the{' '}
        <a
          href={links.firewallRulesDocs}
          // don't need color and hover color because message text is already color-info anyway
          className="underline"
          target="_blank"
          rel="noreferrer"
        >
          guest networking guide
        </a>{' '}
        and{' '}
        <a
          href="https://docs.oxide.computer/api/vpc_firewall_rules_update"
          // don't need color and hover color because message text is already color-info anyway
          className="underline"
          target="_blank"
          rel="noreferrer"
        >
          API docs
        </a>{' '}
        to learn more about firewall rules.
      </>
    }
  />
)

export const CommonFields = ({ error, control }: CommonFieldsProps) => {
  const portRangeForm = useForm({ defaultValues: portRangeDefaultValues })
  const ports = useController({ name: 'ports', control }).field
  const submitPortRange = portRangeForm.handleSubmit(({ portRange }) => {
    const portRangeValue = portRange.trim()
    // at this point we've already validated in validate() that it parses and
    // that it is not already in the list
    ports.onChange([...ports.value, portRangeValue])
    portRangeForm.reset()
  })

  const hostForm = useForm({ defaultValues: hostDefaultValues })
  const hosts = useController({ name: 'hosts', control }).field
  const submitHost = hostForm.handleSubmit(({ type, value }) => {
    // ignore click if empty or a duplicate
    // TODO: show error instead of ignoring click
    if (!type || !value) return
    if (hosts.value.some((t) => t.value === value && t.type === type)) return

    hosts.onChange([...hosts.value, { type, value }])
    hostForm.reset()
  })

  const targetForm = useForm({ defaultValues: targetDefaultValues })
  const targets = useController({ name: 'targets', control }).field
  const submitTarget = targetForm.handleSubmit(({ type, value }) => {
    // TODO: do this with a normal validation
    // ignore click if empty or a duplicate
    // TODO: show error instead of ignoring click
    if (!type || !value) return
    if (targets.value.some((t) => t.value === value && t.type === type)) return

    targets.onChange([...targets.value, { type, value }])
    targetForm.reset()
  })

  return (
    <>
      <DocsLinkMessage />
      {/* omitting value prop makes it a boolean value. beautiful */}
      {/* TODO: better text or heading or tip or something on this checkbox */}
      <CheckboxField name="enabled" control={control}>
        Enabled
      </CheckboxField>
      <NameField name="name" control={control} />
      <DescriptionField name="description" control={control} />

      <RadioField
        name="action"
        column
        control={control}
        items={[
          { value: 'allow', label: 'Allow' },
          { value: 'deny', label: 'Deny' },
        ]}
      />
      <RadioField
        name="direction"
        label="Direction of traffic"
        column
        control={control}
        description={
          <>
            An inbound rule applies to traffic <em>to</em> the targets, while an outbound
            rule applies to traffic <em>from</em> the targets.
          </>
        }
        items={[
          { value: 'inbound', label: 'Inbound' },
          { value: 'outbound', label: 'Outbound' },
        ]}
      />
      <NumberField
        name="priority"
        description="Must be 0&ndash;65535. Lower-numbered rules apply first."
        required
        control={control}
      />

      <FormDivider />

      {/* Really this should be its own <form>, but you can't have a form inside a form,
          so we just stick the submit handler in a button onClick */}
      <h3 className="mb-4 text-sans-2xl">Targets</h3>
      <Message
        variant="info"
        content={
          <>
            Targets determine the instances to which this rule applies. You can target
            instances directly by name, or specify a VPC, VPC subnet, IP, or IP subnet,
            which will apply the rule to traffic going to all matching instances. Targets
            are additive: the rule applies to instances matching{' '}
            <span className="underline">any</span> target.
          </>
        }
      />
      {/* TODO: make ListboxField smarter with the values like RadioField is */}
      <ListboxField
        name="type"
        label="Target type"
        items={[
          { value: 'vpc', label: 'VPC' },
          { value: 'subnet', label: 'VPC Subnet' },
          { value: 'instance', label: 'Instance' },
          { value: 'ip', label: 'IP' },
          { value: 'ip_net', label: 'IP subnet' },
        ]}
        required
        control={targetForm.control}
      />

      <div className="flex flex-col gap-3">
        <TextField
          name="value"
          {...getFilterValueProps(targetForm.watch('type'))}
          required
          control={targetForm.control}
          onKeyDown={(e) => {
            if (e.key === KEYS.enter) {
              e.preventDefault() // prevent full form submission
              submitTarget(e)
            }
          }}
          // TODO: validate here, but it's complicated because it's conditional
          // on which type is selected
        />

        <div className="flex justify-end">
          <Button
            variant="ghost"
            size="sm"
            className="mr-2.5"
            disabled={!targetForm.formState.isDirty}
            onClick={() => targetForm.reset()}
          >
            Clear
          </Button>
          <Button size="sm" onClick={submitTarget}>
            Add target
          </Button>
        </div>
      </div>

      {!!targets.value.length && (
        <MiniTable.Table className="mb-4" aria-label="Targets">
          <MiniTable.Header>
            <MiniTable.HeadCell>Type</MiniTable.HeadCell>
            <MiniTable.HeadCell>Value</MiniTable.HeadCell>
            {/* For remove button */}
            <MiniTable.HeadCell className="w-12" />
          </MiniTable.Header>
          <MiniTable.Body>
            {targets.value.map((t, index) => (
              <MiniTable.Row
                tabIndex={0}
                aria-rowindex={index + 1}
                aria-label={`Name: ${t.value}, Type: ${t.type}`}
                key={`${t.type}|${t.value}`}
              >
                <MiniTable.Cell>
                  <Badge variant="solid">{t.type}</Badge>
                </MiniTable.Cell>
                <MiniTable.Cell>{t.value}</MiniTable.Cell>
                <MiniTable.RemoveCell
                  onClick={() =>
                    targets.onChange(
                      targets.value.filter(
                        (i) => !(i.value === t.value && i.type === t.type)
                      )
                    )
                  }
                  label={`remove target ${t.value}`}
                />
              </MiniTable.Row>
            ))}
          </MiniTable.Body>
        </MiniTable.Table>
      )}

      <FormDivider />

      <h3 className="mb-4 text-sans-2xl">Filters</h3>

      <Message
        variant="info"
        content={
          <>
            Filters reduce the scope of this rule. Without filters, the rule applies to all
            traffic to the targets (or from the targets, if it&rsquo;s an outbound rule).
            With multiple filters, the rule applies to traffic matching{' '}
            <span className="underline">all</span> filters.
          </>
        }
      />

      <div className="flex flex-col gap-3">
        {/* We have to blow this up instead of using TextField to get better 
            text styling on the label */}
        <div className="mt-2">
          <label id="portRange-label" htmlFor="portRange" className="text-sans-lg">
            Port filters
          </label>
          <TextInputHint id="portRange-help-text" className="mb-2">
            A single destination port (1234) or a range (1234&ndash;2345)
          </TextInputHint>
          <TextFieldInner
            id="portRange"
            name="portRange"
            required
            control={portRangeForm.control}
            onKeyDown={(e) => {
              if (e.key === KEYS.enter) {
                e.preventDefault() // prevent full form submission
                submitPortRange(e)
              }
            }}
            validate={(value) => {
              if (!parsePortRange(value)) return 'Not a valid port range'
              if (ports.value.includes(value.trim())) return 'Port range already added'
            }}
          />
        </div>
        <div className="flex justify-end">
          <Button
            variant="ghost"
            size="sm"
            className="mr-2.5"
            disabled={!portRangeForm.formState.isDirty}
            onClick={() => portRangeForm.reset()}
          >
            Clear
          </Button>
          <Button size="sm" onClick={submitPortRange}>
            Add port filter
          </Button>
        </div>
      </div>

      {!!ports.value.length && (
        <MiniTable.Table className="mb-4" aria-label="Port filters">
          <MiniTable.Header>
            <MiniTable.HeadCell>Port ranges</MiniTable.HeadCell>
            {/* For remove button */}
            <MiniTable.HeadCell className="w-12" />
          </MiniTable.Header>
          <MiniTable.Body>
            {ports.value.map((p) => (
              <MiniTable.Row tabIndex={0} aria-label={p} key={p}>
                <MiniTable.Cell>{p}</MiniTable.Cell>
                <MiniTable.RemoveCell
                  onClick={() => ports.onChange(ports.value.filter((p1) => p1 !== p))}
                  label={`remove port ${p}`}
                />
              </MiniTable.Row>
            ))}
          </MiniTable.Body>
        </MiniTable.Table>
      )}

      <fieldset className="space-y-0.5">
        <legend className="mb-2 mt-4 text-sans-lg">Protocol filters</legend>
        <div>
          <CheckboxField name="protocols" value="TCP" control={control}>
            TCP
          </CheckboxField>
        </div>
        <div>
          <CheckboxField name="protocols" value="UDP" control={control}>
            UDP
          </CheckboxField>
        </div>
        <div>
          <CheckboxField name="protocols" value="ICMP" control={control}>
            ICMP
          </CheckboxField>
        </div>
      </fieldset>

      <div className="flex flex-col gap-3">
        <h3 className="mt-4 text-sans-lg">Host filters</h3>
        <Message
          variant="info"
          content={
            <>
              Host filters match the &ldquo;other end&rdquo; of traffic from the
              target&rsquo;s perspective: for an inbound rule, they match the source of
              traffic. For an outbound rule, they match the destination.
            </>
          }
        />
        <ListboxField
          name="type"
          label="Host type"
          items={[
            { value: 'vpc', label: 'VPC' },
            { value: 'subnet', label: 'VPC Subnet' },
            { value: 'instance', label: 'Instance' },
            { value: 'ip', label: 'IP' },
            { value: 'ip_net', label: 'IP Subnet' },
          ]}
          required
          control={hostForm.control}
        />

        {/* For everything but IP this is a name, but for IP it's an IP.
          So we should probably have the label on this field change when the
          host type changes. Also need to confirm that it's just an IP and
          not a block. */}
        <TextField
          name="value"
          {...getFilterValueProps(hostForm.watch('type'))}
          required
          control={hostForm.control}
          onKeyDown={(e) => {
            if (e.key === KEYS.enter) {
              e.preventDefault() // prevent full form submission
              submitHost(e)
            }
          }}
          // TODO: validate here, but it's complicated because it's conditional
          // on which type is selected
        />

        <div className="flex justify-end">
          <Button
            variant="ghost"
            size="sm"
            className="mr-2.5"
            disabled={!hostForm.formState.isDirty}
            onClick={() => hostForm.reset()}
          >
            Clear
          </Button>
          <Button size="sm" onClick={submitHost}>
            Add host filter
          </Button>
        </div>

        {!!hosts.value.length && (
          <MiniTable.Table className="mb-4" aria-label="Host filters">
            <MiniTable.Header>
              <MiniTable.HeadCell>Type</MiniTable.HeadCell>
              <MiniTable.HeadCell>Value</MiniTable.HeadCell>
              {/* For remove button */}
              <MiniTable.HeadCell className="w-12" />
            </MiniTable.Header>
            <MiniTable.Body>
              {hosts.value.map((h, index) => (
                <MiniTable.Row
                  tabIndex={0}
                  aria-rowindex={index + 1}
                  aria-label={`Name: ${h.value}, Type: ${h.type}`}
                  key={`${h.type}|${h.value}`}
                >
                  <MiniTable.Cell>
                    <Badge variant="solid">{h.type}</Badge>
                  </MiniTable.Cell>
                  <MiniTable.Cell>{h.value}</MiniTable.Cell>
                  <MiniTable.RemoveCell
                    onClick={() =>
                      hosts.onChange(
                        hosts.value.filter(
                          (i) => !(i.value === h.value && i.type === h.type)
                        )
                      )
                    }
                    label={`remove host ${h.value}`}
                  />
                </MiniTable.Row>
              ))}
            </MiniTable.Body>
          </MiniTable.Table>
        )}
      </div>

      {error && (
        <>
          <FormDivider />
          <div className="text-destructive">{error.message}</div>
        </>
      )}
    </>
  )
}

<<<<<<< HEAD
// TODO: validate priority again
// export const validationSchema = Yup.object({
//   priority: Yup.number().integer().min(0).max(65535).required('Required'),
// })

CreateFirewallRuleForm.loader = async ({ params }: LoaderFunctionArgs) => {
  const vpcSelector = getVpcSelector(params)

  await Promise.all([
    apiQueryClient.prefetchQuery('vpcFirewallRulesView', {
      query: vpcSelector,
    }),
    apiQueryClient.prefetchQuery('vpcView', {
      path: { vpc: vpcSelector.vpc },
      query: { project: vpcSelector.project },
    }),
  ])
=======
CreateFirewallRuleForm.loader = async ({ params }: LoaderFunctionArgs) => {
  await apiQueryClient.prefetchQuery('vpcFirewallRulesView', {
    query: getVpcSelector(params),
  })
>>>>>>> 44ea9cbe
  return null
}

export function CreateFirewallRuleForm() {
  const vpcSelector = useVpcSelector()
  const queryClient = useApiQueryClient()

<<<<<<< HEAD
  // To use as a template to base a new rule off
  const { firewallRule } = useParams()

=======
>>>>>>> 44ea9cbe
  const navigate = useNavigate()
  const onDismiss = () => navigate(pb.vpcFirewallRules(vpcSelector))

  const updateRules = useApiMutation('vpcFirewallRulesUpdate', {
    onSuccess() {
      queryClient.invalidateQueries('vpcFirewallRulesView')
      addToast({ content: 'Your firewall rule has been created' })
      navigate(pb.vpcFirewallRules(vpcSelector))
    },
  })

  const { data } = usePrefetchedApiQuery('vpcFirewallRulesView', {
    query: vpcSelector,
  })
  const existingRules = useMemo(() => R.sortBy(data.rules, (r) => r.priority), [data])
<<<<<<< HEAD
  const originalRule = existingRules.find((rule) => rule.name === firewallRule)

  const defaultValues: FirewallRuleValues = originalRule
    ? ruleToValues({ ...originalRule, name: incrementName(originalRule.name) })
    : defaultValuesEmpty
=======
>>>>>>> 44ea9cbe

  const form = useForm({ defaultValues })

  return (
    <SideModalForm
      form={form}
      formType="create"
      resourceName="rule"
      title="Add firewall rule"
      onDismiss={onDismiss}
      onSubmit={(values) => {
        // TODO: this silently overwrites existing rules with the current name.
        // we should probably at least warn and confirm, if not reject as invalid
        const otherRules = existingRules
          .filter((r) => r.name !== values.name)
          .map(firewallRuleGetToPut)
        updateRules.mutate({
          query: vpcSelector,
          body: {
            rules: [...otherRules, valuesToRuleUpdate(values)],
          },
        })
      }}
      loading={updateRules.isPending}
      submitError={updateRules.error}
      submitLabel="Add rule"
    >
      <CommonFields error={updateRules.error} control={form.control} />
    </SideModalForm>
  )
}<|MERGE_RESOLUTION|>--- conflicted
+++ resolved
@@ -7,11 +7,7 @@
  */
 import { useMemo } from 'react'
 import { useController, type Control } from 'react-hook-form'
-<<<<<<< HEAD
 import { useNavigate, useParams, type LoaderFunctionArgs } from 'react-router-dom'
-=======
-import { useNavigate, type LoaderFunctionArgs } from 'react-router-dom'
->>>>>>> 44ea9cbe
 import * as R from 'remeda'
 
 import {
@@ -47,10 +43,7 @@
 import { KEYS } from '~/ui/util/keys'
 import { links } from '~/util/links'
 import { pb } from '~/util/path-builder'
-<<<<<<< HEAD
 import { incrementName } from '~/util/str'
-=======
->>>>>>> 44ea9cbe
 
 export type FirewallRuleValues = {
   enabled: boolean
@@ -577,30 +570,10 @@
   )
 }
 
-<<<<<<< HEAD
-// TODO: validate priority again
-// export const validationSchema = Yup.object({
-//   priority: Yup.number().integer().min(0).max(65535).required('Required'),
-// })
-
-CreateFirewallRuleForm.loader = async ({ params }: LoaderFunctionArgs) => {
-  const vpcSelector = getVpcSelector(params)
-
-  await Promise.all([
-    apiQueryClient.prefetchQuery('vpcFirewallRulesView', {
-      query: vpcSelector,
-    }),
-    apiQueryClient.prefetchQuery('vpcView', {
-      path: { vpc: vpcSelector.vpc },
-      query: { project: vpcSelector.project },
-    }),
-  ])
-=======
 CreateFirewallRuleForm.loader = async ({ params }: LoaderFunctionArgs) => {
   await apiQueryClient.prefetchQuery('vpcFirewallRulesView', {
     query: getVpcSelector(params),
   })
->>>>>>> 44ea9cbe
   return null
 }
 
@@ -608,12 +581,9 @@
   const vpcSelector = useVpcSelector()
   const queryClient = useApiQueryClient()
 
-<<<<<<< HEAD
   // To use as a template to base a new rule off
   const { firewallRule } = useParams()
 
-=======
->>>>>>> 44ea9cbe
   const navigate = useNavigate()
   const onDismiss = () => navigate(pb.vpcFirewallRules(vpcSelector))
 
@@ -629,14 +599,11 @@
     query: vpcSelector,
   })
   const existingRules = useMemo(() => R.sortBy(data.rules, (r) => r.priority), [data])
-<<<<<<< HEAD
   const originalRule = existingRules.find((rule) => rule.name === firewallRule)
 
   const defaultValues: FirewallRuleValues = originalRule
     ? ruleToValues({ ...originalRule, name: incrementName(originalRule.name) })
     : defaultValuesEmpty
-=======
->>>>>>> 44ea9cbe
 
   const form = useForm({ defaultValues })
 
