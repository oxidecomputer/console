--- conflicted
+++ resolved
@@ -62,7 +62,6 @@
 import { HL } from '~/components/HL'
 import { getProjectSelector, useProjectSelector } from '~/hooks/use-params'
 import { addToast } from '~/stores/toast'
-import { Badge } from '~/ui/lib/Badge'
 import { Button } from '~/ui/lib/Button'
 import { Checkbox } from '~/ui/lib/Checkbox'
 import { toComboboxItems } from '~/ui/lib/Combobox'
@@ -722,7 +721,6 @@
     )
   }
 
-<<<<<<< HEAD
   const closeAntiAffinityGroupModal = () => {
     setAntiAffinityGroupModalOpen(false)
     setSelectedAntiAffinityGroup(undefined)
@@ -746,8 +744,6 @@
 
   const isFloatingIpAttached = attachedFloatingIps.some((ip) => ip.floatingIp !== '')
 
-=======
->>>>>>> f9854c63
   const selectedFloatingIpMessage = (
     <>
       This instance will be reachable at{' '}
@@ -821,13 +817,8 @@
           )}
         </div>
 
-<<<<<<< HEAD
         <div className="flex flex-1 flex-col gap-2">
-          <h2 className="flex items-center text-sans-md">
-=======
-        <div className="flex flex-1 flex-col gap-4">
           <h2 className="text-sans-md flex items-center">
->>>>>>> f9854c63
             Floating IPs{' '}
             <TipIcon className="ml-1.5">
               Floating IPs exist independently of instances and can be attached to and
@@ -918,7 +909,7 @@
           disabled={isSubmitting}
         />
         <div className="flex flex-1 flex-col gap-2">
-          <h2 className="flex items-center text-sans-md">
+          <h2 className="text-sans-md flex items-center">
             Anti-affinity groups
             <TipIcon className="ml-1.5">
               Instances in an anti-affinity group will be placed on different sleds when
@@ -926,36 +917,20 @@
             </TipIcon>
           </h2>
           {attachedAntiAffinityGroupNames.length > 0 && (
-            <MiniTable.Table>
-              <MiniTable.Header>
-                <MiniTable.HeadCell>Name</MiniTable.HeadCell>
-                <MiniTable.HeadCell>Policy</MiniTable.HeadCell>
-                {/* For remove button */}
-                <MiniTable.HeadCell className="w-12" />
-              </MiniTable.Header>
-              <MiniTable.Body>
-                {attachedAntiAffinityGroupData.map((item, index) => (
-                  <MiniTable.Row
-                    tabIndex={0}
-                    aria-rowindex={index + 1}
-                    aria-label={`Name: ${item.name}, Policy: ${item.policy}`}
-                    key={item.name}
-                  >
-                    <MiniTable.Cell>{item.name}</MiniTable.Cell>
-                    <MiniTable.Cell>
-                      <Badge variant="solid">{item.policy}</Badge>
-                    </MiniTable.Cell>
-                    <MiniTable.RemoveCell
-                      onClick={() => detachAntiAffinityGroup(item.name)}
-                      label={`remove anti-affinity group ${item.name}`}
-                    />
-                  </MiniTable.Row>
-                ))}
-              </MiniTable.Body>
-            </MiniTable.Table>
+            <MiniTable
+              ariaLabel="Anti-affinity groups"
+              items={attachedAntiAffinityGroupData}
+              columns={[
+                { header: 'Name', cell: (item) => item.name },
+                { header: 'Policy', cell: (item) => item.policy },
+              ]}
+              rowKey={(item) => item.name}
+              onRemoveItem={(item) => detachAntiAffinityGroup(item.name)}
+              removeLabel={(item) => `remove anti-affinity group ${item.name}`}
+            />
           )}
           {antiAffinityGroupList.items.length === 0 ? (
-            <div className="flex max-w-lg items-center justify-center rounded-lg border p-6 border-default">
+            <div className="border-default flex max-w-lg items-center justify-center rounded-lg border p-6">
               <EmptyMessage
                 icon={<Affinity16Icon />}
                 title="No anti-affinity groups found"
@@ -994,12 +969,12 @@
                       label: (
                         <div>
                           <div>{group.name}</div>
-                          <div className="flex gap-0.5 text-secondary selected:text-accent-secondary">
+                          <div className="text-secondary selected:text-accent-secondary flex gap-0.5">
                             <div>{group.policy}</div>
                             {group.description && (
                               <>
                                 <Slash />
-                                <div className="grow overflow-hidden overflow-ellipsis whitespace-pre text-left">
+                                <div className="grow overflow-hidden text-left overflow-ellipsis whitespace-pre">
                                   {group.description}
                                 </div>
                               </>
