/*
 * This Source Code Form is subject to the terms of the Mozilla Public
 * License, v. 2.0. If a copy of the MPL was not distributed with this
 * file, you can obtain one at https://mozilla.org/MPL/2.0/.
 *
 * Copyright Oxide Computer Company
 */
import { useForm } from 'react-hook-form'
<<<<<<< HEAD
import { Link, useNavigate, type LoaderFunctionArgs } from 'react-router-dom'
=======
import { useNavigate, type LoaderFunctionArgs } from 'react-router'
>>>>>>> a629300f

import {
  apiq,
  getListQFn,
  queryClient,
  useApiMutation,
  usePrefetchedQuery,
} from '@oxide/api'

import { DescriptionField } from '~/components/form/fields/DescriptionField'
import { NameField } from '~/components/form/fields/NameField'
import { SideModalForm } from '~/components/form/SideModalForm'
import { HL } from '~/components/HL'
import { getFloatingIpSelector, useFloatingIpSelector } from '~/hooks/use-params'
import { addToast } from '~/stores/toast'
import { EmptyCell } from '~/table/cells/EmptyCell'
import { IpPoolCell } from '~/table/cells/IpPoolCell'
import { CopyableIp } from '~/ui/lib/CopyableIp'
import { PropertiesTable } from '~/ui/lib/PropertiesTable'
import { ALL_ISH } from '~/util/consts'
import type * as PP from '~/util/path-params'
import { pb } from 'app/util/path-builder'

const floatingIpView = ({ project, floatingIp }: PP.FloatingIp) =>
  apiq('floatingIpView', { path: { floatingIp }, query: { project } })
const instanceList = (project: string) =>
  getListQFn('instanceList', { query: { project, limit: ALL_ISH } })

EditFloatingIpSideModalForm.loader = async ({ params }: LoaderFunctionArgs) => {
  const selector = getFloatingIpSelector(params)
  await Promise.all([
    queryClient.fetchQuery(floatingIpView(selector)),
    queryClient.fetchQuery(instanceList(selector.project).optionsFn()),
  ])
  return null
}

export function EditFloatingIpSideModalForm() {
  const navigate = useNavigate()

  const floatingIpSelector = useFloatingIpSelector()

  const onDismiss = () => navigate(pb.floatingIps({ project: floatingIpSelector.project }))

  const { data: floatingIp } = usePrefetchedQuery(floatingIpView(floatingIpSelector))
  const { data: instances } = usePrefetchedQuery(
    instanceList(floatingIpSelector.project).optionsFn()
  )
  const instanceName = instances.items.find((i) => i.id === floatingIp.instanceId)?.name

  const editFloatingIp = useApiMutation('floatingIpUpdate', {
    onSuccess(_floatingIp) {
      queryClient.invalidateEndpoint('floatingIpList')
      addToast(<>Floating IP <HL>{_floatingIp.name}</HL> updated</>) // prettier-ignore
      onDismiss()
    },
  })

  const form = useForm({ defaultValues: floatingIp })
  return (
    <SideModalForm
      form={form}
      formType="edit"
      resourceName="floating IP"
      onDismiss={onDismiss}
      onSubmit={({ name, description }) => {
        editFloatingIp.mutate({
          path: { floatingIp: floatingIpSelector.floatingIp },
          query: { project: floatingIpSelector.project },
          body: { name, description },
        })
      }}
      loading={editFloatingIp.isPending}
      submitError={editFloatingIp.error}
    >
      <PropertiesTable>
        <PropertiesTable.IdRow id={floatingIp.id} />
        <PropertiesTable.DateRow label="Created" date={floatingIp.timeCreated} />
        <PropertiesTable.DateRow label="Updated" date={floatingIp.timeModified} />
        <PropertiesTable.Row label="IP Address">
          <CopyableIp ip={floatingIp.ip} isLinked={false} />
        </PropertiesTable.Row>
        <PropertiesTable.Row label="IP Pool">
          <IpPoolCell ipPoolId={floatingIp.ipPoolId} />
        </PropertiesTable.Row>
        <PropertiesTable.Row label="Instance">
          {instanceName ? (
            <Link
              to={pb.instanceNetworking({
                project: floatingIpSelector.project,
                instance: instanceName,
              })}
              className="link-with-underline group text-sans-md"
            >
              {instanceName}
            </Link>
          ) : (
            <EmptyCell />
          )}
        </PropertiesTable.Row>
      </PropertiesTable>
      <NameField name="name" control={form.control} />
      <DescriptionField name="description" control={form.control} />
    </SideModalForm>
  )
}<|MERGE_RESOLUTION|>--- conflicted
+++ resolved
@@ -6,11 +6,7 @@
  * Copyright Oxide Computer Company
  */
 import { useForm } from 'react-hook-form'
-<<<<<<< HEAD
-import { Link, useNavigate, type LoaderFunctionArgs } from 'react-router-dom'
-=======
-import { useNavigate, type LoaderFunctionArgs } from 'react-router'
->>>>>>> a629300f
+import { Link, useNavigate, type LoaderFunctionArgs } from 'react-router'
 
 import {
   apiq,
