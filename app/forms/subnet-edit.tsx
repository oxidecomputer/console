/*
 * This Source Code Form is subject to the terms of the Mozilla Public
 * License, v. 2.0. If a copy of the MPL was not distributed with this
 * file, you can obtain one at https://mozilla.org/MPL/2.0/.
 *
 * Copyright Oxide Computer Company
 */
import { useNavigate, type LoaderFunctionArgs } from 'react-router-dom'
import * as R from 'remeda'

import {
  apiQueryClient,
  useApiMutation,
  useApiQueryClient,
  usePrefetchedApiQuery,
  type VpcSubnetUpdate,
} from '@oxide/api'

import { DescriptionField } from '~/components/form/fields/DescriptionField'
import { NameField } from '~/components/form/fields/NameField'
import { SideModalForm } from '~/components/form/SideModalForm'
<<<<<<< HEAD
import {
  getVpcSubnetSelector,
  useForm,
  useVpcSelector,
  useVpcSubnetSelector,
} from '~/hooks'
import { pb } from '~/util/path-builder'

EditSubnetForm.loader = async ({ params }: LoaderFunctionArgs) => {
  const vpcSubnetSelector = getVpcSubnetSelector(params)

  await apiQueryClient.prefetchQuery('vpcSubnetView', {
    query: { project: vpcSubnetSelector.project, vpc: vpcSubnetSelector.vpc },
    path: { subnet: vpcSubnetSelector.subnet },
  })

=======
import { getVpcSubnetSelector, useForm, useVpcSubnetSelector } from '~/hooks'
import { pb } from '~/util/path-builder'

EditSubnetForm.loader = async ({ params }: LoaderFunctionArgs) => {
  const { project, vpc, subnet } = getVpcSubnetSelector(params)
  await apiQueryClient.prefetchQuery('vpcSubnetView', {
    query: { project, vpc },
    path: { subnet },
  })
>>>>>>> 44ea9cbe
  return null
}

export function EditSubnetForm() {
<<<<<<< HEAD
  const vpcSelector = useVpcSelector()
  const vpcSubnetSelector = useVpcSubnetSelector()
  const queryClient = useApiQueryClient()

  const navigate = useNavigate()
  const onDismiss = () => navigate(pb.vpcSubnets(vpcSelector))

  const { data: subnet } = usePrefetchedApiQuery('vpcSubnetView', {
    query: vpcSelector,
    path: { subnet: vpcSubnetSelector.subnet },
=======
  const { project, vpc, subnet: subnetName } = useVpcSubnetSelector()
  const queryClient = useApiQueryClient()

  const navigate = useNavigate()
  const onDismiss = () => navigate(pb.vpcSubnets({ project, vpc }))

  const { data: subnet } = usePrefetchedApiQuery('vpcSubnetView', {
    query: { project, vpc },
    path: { subnet: subnetName },
>>>>>>> 44ea9cbe
  })

  const updateSubnet = useApiMutation('vpcSubnetUpdate', {
    onSuccess() {
      queryClient.invalidateQueries('vpcSubnetList')
      onDismiss()
    },
  })

  const defaultValues = R.pick(subnet, ['name', 'description']) satisfies VpcSubnetUpdate

  const form = useForm({ defaultValues })

  return (
    <SideModalForm
      form={form}
      formType="edit"
      resourceName="subnet"
      onDismiss={onDismiss}
      onSubmit={(body) => {
        updateSubnet.mutate({
          path: { subnet: subnet.name },
<<<<<<< HEAD
          query: vpcSelector,
=======
          query: { project, vpc },
>>>>>>> 44ea9cbe
          body,
        })
      }}
      loading={updateSubnet.isPending}
      submitError={updateSubnet.error}
    >
      <NameField name="name" control={form.control} />
      <DescriptionField name="description" control={form.control} />
    </SideModalForm>
  )
}<|MERGE_RESOLUTION|>--- conflicted
+++ resolved
@@ -19,24 +19,6 @@
 import { DescriptionField } from '~/components/form/fields/DescriptionField'
 import { NameField } from '~/components/form/fields/NameField'
 import { SideModalForm } from '~/components/form/SideModalForm'
-<<<<<<< HEAD
-import {
-  getVpcSubnetSelector,
-  useForm,
-  useVpcSelector,
-  useVpcSubnetSelector,
-} from '~/hooks'
-import { pb } from '~/util/path-builder'
-
-EditSubnetForm.loader = async ({ params }: LoaderFunctionArgs) => {
-  const vpcSubnetSelector = getVpcSubnetSelector(params)
-
-  await apiQueryClient.prefetchQuery('vpcSubnetView', {
-    query: { project: vpcSubnetSelector.project, vpc: vpcSubnetSelector.vpc },
-    path: { subnet: vpcSubnetSelector.subnet },
-  })
-
-=======
 import { getVpcSubnetSelector, useForm, useVpcSubnetSelector } from '~/hooks'
 import { pb } from '~/util/path-builder'
 
@@ -46,23 +28,10 @@
     query: { project, vpc },
     path: { subnet },
   })
->>>>>>> 44ea9cbe
   return null
 }
 
 export function EditSubnetForm() {
-<<<<<<< HEAD
-  const vpcSelector = useVpcSelector()
-  const vpcSubnetSelector = useVpcSubnetSelector()
-  const queryClient = useApiQueryClient()
-
-  const navigate = useNavigate()
-  const onDismiss = () => navigate(pb.vpcSubnets(vpcSelector))
-
-  const { data: subnet } = usePrefetchedApiQuery('vpcSubnetView', {
-    query: vpcSelector,
-    path: { subnet: vpcSubnetSelector.subnet },
-=======
   const { project, vpc, subnet: subnetName } = useVpcSubnetSelector()
   const queryClient = useApiQueryClient()
 
@@ -72,7 +41,6 @@
   const { data: subnet } = usePrefetchedApiQuery('vpcSubnetView', {
     query: { project, vpc },
     path: { subnet: subnetName },
->>>>>>> 44ea9cbe
   })
 
   const updateSubnet = useApiMutation('vpcSubnetUpdate', {
@@ -95,11 +63,7 @@
       onSubmit={(body) => {
         updateSubnet.mutate({
           path: { subnet: subnet.name },
-<<<<<<< HEAD
-          query: vpcSelector,
-=======
           query: { project, vpc },
->>>>>>> 44ea9cbe
           body,
         })
       }}
