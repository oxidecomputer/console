/*
 * This Source Code Form is subject to the terms of the Mozilla Public
 * License, v. 2.0. If a copy of the MPL was not distributed with this
 * file, you can obtain one at https://mozilla.org/MPL/2.0/.
 *
 * Copyright Oxide Computer Company
 */

/* eslint-disable @typescript-eslint/no-explicit-any */
import { hashKey, type UseQueryOptions } from '@tanstack/react-query'
import { getCoreRowModel, useReactTable, type ColumnDef } from '@tanstack/react-table'
import React, { useCallback, useMemo, type ComponentType } from 'react'

import {
  useApiQuery,
  type ApiError,
  type ApiListMethods,
  type Params,
  type Result,
  type ResultItem,
} from '@oxide/api'

import { Pagination } from '~/components/Pagination'
import { usePagination } from '~/hooks/use-pagination'
import { EmptyMessage } from '~/ui/lib/EmptyMessage'
import { TableEmptyBox } from '~/ui/lib/Table'

import { Table } from './Table'

interface UseQueryTableResult<Item extends Record<string, unknown>> {
  Table: ComponentType<QueryTableProps<Item>>
}
/**
 * This hook builds a table that's linked to a given query. It's a combination
 * of react-query and react-table. It generates a `Table` component that controls
 * table level options and a `Column` component which governs the individual column
 * configuration
 */
export const useQueryTable = <A extends ApiListMethods, M extends keyof A>(
  query: M,
  params: Params<A[M]>,
  options?: Omit<UseQueryOptions<Result<A[M]>, ApiError>, 'queryKey' | 'queryFn'>
): UseQueryTableResult<ResultItem<A[M]>> => {
  const Table = useMemo(
    () => makeQueryTable<ResultItem<A[M]>>(query, params, options),
    // eslint-disable-next-line react-hooks/exhaustive-deps
    [query, hashKey(params as any), hashKey(options as any)]
  )

  return { Table }
}

type QueryTableProps<Item> = {
  /** Prints table data in the console when enabled */
  debug?: boolean
  /** Function that produces a list of actions from a row item */
  pagination?: 'inline' | 'page'
  pageSize?: number
  rowHeight?: 'small' | 'large' | 'auto'
  emptyState: React.ReactElement
  columns: ColumnDef<Item, any>[]
}

export const PAGE_SIZE = 25

// eslint-disable-next-line @typescript-eslint/no-explicit-any
const makeQueryTable = <Item extends Record<string, unknown>>(
  query: any,
  params: any,
  options: any
): ComponentType<QueryTableProps<Item>> =>
  function QueryTable({
    debug,
    pagination = 'page',
<<<<<<< HEAD
    pageSize = 25,
    rowHeight,
=======
    pageSize = PAGE_SIZE,
>>>>>>> fed9f4d4
    emptyState,
    columns,
  }: QueryTableProps<Item>) {
    const { currentPage, goToNextPage, goToPrevPage, hasPrev } = usePagination()

    const { data, isLoading } = useApiQuery(
      query,
      {
        path: params.path,
        query: { ...params.query, page_token: currentPage, limit: pageSize },
      },
      options
    )

    const tableData: any[] = useMemo(() => (data as any)?.items || [], [data])

    const getRowId = useCallback((row: any) => row.name, [])

    const table = useReactTable({
      columns,
      data: tableData,
      getRowId,
      getCoreRowModel: getCoreRowModel(),
      manualPagination: true,
    })

    if (debug) console.table((data as { items?: any[] })?.items || data)

    if (isLoading) return null

    const isEmpty = tableData.length === 0 && !hasPrev
    if (isEmpty) {
      return (
        <TableEmptyBox>{emptyState || <EmptyMessage title="No results" />}</TableEmptyBox>
      )
    }

    return (
      <>
        <Table table={table} rowHeight={rowHeight} />
        <Pagination
          inline={pagination === 'inline'}
          pageSize={pageSize}
          hasNext={tableData.length === pageSize}
          hasPrev={hasPrev}
          nextPage={(data as any)?.nextPage}
          onNext={goToNextPage}
          onPrev={goToPrevPage}
        />
      </>
    )
  }<|MERGE_RESOLUTION|>--- conflicted
+++ resolved
@@ -72,12 +72,8 @@
   function QueryTable({
     debug,
     pagination = 'page',
-<<<<<<< HEAD
-    pageSize = 25,
+    pageSize = PAGE_SIZE,
     rowHeight,
-=======
-    pageSize = PAGE_SIZE,
->>>>>>> fed9f4d4
     emptyState,
     columns,
   }: QueryTableProps<Item>) {
