import React from 'react'
import { DataBrowserRouter, Navigate, Route } from 'react-router-dom'

import { Folder24Icon, Instances24Icon, Networking24Icon, Storage24Icon } from '@oxide/ui'

import type { CrumbFunc } from './components/Breadcrumbs'
import { RouterDataErrorBoundary } from './components/ErrorBoundary'
import { FormPage } from './components/FormPage'
import AuthLayout from './layouts/AuthLayout'
import OrgLayout from './layouts/OrgLayout'
import ProjectLayout from './layouts/ProjectLayout'
import RootLayout from './layouts/RootLayout'
import SettingsLayout from './layouts/SettingsLayout'
import LoginPage from './pages/LoginPage'
import NotFound from './pages/NotFound'
import OrgsPage from './pages/OrgsPage'
import ProjectsPage from './pages/ProjectsPage'
import {
  AccessPage,
  DisksPage,
  ImagesPage,
  InstancePage,
  InstancesPage,
  SnapshotsPage,
  VpcPage,
  VpcsPage,
} from './pages/project'
<<<<<<< HEAD
import ProjectsPage from './pages/ProjectsPage'
import OrgsPage from './pages/OrgsPage'
import NotFound from './pages/NotFound'

import RootLayout from './layouts/RootLayout'
import OrgLayout from './layouts/OrgLayout'
import ProjectLayout from './layouts/ProjectLayout'
import AuthLayout from './layouts/AuthLayout'
import { FormPage } from './components/FormPage'
import { ProfilePage } from './pages/settings/ProfilePage'
import SettingsLayout from './layouts/SettingsLayout'
=======
>>>>>>> 99d417f6
import { AppearancePage } from './pages/settings/AppearancePage'
import { HotkeysPage } from './pages/settings/HotkeysPage'
import { ProfilePage } from './pages/settings/ProfilePage'
import { SSHKeysPage } from './pages/settings/SSHKeysPage'

const InstanceCreateForm = React.lazy(() => import('./forms/instance-create'))

const orgCrumb: CrumbFunc = (m) => m.params.orgName!
const projectCrumb: CrumbFunc = (m) => m.params.projectName!
const instanceCrumb: CrumbFunc = (m) => m.params.instanceName!
const vpcCrumb: CrumbFunc = (m) => m.params.vpcName!

export const Router = () => (
  <DataBrowserRouter fallbackElement={<span>loading</span>}>
    <Route path="*" element={<NotFound />} />
    <Route path="spoof_login" element={<AuthLayout />}>
      <Route index element={<LoginPage />} />
    </Route>

    <Route index element={<Navigate to="/orgs" replace />} />

    <Route path="orgs" errorElement={<RouterDataErrorBoundary />}>
      <Route element={<RootLayout />}>
        <Route index element={<OrgsPage />} />
        <Route path="new" element={<OrgsPage modal="createOrg" />} />
        <Route path="edit">
          <Route path=":orgName" element={<OrgsPage modal="editOrg" />} />
        </Route>
      </Route>

      <Route path=":orgName" handle={{ crumb: orgCrumb }}>
        <Route index element={<Navigate to="projects" replace />} />
        <Route path="projects" handle={{ crumb: 'Projects' }}>
          {/* ORG */}
          <Route element={<OrgLayout />}>
            <Route index element={<ProjectsPage />} />
            <Route path="new" element={<ProjectsPage modal="createProject" />} />
            <Route path="edit">
              <Route path=":projectName" element={<ProjectsPage modal="editProject" />} />
            </Route>
          </Route>

          {/* PROJECT */}
          <Route
            path=":projectName"
            element={<ProjectLayout />}
            handle={{ crumb: projectCrumb }}
          >
            <Route index element={<Navigate to="instances" replace />} />
            <Route path="instances" handle={{ crumb: 'Instances' }}>
              <Route index element={<InstancesPage />} />
              <Route path="new" element={<FormPage Form={InstanceCreateForm} />} />
              <Route
                path=":instanceName"
                element={<InstancePage />}
                handle={{ crumb: instanceCrumb }}
              />
            </Route>
            <Route path="vpcs" handle={{ crumb: 'VPCs' }}>
              <Route index element={<VpcsPage />} />
              <Route path=":vpcName" element={<VpcPage />} handle={{ crumb: vpcCrumb }} />
            </Route>
            <Route path="disks" handle={{ crumb: 'Disks' }}>
              <Route index element={<DisksPage />} />
            </Route>
            <Route
              path="snapshots"
              element={<SnapshotsPage />}
              handle={{ crumb: 'Snapshots' }}
            />
            <Route path="images" element={<ImagesPage />} handle={{ crumb: 'Images' }} />
            <Route
              path="access"
              element={<AccessPage />}
              handle={{ crumb: 'Access & IAM' }}
            />
          </Route>
        </Route>
      </Route>
    </Route>

    <Route path="settings" handle={{ crumb: 'settings' }} element={<SettingsLayout />}>
      <Route index element={<Navigate to="profile" replace />} />
      <Route path="profile" element={<ProfilePage />} handle={{ crumb: 'Profile' }} />
      <Route
        path="appearance"
        element={<AppearancePage />}
        handle={{ crumb: 'Appearance' }}
      />
      <Route path="ssh-keys" element={<SSHKeysPage />} handle={{ crumb: 'SSH Keys' }} />
      <Route path="hotkeys" element={<HotkeysPage />} handle={{ crumb: 'Hotkeys' }} />
    </Route>
  </DataBrowserRouter>
)<|MERGE_RESOLUTION|>--- conflicted
+++ resolved
@@ -1,7 +1,5 @@
 import React from 'react'
 import { DataBrowserRouter, Navigate, Route } from 'react-router-dom'
-
-import { Folder24Icon, Instances24Icon, Networking24Icon, Storage24Icon } from '@oxide/ui'
 
 import type { CrumbFunc } from './components/Breadcrumbs'
 import { RouterDataErrorBoundary } from './components/ErrorBoundary'
@@ -25,20 +23,6 @@
   VpcPage,
   VpcsPage,
 } from './pages/project'
-<<<<<<< HEAD
-import ProjectsPage from './pages/ProjectsPage'
-import OrgsPage from './pages/OrgsPage'
-import NotFound from './pages/NotFound'
-
-import RootLayout from './layouts/RootLayout'
-import OrgLayout from './layouts/OrgLayout'
-import ProjectLayout from './layouts/ProjectLayout'
-import AuthLayout from './layouts/AuthLayout'
-import { FormPage } from './components/FormPage'
-import { ProfilePage } from './pages/settings/ProfilePage'
-import SettingsLayout from './layouts/SettingsLayout'
-=======
->>>>>>> 99d417f6
 import { AppearancePage } from './pages/settings/AppearancePage'
 import { HotkeysPage } from './pages/settings/HotkeysPage'
 import { ProfilePage } from './pages/settings/ProfilePage'
