--- conflicted
+++ resolved
@@ -631,17 +631,33 @@
   | { kind: 'unauthenticated' }
 
 /**
+ * Result of an audit log entry
+ */
+export type AuditLogEntryResult =
+  /** The operation completed successfully */
+  | {
+      /** HTTP status code */
+      httpStatusCode: number
+      kind: 'success'
+    }
+  /** The operation failed */
+  | {
+      errorCode?: string | null
+      errorMessage: string
+      /** HTTP status code */
+      httpStatusCode: number
+      kind: 'error'
+    }
+  /** After the logged operation completed, our attempt to write the result to the audit log failed, so it was automatically marked completed later by a background job. This does not imply that the operation itself timed out or failed, only our attempts to log its result. */
+  | { kind: 'unknown' }
+
+/**
  * Audit log entry
  */
 export type AuditLogEntry = {
   /** Indicates whether request was made with an API token or session cookie. Optional because it will not be defined on unauthenticated requests like login attempts. */
   accessMethod?: string | null
   actor: AuditLogEntryActor
-  /** Error information if the action failed */
-  errorCode?: string | null
-  errorMessage?: string | null
-  /** HTTP status code */
-  httpStatusCode: number
   /** Unique identifier for the audit log entry */
   id: string
   /** API endpoint ID, e.g., `project_create` */
@@ -650,6 +666,8 @@
   requestId: string
   /** Full URL of the request */
   requestUri: string
+  /** Result of the operation */
+  result: AuditLogEntryResult
   /** IP address that made the request */
   sourceIp: string
   /** Time operation completed */
@@ -4949,22 +4967,6 @@
 
   /** sort in increasing order of timestamp and ID, i.e., most recent first */
   | 'time_and_id_descending'
-<<<<<<< HEAD
-
-export type DiskMetricName =
-  | 'activated'
-  | 'flush'
-  | 'read'
-  | 'read_bytes'
-  | 'write'
-  | 'write_bytes'
-
-/**
- * The order in which the client wants to page through the requested collection
- */
-export type PaginationOrder = 'ascending' | 'descending'
-=======
->>>>>>> e40d1ea0
 
 /**
  * Supported set of sort modes for scanning by id only.
