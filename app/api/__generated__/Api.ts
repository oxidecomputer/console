/* eslint-disable */

/**
 * This Source Code Form is subject to the terms of the Mozilla Public
 * License, v. 2.0. If a copy of the MPL was not distributed with this
 * file, you can obtain one at https://mozilla.org/MPL/2.0/.
 *
 * Copyright Oxide Computer Company
 */

import { HttpClient, toQueryString, type FetchParams } from './http-client'

export type { ApiConfig, ApiResult, ErrorBody, ErrorResult } from './http-client'

/**
 * An IPv4 subnet
 *
 * An IPv4 subnet, including prefix and prefix length
 */
export type Ipv4Net = string

/**
 * An IPv6 subnet
 *
 * An IPv6 subnet, including prefix and subnet mask
 */
export type Ipv6Net = string

export type IpNet = Ipv4Net | Ipv6Net

/**
 * A name unique within the parent collection
 *
 * Names must begin with a lower case ASCII letter, be composed exclusively of lowercase ASCII, uppercase ASCII, numbers, and '-', and may not end with a '-'. Names cannot be a UUID, but they may contain a UUID. They can be at most 63 characters long.
 */
export type Name = string

export type NameOrId = string | Name

/**
 * An address tied to an address lot.
 */
export type Address = {
  /** The address and prefix length of this address. */
  address: IpNet
  /** The address lot this address is drawn from. */
  addressLot: NameOrId
  /** Optional VLAN ID for this address */
  vlanId?: number | null
}

/**
 * A set of addresses associated with a port configuration.
 */
export type AddressConfig = {
  /** The set of addresses assigned to the port configuration. */
  addresses: Address[]
  /** Link to assign the addresses to. On ports that are not broken out, this is always phy0. On a 2x breakout the options are phy0 and phy1, on 4x phy0-phy3, etc. */
  linkName: Name
}

/**
 * The kind associated with an address lot.
 */
export type AddressLotKind =
  /** Infrastructure address lots are used for network infrastructure like addresses assigned to rack switches. */
  | 'infra'

  /** Pool address lots are used by IP pools. */
  | 'pool'

/**
 * Represents an address lot object, containing the id of the lot that can be used in other API calls.
 */
export type AddressLot = {
  /** human-readable free-form text about a resource */
  description: string
  /** unique, immutable, system-controlled identifier for each resource */
  id: string
  /** Desired use of `AddressLot` */
  kind: AddressLotKind
  /** unique, mutable, user-controlled identifier for each resource */
  name: Name
  /** timestamp when this resource was created */
  timeCreated: Date
  /** timestamp when this resource was last modified */
  timeModified: Date
}

/**
 * An address lot block is a part of an address lot and contains a range of addresses. The range is inclusive.
 */
export type AddressLotBlock = {
  /** The first address of the block (inclusive). */
  firstAddress: string
  /** The id of the address lot block. */
  id: string
  /** The last address of the block (inclusive). */
  lastAddress: string
}

/**
 * Parameters for creating an address lot block. Fist and last addresses are inclusive.
 */
export type AddressLotBlockCreate = {
  /** The first address in the lot (inclusive). */
  firstAddress: string
  /** The last address in the lot (inclusive). */
  lastAddress: string
}

/**
 * A single page of results
 */
export type AddressLotBlockResultsPage = {
  /** list of items on this page of results */
  items: AddressLotBlock[]
  /** token used to fetch the next page of results (if any) */
  nextPage?: string | null
}

/**
 * Parameters for creating an address lot.
 */
export type AddressLotCreate = {
  /** The blocks to add along with the new address lot. */
  blocks: AddressLotBlockCreate[]
  description: string
  /** The kind of address lot to create. */
  kind: AddressLotKind
  name: Name
}

/**
 * An address lot and associated blocks resulting from creating an address lot.
 */
export type AddressLotCreateResponse = {
  /** The address lot blocks that were created. */
  blocks: AddressLotBlock[]
  /** The address lot that was created. */
  lot: AddressLot
}

/**
 * A single page of results
 */
export type AddressLotResultsPage = {
  /** list of items on this page of results */
  items: AddressLot[]
  /** token used to fetch the next page of results (if any) */
  nextPage?: string | null
}

/**
 * Describes the scope of affinity for the purposes of co-location.
 */
export type FailureDomain = 'sled'

/**
 * Affinity policy used to describe "what to do when a request cannot be satisfied"
 *
 * Used for both Affinity and Anti-Affinity Groups
 */
export type AffinityPolicy =
  /** If the affinity request cannot be satisfied, allow it anyway.

This enables a "best-effort" attempt to satisfy the affinity policy. */
  | 'allow'

  /** If the affinity request cannot be satisfied, fail explicitly. */
  | 'fail'

/**
 * View of an Affinity Group
 */
export type AffinityGroup = {
  /** human-readable free-form text about a resource */
  description: string
  failureDomain: FailureDomain
  /** unique, immutable, system-controlled identifier for each resource */
  id: string
  /** unique, mutable, user-controlled identifier for each resource */
  name: Name
  policy: AffinityPolicy
  projectId: string
  /** timestamp when this resource was created */
  timeCreated: Date
  /** timestamp when this resource was last modified */
  timeModified: Date
}

/**
 * Create-time parameters for an `AffinityGroup`
 */
export type AffinityGroupCreate = {
  description: string
  failureDomain: FailureDomain
  name: Name
  policy: AffinityPolicy
}

export type TypedUuidForInstanceKind = string

/**
 * Running state of an Instance (primarily: booted or stopped)
 *
 * This typically reflects whether it's starting, running, stopping, or stopped, but also includes states related to the Instance's lifecycle
 */
export type InstanceState =
  /** The instance is being created. */
  | 'creating'

  /** The instance is currently starting up. */
  | 'starting'

  /** The instance is currently running. */
  | 'running'

  /** The instance has been requested to stop and a transition to "Stopped" is imminent. */
  | 'stopping'

  /** The instance is currently stopped. */
  | 'stopped'

  /** The instance is in the process of rebooting - it will remain in the "rebooting" state until the VM is starting once more. */
  | 'rebooting'

  /** The instance is in the process of migrating - it will remain in the "migrating" state until the migration process is complete and the destination propolis is ready to continue execution. */
  | 'migrating'

  /** The instance is attempting to recover from a failure. */
  | 'repairing'

  /** The instance has encountered a failure. */
  | 'failed'

  /** The instance has been deleted. */
  | 'destroyed'

/**
 * A member of an Affinity Group
 *
 * Membership in a group is not exclusive - members may belong to multiple affinity / anti-affinity groups.
 *
 * Affinity Groups can contain up to 32 members.
 */
export type AffinityGroupMember = {
  type: 'instance'
  value: { id: TypedUuidForInstanceKind; name: Name; runState: InstanceState }
}

/**
 * A single page of results
 */
export type AffinityGroupMemberResultsPage = {
  /** list of items on this page of results */
  items: AffinityGroupMember[]
  /** token used to fetch the next page of results (if any) */
  nextPage?: string | null
}

/**
 * A single page of results
 */
export type AffinityGroupResultsPage = {
  /** list of items on this page of results */
  items: AffinityGroup[]
  /** token used to fetch the next page of results (if any) */
  nextPage?: string | null
}

/**
 * Updateable properties of an `AffinityGroup`
 */
export type AffinityGroupUpdate = { description?: string | null; name?: Name | null }

export type BgpMessageHistory = Record<string, unknown>

/**
 * Identifies switch physical location
 */
export type SwitchLocation =
  /** Switch in upper slot */
  | 'switch0'

  /** Switch in lower slot */
  | 'switch1'

/**
 * BGP message history for a particular switch.
 */
export type SwitchBgpHistory = {
  /** Message history indexed by peer address. */
  history: Record<string, BgpMessageHistory>
  /** Switch this message history is associated with. */
  switch: SwitchLocation
}

/**
 * BGP message history for rack switches.
 */
export type AggregateBgpMessageHistory = {
  /** BGP history organized by switch. */
  switchHistories: SwitchBgpHistory[]
}

/**
 * An alert class.
 */
export type AlertClass = {
  /** A description of what this alert class represents. */
  description: string
  /** The name of the alert class. */
  name: string
}

/**
 * A single page of results
 */
export type AlertClassResultsPage = {
  /** list of items on this page of results */
  items: AlertClass[]
  /** token used to fetch the next page of results (if any) */
  nextPage?: string | null
}

export type TypedUuidForAlertKind = string

/**
 * The response received from a webhook receiver endpoint.
 */
export type WebhookDeliveryResponse = {
  /** The response time of the webhook endpoint, in milliseconds. */
  durationMs: number
  /** The HTTP status code returned from the webhook endpoint. */
  status: number
}

export type WebhookDeliveryAttemptResult =
  /** The webhook event has been delivered successfully. */
  | 'succeeded'

  /** A webhook request was sent to the endpoint, and it returned a HTTP error status code indicating an error. */
  | 'failed_http_error'

  /** The webhook request could not be sent to the receiver endpoint. */
  | 'failed_unreachable'

  /** A connection to the receiver endpoint was successfully established, but no response was received within the delivery timeout. */
  | 'failed_timeout'

/**
 * An individual delivery attempt for a webhook event.
 *
 * This represents a single HTTP request that was sent to the receiver, and its outcome.
 */
export type WebhookDeliveryAttempt = {
  /** The attempt number. */
  attempt: number
  response?: WebhookDeliveryResponse | null
  /** The outcome of this delivery attempt: either the event was delivered successfully, or the request failed for one of several reasons. */
  result: WebhookDeliveryAttemptResult
  /** The time at which the webhook delivery was attempted. */
  timeSent: Date
}

/**
 * A list of attempts to deliver an alert to a receiver.
 *
 * The type of the delivery attempt model depends on the receiver type, as it may contain information specific to that delivery mechanism. For example, webhook delivery attempts contain the HTTP status code of the webhook request.
 */
export type AlertDeliveryAttempts = { webhook: WebhookDeliveryAttempt[] }

export type TypedUuidForAlertReceiverKind = string

/**
 * The state of a webhook delivery attempt.
 */
export type AlertDeliveryState =
  /** The webhook event has not yet been delivered successfully.

Either no delivery attempts have yet been performed, or the delivery has failed at least once but has retries remaining. */
  | 'pending'

  /** The webhook event has been delivered successfully. */
  | 'delivered'

  /** The webhook delivery attempt has failed permanently and will not be retried again. */
  | 'failed'

/**
 * The reason an alert was delivered
 */
export type AlertDeliveryTrigger =
  /** Delivery was triggered by the alert itself. */
  | 'alert'

  /** Delivery was triggered by a request to resend the alert. */
  | 'resend'

  /** This delivery is a liveness probe. */
  | 'probe'

/**
 * A delivery of a webhook event.
 */
export type AlertDelivery = {
  /** The event class. */
  alertClass: string
  /** The UUID of the event. */
  alertId: TypedUuidForAlertKind
  /** Individual attempts to deliver this webhook event, and their outcomes. */
  attempts: AlertDeliveryAttempts
  /** The UUID of this delivery attempt. */
  id: string
  /** The UUID of the alert receiver that this event was delivered to. */
  receiverId: TypedUuidForAlertReceiverKind
  /** The state of this delivery. */
  state: AlertDeliveryState
  /** The time at which this delivery began (i.e. the event was dispatched to the receiver). */
  timeStarted: Date
  /** Why this delivery was performed. */
  trigger: AlertDeliveryTrigger
}

export type AlertDeliveryId = { deliveryId: string }

/**
 * A single page of results
 */
export type AlertDeliveryResultsPage = {
  /** list of items on this page of results */
  items: AlertDelivery[]
  /** token used to fetch the next page of results (if any) */
  nextPage?: string | null
}

/**
 * Data describing the result of an alert receiver liveness probe attempt.
 */
export type AlertProbeResult = {
  /** The outcome of the probe delivery. */
  probe: AlertDelivery
  /** If the probe request succeeded, and resending failed deliveries on success was requested, the number of new delivery attempts started. Otherwise, if the probe did not succeed, or resending failed deliveries was not requested, this is null.

Note that this may be 0, if there were no events found which had not been delivered successfully to this receiver. */
  resendsStarted?: number | null
}

/**
 * A view of a shared secret key assigned to a webhook receiver.
 *
 * Once a secret is created, the value of the secret is not available in the API, as it must remain secret. Instead, secrets are referenced by their unique IDs assigned when they are created.
 */
export type WebhookSecret = {
  /** The public unique ID of the secret. */
  id: string
  /** The UTC timestamp at which this secret was created. */
  timeCreated: Date
}

/**
 * The possible alert delivery mechanisms for an alert receiver.
 */
export type AlertReceiverKind = {
  /** The URL that webhook notification requests are sent to. */
  endpoint: string
  kind: 'webhook'
  secrets: WebhookSecret[]
}

/**
 * A webhook event class subscription
 *
 * A webhook event class subscription matches either a single event class exactly, or a glob pattern including wildcards that may match multiple event classes
 */
export type AlertSubscription = string

/**
 * The configuration for an alert receiver.
 */
export type AlertReceiver = {
  /** human-readable free-form text about a resource */
  description: string
  /** unique, immutable, system-controlled identifier for each resource */
  id: string
  /** Configuration specific to the kind of alert receiver that this is. */
  kind: AlertReceiverKind
  /** unique, mutable, user-controlled identifier for each resource */
  name: Name
  /** The list of alert classes to which this receiver is subscribed. */
  subscriptions: AlertSubscription[]
  /** timestamp when this resource was created */
  timeCreated: Date
  /** timestamp when this resource was last modified */
  timeModified: Date
}

/**
 * A single page of results
 */
export type AlertReceiverResultsPage = {
  /** list of items on this page of results */
  items: AlertReceiver[]
  /** token used to fetch the next page of results (if any) */
  nextPage?: string | null
}

export type AlertSubscriptionCreate = {
  /** The event class pattern to subscribe to. */
  subscription: AlertSubscription
}

export type AlertSubscriptionCreated = {
  /** The new subscription added to the receiver. */
  subscription: AlertSubscription
}

/**
 * Description of source IPs allowed to reach rack services.
 */
export type AllowedSourceIps =
  /** Allow traffic from any external IP address. */
  | { allow: 'any' }
  /** Restrict access to a specific set of source IP addresses or subnets.

All others are prevented from reaching rack services. */
  | { allow: 'list'; ips: IpNet[] }

/**
 * Allowlist of IPs or subnets that can make requests to user-facing services.
 */
export type AllowList = {
  /** The allowlist of IPs or subnets. */
  allowedIps: AllowedSourceIps
  /** Time the list was created. */
  timeCreated: Date
  /** Time the list was last modified. */
  timeModified: Date
}

/**
 * Parameters for updating allowed source IPs
 */
export type AllowListUpdate = {
  /** The new list of allowed source IPs. */
  allowedIps: AllowedSourceIps
}

/**
 * View of an Anti-Affinity Group
 */
export type AntiAffinityGroup = {
  /** human-readable free-form text about a resource */
  description: string
  failureDomain: FailureDomain
  /** unique, immutable, system-controlled identifier for each resource */
  id: string
  /** unique, mutable, user-controlled identifier for each resource */
  name: Name
  policy: AffinityPolicy
  projectId: string
  /** timestamp when this resource was created */
  timeCreated: Date
  /** timestamp when this resource was last modified */
  timeModified: Date
}

/**
 * Create-time parameters for an `AntiAffinityGroup`
 */
export type AntiAffinityGroupCreate = {
  description: string
  failureDomain: FailureDomain
  name: Name
  policy: AffinityPolicy
}

/**
 * A member of an Anti-Affinity Group
 *
 * Membership in a group is not exclusive - members may belong to multiple affinity / anti-affinity groups.
 *
 * Anti-Affinity Groups can contain up to 32 members.
 */
export type AntiAffinityGroupMember = {
  type: 'instance'
  value: { id: TypedUuidForInstanceKind; name: Name; runState: InstanceState }
}

/**
 * A single page of results
 */
export type AntiAffinityGroupMemberResultsPage = {
  /** list of items on this page of results */
  items: AntiAffinityGroupMember[]
  /** token used to fetch the next page of results (if any) */
  nextPage?: string | null
}

/**
 * A single page of results
 */
export type AntiAffinityGroupResultsPage = {
  /** list of items on this page of results */
  items: AntiAffinityGroup[]
  /** token used to fetch the next page of results (if any) */
  nextPage?: string | null
}

/**
 * Updateable properties of an `AntiAffinityGroup`
 */
export type AntiAffinityGroupUpdate = { description?: string | null; name?: Name | null }

/**
 * An identifier for an artifact.
 */
export type ArtifactId = {
  /** The kind of artifact this is. */
  kind: string
  /** The artifact's name. */
  name: string
  /** The artifact's version. */
  version: string
}

/**
<<<<<<< HEAD
 * Audit log entry
 */
export type AuditLogEntry = {
  /** API token or session cookie. Optional because it will not be defined on unauthenticated requests like login attempts. */
  accessMethod?: string | null
  /** User ID of the actor who performed the action */
  actorId?: string | null
  actorSiloId?: string | null
  /** Error information if the action failed */
  errorCode?: string | null
  errorMessage?: string | null
  /** HTTP status code */
  httpStatusCode: number
  /** Unique identifier for the audit log entry */
  id: string
  /** API endpoint ID, e.g., `project_create` */
  operationId: string
  /** Request ID for tracing requests through the system */
  requestId: string
  /** Full URL of the request */
  requestUri: string
  /** Resource identifier */
  resourceId?: string | null
  /** IP address that made the request */
  sourceIp: string
  /** Time operation completed */
  timeCompleted: Date
  /** When the request was received */
  timestamp: Date
}

/**
 * A single page of results
 */
export type AuditLogEntryResultsPage = {
  /** list of items on this page of results */
  items: AuditLogEntry[]
  /** token used to fetch the next page of results (if any) */
  nextPage?: string | null
}

/**
=======
>>>>>>> 8c54bea3
 * Authorization scope for a timeseries.
 *
 * This describes the level at which a user must be authorized to read data from a timeseries. For example, fleet-scoping means the data is only visible to an operator or fleet reader. Project-scoped, on the other hand, indicates that a user will see data limited to the projects on which they have read permissions.
 */
export type AuthzScope =
  /** Timeseries data is limited to fleet readers. */
  | 'fleet'

  /** Timeseries data is limited to the authorized silo for a user. */
  | 'silo'

  /** Timeseries data is limited to the authorized projects for a user. */
  | 'project'

  /** The timeseries is viewable to all without limitation. */
  | 'viewable_to_all'

/**
 * Properties that uniquely identify an Oxide hardware component
 */
export type Baseboard = { part: string; revision: number; serial: string }

/**
 * BFD connection mode.
 */
export type BfdMode = 'single_hop' | 'multi_hop'

/**
 * Information needed to disable a BFD session
 */
export type BfdSessionDisable = {
  /** Address of the remote peer to disable a BFD session for. */
  remote: string
  /** The switch to enable this session on. Must be `switch0` or `switch1`. */
  switch: Name
}

/**
 * Information about a bidirectional forwarding detection (BFD) session.
 */
export type BfdSessionEnable = {
  /** The negotiated Control packet transmission interval, multiplied by this variable, will be the Detection Time for this session (as seen by the remote system) */
  detectionThreshold: number
  /** Address the Oxide switch will listen on for BFD traffic. If `None` then the unspecified address (0.0.0.0 or ::) is used. */
  local?: string | null
  /** Select either single-hop (RFC 5881) or multi-hop (RFC 5883) */
  mode: BfdMode
  /** Address of the remote peer to establish a BFD session with. */
  remote: string
  /** The minimum interval, in microseconds, between received BFD Control packets that this system requires */
  requiredRx: number
  /** The switch to enable this session on. Must be `switch0` or `switch1`. */
  switch: Name
}

export type BfdState =
  /** A stable down state. Non-responsive to incoming messages. */
  | 'admin_down'

  /** The initial state. */
  | 'down'

  /** The peer has detected a remote peer in the down state. */
  | 'init'

  /** The peer has detected a remote peer in the up or init state while in the init state. */
  | 'up'

export type BfdStatus = {
  detectionThreshold: number
  local?: string | null
  mode: BfdMode
  peer: string
  requiredRx: number
  state: BfdState
  switch: Name
}

/**
 * Represents a BGP announce set by id. The id can be used with other API calls to view and manage the announce set.
 */
export type BgpAnnounceSet = {
  /** human-readable free-form text about a resource */
  description: string
  /** unique, immutable, system-controlled identifier for each resource */
  id: string
  /** unique, mutable, user-controlled identifier for each resource */
  name: Name
  /** timestamp when this resource was created */
  timeCreated: Date
  /** timestamp when this resource was last modified */
  timeModified: Date
}

/**
 * A BGP announcement tied to a particular address lot block.
 */
export type BgpAnnouncementCreate = {
  /** Address lot this announcement is drawn from. */
  addressLotBlock: NameOrId
  /** The network being announced. */
  network: IpNet
}

/**
 * Parameters for creating a named set of BGP announcements.
 */
export type BgpAnnounceSetCreate = {
  /** The announcements in this set. */
  announcement: BgpAnnouncementCreate[]
  description: string
  name: Name
}

/**
 * A BGP announcement tied to an address lot block.
 */
export type BgpAnnouncement = {
  /** The address block the IP network being announced is drawn from. */
  addressLotBlockId: string
  /** The id of the set this announcement is a part of. */
  announceSetId: string
  /** The IP network being announced. */
  network: IpNet
}

/**
 * A base BGP configuration.
 */
export type BgpConfig = {
  /** The autonomous system number of this BGP configuration. */
  asn: number
  /** human-readable free-form text about a resource */
  description: string
  /** unique, immutable, system-controlled identifier for each resource */
  id: string
  /** unique, mutable, user-controlled identifier for each resource */
  name: Name
  /** timestamp when this resource was created */
  timeCreated: Date
  /** timestamp when this resource was last modified */
  timeModified: Date
  /** Optional virtual routing and forwarding identifier for this BGP configuration. */
  vrf?: string | null
}

/**
 * Parameters for creating a BGP configuration. This includes and autonomous system number (ASN) and a virtual routing and forwarding (VRF) identifier.
 */
export type BgpConfigCreate = {
  /** The autonomous system number of this BGP configuration. */
  asn: number
  bgpAnnounceSetId: NameOrId
  description: string
  name: Name
  /** Optional virtual routing and forwarding identifier for this BGP configuration. */
  vrf?: Name | null
}

/**
 * A single page of results
 */
export type BgpConfigResultsPage = {
  /** list of items on this page of results */
  items: BgpConfig[]
  /** token used to fetch the next page of results (if any) */
  nextPage?: string | null
}

/**
 * The current status of a BGP peer.
 */
export type BgpExported = {
  /** Exported routes indexed by peer address. */
  exports: Record<string, Ipv4Net[]>
}

/**
 * A route imported from a BGP peer.
 */
export type BgpImportedRouteIpv4 = {
  /** BGP identifier of the originating router. */
  id: number
  /** The nexthop the prefix is reachable through. */
  nexthop: string
  /** The destination network prefix. */
  prefix: Ipv4Net
  /** Switch the route is imported into. */
  switch: SwitchLocation
}

/**
 * Define policy relating to the import and export of prefixes from a BGP peer.
 */
export type ImportExportPolicy =
  /** Do not perform any filtering. */
  { type: 'no_filtering' } | { type: 'allow'; value: IpNet[] }

/**
 * A BGP peer configuration for an interface. Includes the set of announcements that will be advertised to the peer identified by `addr`. The `bgp_config` parameter is a reference to global BGP parameters. The `interface_name` indicates what interface the peer should be contacted on.
 */
export type BgpPeer = {
  /** The address of the host to peer with. */
  addr: string
  /** Define export policy for a peer. */
  allowedExport: ImportExportPolicy
  /** Define import policy for a peer. */
  allowedImport: ImportExportPolicy
  /** The global BGP configuration used for establishing a session with this peer. */
  bgpConfig: NameOrId
  /** Include the provided communities in updates sent to the peer. */
  communities: number[]
  /** How long to to wait between TCP connection retries (seconds). */
  connectRetry: number
  /** How long to delay sending an open request after establishing a TCP session (seconds). */
  delayOpen: number
  /** Enforce that the first AS in paths received from this peer is the peer's AS. */
  enforceFirstAs: boolean
  /** How long to hold peer connections between keepalives (seconds). */
  holdTime: number
  /** How long to hold a peer in idle before attempting a new session (seconds). */
  idleHoldTime: number
  /** The name of interface to peer on. This is relative to the port configuration this BGP peer configuration is a part of. For example this value could be phy0 to refer to a primary physical interface. Or it could be vlan47 to refer to a VLAN interface. */
  interfaceName: Name
  /** How often to send keepalive requests (seconds). */
  keepalive: number
  /** Apply a local preference to routes received from this peer. */
  localPref?: number | null
  /** Use the given key for TCP-MD5 authentication with the peer. */
  md5AuthKey?: string | null
  /** Require messages from a peer have a minimum IP time to live field. */
  minTtl?: number | null
  /** Apply the provided multi-exit discriminator (MED) updates sent to the peer. */
  multiExitDiscriminator?: number | null
  /** Require that a peer has a specified ASN. */
  remoteAsn?: number | null
  /** Associate a VLAN ID with a peer. */
  vlanId?: number | null
}

export type BgpPeerConfig = {
  /** Link that the peer is reachable on. On ports that are not broken out, this is always phy0. On a 2x breakout the options are phy0 and phy1, on 4x phy0-phy3, etc. */
  linkName: Name
  peers: BgpPeer[]
}

/**
 * The current state of a BGP peer.
 */
export type BgpPeerState =
  /** Initial state. Refuse all incoming BGP connections. No resources allocated to peer. */
  | 'idle'

  /** Waiting for the TCP connection to be completed. */
  | 'connect'

  /** Trying to acquire peer by listening for and accepting a TCP connection. */
  | 'active'

  /** Waiting for open message from peer. */
  | 'open_sent'

  /** Waiting for keepaliave or notification from peer. */
  | 'open_confirm'

  /** Synchronizing with peer. */
  | 'session_setup'

  /** Session established. Able to exchange update, notification and keepalive messages with peers. */
  | 'established'

/**
 * The current status of a BGP peer.
 */
export type BgpPeerStatus = {
  /** IP address of the peer. */
  addr: string
  /** Local autonomous system number. */
  localAsn: number
  /** Remote autonomous system number. */
  remoteAsn: number
  /** State of the peer. */
  state: BgpPeerState
  /** Time of last state change. */
  stateDurationMillis: number
  /** Switch with the peer session. */
  switch: SwitchLocation
}

/**
 * A type storing a range over `T`.
 *
 * This type supports ranges similar to the `RangeTo`, `Range` and `RangeFrom` types in the standard library. Those cover `(..end)`, `(start..end)`, and `(start..)` respectively.
 */
export type BinRangedouble =
  /** A range unbounded below and exclusively above, `..end`. */
  | { end: number; type: 'range_to' }
  /** A range bounded inclusively below and exclusively above, `start..end`. */
  | { end: number; start: number; type: 'range' }
  /** A range bounded inclusively below and unbounded above, `start..`. */
  | { start: number; type: 'range_from' }

/**
 * A type storing a range over `T`.
 *
 * This type supports ranges similar to the `RangeTo`, `Range` and `RangeFrom` types in the standard library. Those cover `(..end)`, `(start..end)`, and `(start..)` respectively.
 */
export type BinRangefloat =
  /** A range unbounded below and exclusively above, `..end`. */
  | { end: number; type: 'range_to' }
  /** A range bounded inclusively below and exclusively above, `start..end`. */
  | { end: number; start: number; type: 'range' }
  /** A range bounded inclusively below and unbounded above, `start..`. */
  | { start: number; type: 'range_from' }

/**
 * A type storing a range over `T`.
 *
 * This type supports ranges similar to the `RangeTo`, `Range` and `RangeFrom` types in the standard library. Those cover `(..end)`, `(start..end)`, and `(start..)` respectively.
 */
export type BinRangeint16 =
  /** A range unbounded below and exclusively above, `..end`. */
  | { end: number; type: 'range_to' }
  /** A range bounded inclusively below and exclusively above, `start..end`. */
  | { end: number; start: number; type: 'range' }
  /** A range bounded inclusively below and unbounded above, `start..`. */
  | { start: number; type: 'range_from' }

/**
 * A type storing a range over `T`.
 *
 * This type supports ranges similar to the `RangeTo`, `Range` and `RangeFrom` types in the standard library. Those cover `(..end)`, `(start..end)`, and `(start..)` respectively.
 */
export type BinRangeint32 =
  /** A range unbounded below and exclusively above, `..end`. */
  | { end: number; type: 'range_to' }
  /** A range bounded inclusively below and exclusively above, `start..end`. */
  | { end: number; start: number; type: 'range' }
  /** A range bounded inclusively below and unbounded above, `start..`. */
  | { start: number; type: 'range_from' }

/**
 * A type storing a range over `T`.
 *
 * This type supports ranges similar to the `RangeTo`, `Range` and `RangeFrom` types in the standard library. Those cover `(..end)`, `(start..end)`, and `(start..)` respectively.
 */
export type BinRangeint64 =
  /** A range unbounded below and exclusively above, `..end`. */
  | { end: number; type: 'range_to' }
  /** A range bounded inclusively below and exclusively above, `start..end`. */
  | { end: number; start: number; type: 'range' }
  /** A range bounded inclusively below and unbounded above, `start..`. */
  | { start: number; type: 'range_from' }

/**
 * A type storing a range over `T`.
 *
 * This type supports ranges similar to the `RangeTo`, `Range` and `RangeFrom` types in the standard library. Those cover `(..end)`, `(start..end)`, and `(start..)` respectively.
 */
export type BinRangeint8 =
  /** A range unbounded below and exclusively above, `..end`. */
  | { end: number; type: 'range_to' }
  /** A range bounded inclusively below and exclusively above, `start..end`. */
  | { end: number; start: number; type: 'range' }
  /** A range bounded inclusively below and unbounded above, `start..`. */
  | { start: number; type: 'range_from' }

/**
 * A type storing a range over `T`.
 *
 * This type supports ranges similar to the `RangeTo`, `Range` and `RangeFrom` types in the standard library. Those cover `(..end)`, `(start..end)`, and `(start..)` respectively.
 */
export type BinRangeuint16 =
  /** A range unbounded below and exclusively above, `..end`. */
  | { end: number; type: 'range_to' }
  /** A range bounded inclusively below and exclusively above, `start..end`. */
  | { end: number; start: number; type: 'range' }
  /** A range bounded inclusively below and unbounded above, `start..`. */
  | { start: number; type: 'range_from' }

/**
 * A type storing a range over `T`.
 *
 * This type supports ranges similar to the `RangeTo`, `Range` and `RangeFrom` types in the standard library. Those cover `(..end)`, `(start..end)`, and `(start..)` respectively.
 */
export type BinRangeuint32 =
  /** A range unbounded below and exclusively above, `..end`. */
  | { end: number; type: 'range_to' }
  /** A range bounded inclusively below and exclusively above, `start..end`. */
  | { end: number; start: number; type: 'range' }
  /** A range bounded inclusively below and unbounded above, `start..`. */
  | { start: number; type: 'range_from' }

/**
 * A type storing a range over `T`.
 *
 * This type supports ranges similar to the `RangeTo`, `Range` and `RangeFrom` types in the standard library. Those cover `(..end)`, `(start..end)`, and `(start..)` respectively.
 */
export type BinRangeuint64 =
  /** A range unbounded below and exclusively above, `..end`. */
  | { end: number; type: 'range_to' }
  /** A range bounded inclusively below and exclusively above, `start..end`. */
  | { end: number; start: number; type: 'range' }
  /** A range bounded inclusively below and unbounded above, `start..`. */
  | { start: number; type: 'range_from' }

/**
 * A type storing a range over `T`.
 *
 * This type supports ranges similar to the `RangeTo`, `Range` and `RangeFrom` types in the standard library. Those cover `(..end)`, `(start..end)`, and `(start..)` respectively.
 */
export type BinRangeuint8 =
  /** A range unbounded below and exclusively above, `..end`. */
  | { end: number; type: 'range_to' }
  /** A range bounded inclusively below and exclusively above, `start..end`. */
  | { end: number; start: number; type: 'range' }
  /** A range bounded inclusively below and unbounded above, `start..`. */
  | { start: number; type: 'range_from' }

/**
 * Type storing bin edges and a count of samples within it.
 */
export type Bindouble = {
  /** The total count of samples in this bin. */
  count: number
  /** The range of the support covered by this bin. */
  range: BinRangedouble
}

/**
 * Type storing bin edges and a count of samples within it.
 */
export type Binfloat = {
  /** The total count of samples in this bin. */
  count: number
  /** The range of the support covered by this bin. */
  range: BinRangefloat
}

/**
 * Type storing bin edges and a count of samples within it.
 */
export type Binint16 = {
  /** The total count of samples in this bin. */
  count: number
  /** The range of the support covered by this bin. */
  range: BinRangeint16
}

/**
 * Type storing bin edges and a count of samples within it.
 */
export type Binint32 = {
  /** The total count of samples in this bin. */
  count: number
  /** The range of the support covered by this bin. */
  range: BinRangeint32
}

/**
 * Type storing bin edges and a count of samples within it.
 */
export type Binint64 = {
  /** The total count of samples in this bin. */
  count: number
  /** The range of the support covered by this bin. */
  range: BinRangeint64
}

/**
 * Type storing bin edges and a count of samples within it.
 */
export type Binint8 = {
  /** The total count of samples in this bin. */
  count: number
  /** The range of the support covered by this bin. */
  range: BinRangeint8
}

/**
 * Type storing bin edges and a count of samples within it.
 */
export type Binuint16 = {
  /** The total count of samples in this bin. */
  count: number
  /** The range of the support covered by this bin. */
  range: BinRangeuint16
}

/**
 * Type storing bin edges and a count of samples within it.
 */
export type Binuint32 = {
  /** The total count of samples in this bin. */
  count: number
  /** The range of the support covered by this bin. */
  range: BinRangeuint32
}

/**
 * Type storing bin edges and a count of samples within it.
 */
export type Binuint64 = {
  /** The total count of samples in this bin. */
  count: number
  /** The range of the support covered by this bin. */
  range: BinRangeuint64
}

/**
 * Type storing bin edges and a count of samples within it.
 */
export type Binuint8 = {
  /** The total count of samples in this bin. */
  count: number
  /** The range of the support covered by this bin. */
  range: BinRangeuint8
}

/**
 * disk block size in bytes
 */
export type BlockSize = 512 | 2048 | 4096

/**
 * Byte count to express memory or storage capacity.
 */
export type ByteCount = number

/**
 * The service intended to use this certificate.
 */
export type ServiceUsingCertificate = 'external_api'

/**
 * View of a Certificate
 */
export type Certificate = {
  /** PEM-formatted string containing public certificate chain */
  cert: string
  /** human-readable free-form text about a resource */
  description: string
  /** unique, immutable, system-controlled identifier for each resource */
  id: string
  /** unique, mutable, user-controlled identifier for each resource */
  name: Name
  /** The service using this certificate */
  service: ServiceUsingCertificate
  /** timestamp when this resource was created */
  timeCreated: Date
  /** timestamp when this resource was last modified */
  timeModified: Date
}

/**
 * Create-time parameters for a `Certificate`
 */
export type CertificateCreate = {
  /** PEM-formatted string containing public certificate chain */
  cert: string
  description: string
  /** PEM-formatted string containing private key */
  key: string
  name: Name
  /** The service using this certificate */
  service: ServiceUsingCertificate
}

/**
 * A single page of results
 */
export type CertificateResultsPage = {
  /** list of items on this page of results */
  items: Certificate[]
  /** token used to fetch the next page of results (if any) */
  nextPage?: string | null
}

/**
 * A cumulative or counter data type.
 */
export type Cumulativedouble = { startTime: Date; value: number }

/**
 * A cumulative or counter data type.
 */
export type Cumulativefloat = { startTime: Date; value: number }

/**
 * A cumulative or counter data type.
 */
export type Cumulativeint64 = { startTime: Date; value: number }

/**
 * A cumulative or counter data type.
 */
export type Cumulativeuint64 = { startTime: Date; value: number }

/**
 * Info about the current user
 */
export type CurrentUser = {
  /** Human-readable name that can identify the user */
  displayName: string
  id: string
  /** Uuid of the silo to which this user belongs */
  siloId: string
  /** Name of the silo to which this user belongs. */
  siloName: Name
}

/**
 * Structure for estimating the p-quantile of a population.
 *
 * This is based on the P² algorithm for estimating quantiles using constant space.
 *
 * The algorithm consists of maintaining five markers: the minimum, the p/2-, p-, and (1 + p)/2 quantiles, and the maximum.
 */
export type Quantile = {
  /** The desired marker positions. */
  desiredMarkerPositions: number[]
  /** The heights of the markers. */
  markerHeights: number[]
  /** The positions of the markers.

We track sample size in the 5th position, as useful observations won't start until we've filled the heights at the 6th sample anyway This does deviate from the paper, but it's a more useful representation that works according to the paper's algorithm. */
  markerPositions: number[]
  /** The p value for the quantile. */
  p: number
}

/**
 * Histogram metric
 *
 * A histogram maintains the count of any number of samples, over a set of bins. Bins are specified on construction via their _left_ edges, inclusive. There can't be any "gaps" in the bins, and an additional bin may be added to the left, right, or both so that the bins extend to the entire range of the support.
 *
 * Note that any gaps, unsorted bins, or non-finite values will result in an error.
 */
export type Histogramint8 = {
  /** The bins of the histogram. */
  bins: Binint8[]
  /** The maximum value of all samples in the histogram. */
  max: number
  /** The minimum value of all samples in the histogram. */
  min: number
  /** The total number of samples in the histogram. */
  nSamples: number
  /** p50 Quantile */
  p50: Quantile
  /** p95 Quantile */
  p90: Quantile
  /** p99 Quantile */
  p99: Quantile
  /** M2 for Welford's algorithm for variance calculation.

Read about [Welford's algorithm](https://en.wikipedia.org/wiki/Algorithms_for_calculating_variance#Welford's_online_algorithm) for more information on the algorithm. */
  squaredMean: number
  /** The start time of the histogram. */
  startTime: Date
  /** The sum of all samples in the histogram. */
  sumOfSamples: number
}

/**
 * Histogram metric
 *
 * A histogram maintains the count of any number of samples, over a set of bins. Bins are specified on construction via their _left_ edges, inclusive. There can't be any "gaps" in the bins, and an additional bin may be added to the left, right, or both so that the bins extend to the entire range of the support.
 *
 * Note that any gaps, unsorted bins, or non-finite values will result in an error.
 */
export type Histogramuint8 = {
  /** The bins of the histogram. */
  bins: Binuint8[]
  /** The maximum value of all samples in the histogram. */
  max: number
  /** The minimum value of all samples in the histogram. */
  min: number
  /** The total number of samples in the histogram. */
  nSamples: number
  /** p50 Quantile */
  p50: Quantile
  /** p95 Quantile */
  p90: Quantile
  /** p99 Quantile */
  p99: Quantile
  /** M2 for Welford's algorithm for variance calculation.

Read about [Welford's algorithm](https://en.wikipedia.org/wiki/Algorithms_for_calculating_variance#Welford's_online_algorithm) for more information on the algorithm. */
  squaredMean: number
  /** The start time of the histogram. */
  startTime: Date
  /** The sum of all samples in the histogram. */
  sumOfSamples: number
}

/**
 * Histogram metric
 *
 * A histogram maintains the count of any number of samples, over a set of bins. Bins are specified on construction via their _left_ edges, inclusive. There can't be any "gaps" in the bins, and an additional bin may be added to the left, right, or both so that the bins extend to the entire range of the support.
 *
 * Note that any gaps, unsorted bins, or non-finite values will result in an error.
 */
export type Histogramint16 = {
  /** The bins of the histogram. */
  bins: Binint16[]
  /** The maximum value of all samples in the histogram. */
  max: number
  /** The minimum value of all samples in the histogram. */
  min: number
  /** The total number of samples in the histogram. */
  nSamples: number
  /** p50 Quantile */
  p50: Quantile
  /** p95 Quantile */
  p90: Quantile
  /** p99 Quantile */
  p99: Quantile
  /** M2 for Welford's algorithm for variance calculation.

Read about [Welford's algorithm](https://en.wikipedia.org/wiki/Algorithms_for_calculating_variance#Welford's_online_algorithm) for more information on the algorithm. */
  squaredMean: number
  /** The start time of the histogram. */
  startTime: Date
  /** The sum of all samples in the histogram. */
  sumOfSamples: number
}

/**
 * Histogram metric
 *
 * A histogram maintains the count of any number of samples, over a set of bins. Bins are specified on construction via their _left_ edges, inclusive. There can't be any "gaps" in the bins, and an additional bin may be added to the left, right, or both so that the bins extend to the entire range of the support.
 *
 * Note that any gaps, unsorted bins, or non-finite values will result in an error.
 */
export type Histogramuint16 = {
  /** The bins of the histogram. */
  bins: Binuint16[]
  /** The maximum value of all samples in the histogram. */
  max: number
  /** The minimum value of all samples in the histogram. */
  min: number
  /** The total number of samples in the histogram. */
  nSamples: number
  /** p50 Quantile */
  p50: Quantile
  /** p95 Quantile */
  p90: Quantile
  /** p99 Quantile */
  p99: Quantile
  /** M2 for Welford's algorithm for variance calculation.

Read about [Welford's algorithm](https://en.wikipedia.org/wiki/Algorithms_for_calculating_variance#Welford's_online_algorithm) for more information on the algorithm. */
  squaredMean: number
  /** The start time of the histogram. */
  startTime: Date
  /** The sum of all samples in the histogram. */
  sumOfSamples: number
}

/**
 * Histogram metric
 *
 * A histogram maintains the count of any number of samples, over a set of bins. Bins are specified on construction via their _left_ edges, inclusive. There can't be any "gaps" in the bins, and an additional bin may be added to the left, right, or both so that the bins extend to the entire range of the support.
 *
 * Note that any gaps, unsorted bins, or non-finite values will result in an error.
 */
export type Histogramint32 = {
  /** The bins of the histogram. */
  bins: Binint32[]
  /** The maximum value of all samples in the histogram. */
  max: number
  /** The minimum value of all samples in the histogram. */
  min: number
  /** The total number of samples in the histogram. */
  nSamples: number
  /** p50 Quantile */
  p50: Quantile
  /** p95 Quantile */
  p90: Quantile
  /** p99 Quantile */
  p99: Quantile
  /** M2 for Welford's algorithm for variance calculation.

Read about [Welford's algorithm](https://en.wikipedia.org/wiki/Algorithms_for_calculating_variance#Welford's_online_algorithm) for more information on the algorithm. */
  squaredMean: number
  /** The start time of the histogram. */
  startTime: Date
  /** The sum of all samples in the histogram. */
  sumOfSamples: number
}

/**
 * Histogram metric
 *
 * A histogram maintains the count of any number of samples, over a set of bins. Bins are specified on construction via their _left_ edges, inclusive. There can't be any "gaps" in the bins, and an additional bin may be added to the left, right, or both so that the bins extend to the entire range of the support.
 *
 * Note that any gaps, unsorted bins, or non-finite values will result in an error.
 */
export type Histogramuint32 = {
  /** The bins of the histogram. */
  bins: Binuint32[]
  /** The maximum value of all samples in the histogram. */
  max: number
  /** The minimum value of all samples in the histogram. */
  min: number
  /** The total number of samples in the histogram. */
  nSamples: number
  /** p50 Quantile */
  p50: Quantile
  /** p95 Quantile */
  p90: Quantile
  /** p99 Quantile */
  p99: Quantile
  /** M2 for Welford's algorithm for variance calculation.

Read about [Welford's algorithm](https://en.wikipedia.org/wiki/Algorithms_for_calculating_variance#Welford's_online_algorithm) for more information on the algorithm. */
  squaredMean: number
  /** The start time of the histogram. */
  startTime: Date
  /** The sum of all samples in the histogram. */
  sumOfSamples: number
}

/**
 * Histogram metric
 *
 * A histogram maintains the count of any number of samples, over a set of bins. Bins are specified on construction via their _left_ edges, inclusive. There can't be any "gaps" in the bins, and an additional bin may be added to the left, right, or both so that the bins extend to the entire range of the support.
 *
 * Note that any gaps, unsorted bins, or non-finite values will result in an error.
 */
export type Histogramint64 = {
  /** The bins of the histogram. */
  bins: Binint64[]
  /** The maximum value of all samples in the histogram. */
  max: number
  /** The minimum value of all samples in the histogram. */
  min: number
  /** The total number of samples in the histogram. */
  nSamples: number
  /** p50 Quantile */
  p50: Quantile
  /** p95 Quantile */
  p90: Quantile
  /** p99 Quantile */
  p99: Quantile
  /** M2 for Welford's algorithm for variance calculation.

Read about [Welford's algorithm](https://en.wikipedia.org/wiki/Algorithms_for_calculating_variance#Welford's_online_algorithm) for more information on the algorithm. */
  squaredMean: number
  /** The start time of the histogram. */
  startTime: Date
  /** The sum of all samples in the histogram. */
  sumOfSamples: number
}

/**
 * Histogram metric
 *
 * A histogram maintains the count of any number of samples, over a set of bins. Bins are specified on construction via their _left_ edges, inclusive. There can't be any "gaps" in the bins, and an additional bin may be added to the left, right, or both so that the bins extend to the entire range of the support.
 *
 * Note that any gaps, unsorted bins, or non-finite values will result in an error.
 */
export type Histogramuint64 = {
  /** The bins of the histogram. */
  bins: Binuint64[]
  /** The maximum value of all samples in the histogram. */
  max: number
  /** The minimum value of all samples in the histogram. */
  min: number
  /** The total number of samples in the histogram. */
  nSamples: number
  /** p50 Quantile */
  p50: Quantile
  /** p95 Quantile */
  p90: Quantile
  /** p99 Quantile */
  p99: Quantile
  /** M2 for Welford's algorithm for variance calculation.

Read about [Welford's algorithm](https://en.wikipedia.org/wiki/Algorithms_for_calculating_variance#Welford's_online_algorithm) for more information on the algorithm. */
  squaredMean: number
  /** The start time of the histogram. */
  startTime: Date
  /** The sum of all samples in the histogram. */
  sumOfSamples: number
}

/**
 * Histogram metric
 *
 * A histogram maintains the count of any number of samples, over a set of bins. Bins are specified on construction via their _left_ edges, inclusive. There can't be any "gaps" in the bins, and an additional bin may be added to the left, right, or both so that the bins extend to the entire range of the support.
 *
 * Note that any gaps, unsorted bins, or non-finite values will result in an error.
 */
export type Histogramfloat = {
  /** The bins of the histogram. */
  bins: Binfloat[]
  /** The maximum value of all samples in the histogram. */
  max: number
  /** The minimum value of all samples in the histogram. */
  min: number
  /** The total number of samples in the histogram. */
  nSamples: number
  /** p50 Quantile */
  p50: Quantile
  /** p95 Quantile */
  p90: Quantile
  /** p99 Quantile */
  p99: Quantile
  /** M2 for Welford's algorithm for variance calculation.

Read about [Welford's algorithm](https://en.wikipedia.org/wiki/Algorithms_for_calculating_variance#Welford's_online_algorithm) for more information on the algorithm. */
  squaredMean: number
  /** The start time of the histogram. */
  startTime: Date
  /** The sum of all samples in the histogram. */
  sumOfSamples: number
}

/**
 * Histogram metric
 *
 * A histogram maintains the count of any number of samples, over a set of bins. Bins are specified on construction via their _left_ edges, inclusive. There can't be any "gaps" in the bins, and an additional bin may be added to the left, right, or both so that the bins extend to the entire range of the support.
 *
 * Note that any gaps, unsorted bins, or non-finite values will result in an error.
 */
export type Histogramdouble = {
  /** The bins of the histogram. */
  bins: Bindouble[]
  /** The maximum value of all samples in the histogram. */
  max: number
  /** The minimum value of all samples in the histogram. */
  min: number
  /** The total number of samples in the histogram. */
  nSamples: number
  /** p50 Quantile */
  p50: Quantile
  /** p95 Quantile */
  p90: Quantile
  /** p99 Quantile */
  p99: Quantile
  /** M2 for Welford's algorithm for variance calculation.

Read about [Welford's algorithm](https://en.wikipedia.org/wiki/Algorithms_for_calculating_variance#Welford's_online_algorithm) for more information on the algorithm. */
  squaredMean: number
  /** The start time of the histogram. */
  startTime: Date
  /** The sum of all samples in the histogram. */
  sumOfSamples: number
}

/**
 * The type of an individual datum of a metric.
 */
export type DatumType =
  | 'bool'
  | 'i8'
  | 'u8'
  | 'i16'
  | 'u16'
  | 'i32'
  | 'u32'
  | 'i64'
  | 'u64'
  | 'f32'
  | 'f64'
  | 'string'
  | 'bytes'
  | 'cumulative_i64'
  | 'cumulative_u64'
  | 'cumulative_f32'
  | 'cumulative_f64'
  | 'histogram_i8'
  | 'histogram_u8'
  | 'histogram_i16'
  | 'histogram_u16'
  | 'histogram_i32'
  | 'histogram_u32'
  | 'histogram_i64'
  | 'histogram_u64'
  | 'histogram_f32'
  | 'histogram_f64'

export type MissingDatum = { datumType: DatumType; startTime?: Date | null }

/**
 * A `Datum` is a single sampled data point from a metric.
 */
export type Datum =
  | { datum: boolean; type: 'bool' }
  | { datum: number; type: 'i8' }
  | { datum: number; type: 'u8' }
  | { datum: number; type: 'i16' }
  | { datum: number; type: 'u16' }
  | { datum: number; type: 'i32' }
  | { datum: number; type: 'u32' }
  | { datum: number; type: 'i64' }
  | { datum: number; type: 'u64' }
  | { datum: number; type: 'f32' }
  | { datum: number; type: 'f64' }
  | { datum: string; type: 'string' }
  | { datum: number[]; type: 'bytes' }
  | { datum: Cumulativeint64; type: 'cumulative_i64' }
  | { datum: Cumulativeuint64; type: 'cumulative_u64' }
  | { datum: Cumulativefloat; type: 'cumulative_f32' }
  | { datum: Cumulativedouble; type: 'cumulative_f64' }
  | { datum: Histogramint8; type: 'histogram_i8' }
  | { datum: Histogramuint8; type: 'histogram_u8' }
  | { datum: Histogramint16; type: 'histogram_i16' }
  | { datum: Histogramuint16; type: 'histogram_u16' }
  | { datum: Histogramint32; type: 'histogram_i32' }
  | { datum: Histogramuint32; type: 'histogram_u32' }
  | { datum: Histogramint64; type: 'histogram_i64' }
  | { datum: Histogramuint64; type: 'histogram_u64' }
  | { datum: Histogramfloat; type: 'histogram_f32' }
  | { datum: Histogramdouble; type: 'histogram_f64' }
  | { datum: MissingDatum; type: 'missing' }

export type DerEncodedKeyPair = {
  /** request signing RSA private key in PKCS#1 format (base64 encoded der file) */
  privateKey: string
  /** request signing public certificate (base64 encoded der file) */
  publicCert: string
}

/**
 * View of a device access token
 */
export type DeviceAccessToken = {
  /** A unique, immutable, system-controlled identifier for the token. Note that this ID is not the bearer token itself, which starts with "oxide-token-" */
  id: string
  timeCreated: Date
  /** Expiration timestamp. A null value means the token does not automatically expire. */
  timeExpires?: Date | null
}

export type DeviceAccessTokenRequest = {
  clientId: string
  deviceCode: string
  grantType: string
}

/**
 * A single page of results
 */
export type DeviceAccessTokenResultsPage = {
  /** list of items on this page of results */
  items: DeviceAccessToken[]
  /** token used to fetch the next page of results (if any) */
  nextPage?: string | null
}

export type DeviceAuthRequest = {
  clientId: string
  /** Optional lifetime for the access token in seconds. If not specified, the silo's max TTL will be used (if set). */
  ttlSeconds?: number | null
}

export type DeviceAuthVerify = { userCode: string }

export type Digest = { type: 'sha256'; value: string }

/**
 * State of a Disk
 */
export type DiskState =
  /** Disk is being initialized */
  | { state: 'creating' }
  /** Disk is ready but detached from any Instance */
  | { state: 'detached' }
  /** Disk is ready to receive blocks from an external source */
  | { state: 'import_ready' }
  /** Disk is importing blocks from a URL */
  | { state: 'importing_from_url' }
  /** Disk is importing blocks from bulk writes */
  | { state: 'importing_from_bulk_writes' }
  /** Disk is being finalized to state Detached */
  | { state: 'finalizing' }
  /** Disk is undergoing maintenance */
  | { state: 'maintenance' }
  /** Disk is being attached to the given Instance */
  | { instance: string; state: 'attaching' }
  /** Disk is attached to the given Instance */
  | { instance: string; state: 'attached' }
  /** Disk is being detached from the given Instance */
  | { instance: string; state: 'detaching' }
  /** Disk has been destroyed */
  | { state: 'destroyed' }
  /** Disk is unavailable */
  | { state: 'faulted' }

/**
 * View of a Disk
 */
export type Disk = {
  blockSize: ByteCount
  /** human-readable free-form text about a resource */
  description: string
  devicePath: string
  /** unique, immutable, system-controlled identifier for each resource */
  id: string
  /** ID of image from which disk was created, if any */
  imageId?: string | null
  /** unique, mutable, user-controlled identifier for each resource */
  name: Name
  projectId: string
  size: ByteCount
  /** ID of snapshot from which disk was created, if any */
  snapshotId?: string | null
  state: DiskState
  /** timestamp when this resource was created */
  timeCreated: Date
  /** timestamp when this resource was last modified */
  timeModified: Date
}

/**
 * Different sources for a disk
 */
export type DiskSource =
  /** Create a blank disk */
  | {
      /** size of blocks for this Disk. valid values are: 512, 2048, or 4096 */
      blockSize: BlockSize
      type: 'blank'
    }
  /** Create a disk from a disk snapshot */
  | { snapshotId: string; type: 'snapshot' }
  /** Create a disk from an image */
  | { imageId: string; type: 'image' }
  /** Create a blank disk that will accept bulk writes or pull blocks from an external source. */
  | { blockSize: BlockSize; type: 'importing_blocks' }

/**
 * Create-time parameters for a `Disk`
 */
export type DiskCreate = {
  description: string
  /** The initial source for this disk */
  diskSource: DiskSource
  name: Name
  /** The total size of the Disk (in bytes) */
  size: ByteCount
}

export type DiskPath = {
  /** Name or ID of the disk */
  disk: NameOrId
}

/**
 * A single page of results
 */
export type DiskResultsPage = {
  /** list of items on this page of results */
  items: Disk[]
  /** token used to fetch the next page of results (if any) */
  nextPage?: string | null
}

/**
 * A distribution is a sequence of bins and counts in those bins, and some statistical information tracked to compute the mean, standard deviation, and quantile estimates.
 *
 * Min, max, and the p-* quantiles are treated as optional due to the possibility of distribution operations, like subtraction.
 */
export type Distributiondouble = {
  bins: number[]
  counts: number[]
  max?: number | null
  min?: number | null
  p50?: Quantile | null
  p90?: Quantile | null
  p99?: Quantile | null
  squaredMean: number
  sumOfSamples: number
}

/**
 * A distribution is a sequence of bins and counts in those bins, and some statistical information tracked to compute the mean, standard deviation, and quantile estimates.
 *
 * Min, max, and the p-* quantiles are treated as optional due to the possibility of distribution operations, like subtraction.
 */
export type Distributionint64 = {
  bins: number[]
  counts: number[]
  max?: number | null
  min?: number | null
  p50?: Quantile | null
  p90?: Quantile | null
  p99?: Quantile | null
  squaredMean: number
  sumOfSamples: number
}

/**
 * Parameters for creating an ephemeral IP address for an instance.
 */
export type EphemeralIpCreate = {
  /** Name or ID of the IP pool used to allocate an address. If unspecified, the default IP pool will be used. */
  pool?: NameOrId | null
}

export type ExternalIp =
  | { ip: string; ipPoolId: string; kind: 'ephemeral' }
  /** A Floating IP is a well-known IP address which can be attached and detached from instances. */
  | {
      /** human-readable free-form text about a resource */
      description: string
      /** unique, immutable, system-controlled identifier for each resource */
      id: string
      /** The ID of the instance that this Floating IP is attached to, if it is presently in use. */
      instanceId?: string | null
      /** The IP address held by this resource. */
      ip: string
      /** The ID of the IP pool this resource belongs to. */
      ipPoolId: string
      kind: 'floating'
      /** unique, mutable, user-controlled identifier for each resource */
      name: Name
      /** The project this resource exists within. */
      projectId: string
      /** timestamp when this resource was created */
      timeCreated: Date
      /** timestamp when this resource was last modified */
      timeModified: Date
    }

/**
 * Parameters for creating an external IP address for instances.
 */
export type ExternalIpCreate =
  /** An IP address providing both inbound and outbound access. The address is automatically assigned from the provided IP pool or the default IP pool if not specified. */
  | { pool?: NameOrId | null; type: 'ephemeral' }
  /** An IP address providing both inbound and outbound access. The address is an existing floating IP object assigned to the current project.

The floating IP must not be in use by another instance or service. */
  | { floatingIp: NameOrId; type: 'floating' }

/**
 * A single page of results
 */
export type ExternalIpResultsPage = {
  /** list of items on this page of results */
  items: ExternalIp[]
  /** token used to fetch the next page of results (if any) */
  nextPage?: string | null
}

/**
 * The `FieldType` identifies the data type of a target or metric field.
 */
export type FieldType =
  | 'string'
  | 'i8'
  | 'u8'
  | 'i16'
  | 'u16'
  | 'i32'
  | 'u32'
  | 'i64'
  | 'u64'
  | 'ip_addr'
  | 'uuid'
  | 'bool'

/**
 * The source from which a field is derived, the target or metric.
 */
export type FieldSource = 'target' | 'metric'

/**
 * The name and type information for a field of a timeseries schema.
 */
export type FieldSchema = {
  description: string
  fieldType: FieldType
  name: string
  source: FieldSource
}

/**
 * The `FieldValue` contains the value of a target or metric field.
 */
export type FieldValue =
  | { type: 'string'; value: string }
  | { type: 'i8'; value: number }
  | { type: 'u8'; value: number }
  | { type: 'i16'; value: number }
  | { type: 'u16'; value: number }
  | { type: 'i32'; value: number }
  | { type: 'u32'; value: number }
  | { type: 'i64'; value: number }
  | { type: 'u64'; value: number }
  | { type: 'ip_addr'; value: string }
  | { type: 'uuid'; value: string }
  | { type: 'bool'; value: boolean }

/**
 * Parameters for finalizing a disk
 */
export type FinalizeDisk = {
  /** If specified a snapshot of the disk will be created with the given name during finalization. If not specified, a snapshot for the disk will _not_ be created. A snapshot can be manually created once the disk transitions into the `Detached` state. */
  snapshotName?: Name | null
}

export type FleetRole = 'admin' | 'collaborator' | 'viewer'

/**
 * Describes what kind of identity is described by an id
 */
export type IdentityType = 'silo_user' | 'silo_group'

/**
 * Describes the assignment of a particular role on a particular resource to a particular identity (user, group, etc.)
 *
 * The resource is not part of this structure.  Rather, `RoleAssignment`s are put into a `Policy` and that Policy is applied to a particular resource.
 */
export type FleetRoleRoleAssignment = {
  identityId: string
  identityType: IdentityType
  roleName: FleetRole
}

/**
 * Policy for a particular resource
 *
 * Note that the Policy only describes access granted explicitly for this resource.  The policies of parent resources can also cause a user to have access to this resource.
 */
export type FleetRolePolicy = {
  /** Roles directly assigned on this resource */
  roleAssignments: FleetRoleRoleAssignment[]
}

/**
 * A Floating IP is a well-known IP address which can be attached and detached from instances.
 */
export type FloatingIp = {
  /** human-readable free-form text about a resource */
  description: string
  /** unique, immutable, system-controlled identifier for each resource */
  id: string
  /** The ID of the instance that this Floating IP is attached to, if it is presently in use. */
  instanceId?: string | null
  /** The IP address held by this resource. */
  ip: string
  /** The ID of the IP pool this resource belongs to. */
  ipPoolId: string
  /** unique, mutable, user-controlled identifier for each resource */
  name: Name
  /** The project this resource exists within. */
  projectId: string
  /** timestamp when this resource was created */
  timeCreated: Date
  /** timestamp when this resource was last modified */
  timeModified: Date
}

/**
 * The type of resource that a floating IP is attached to
 */
export type FloatingIpParentKind = 'instance'

/**
 * Parameters for attaching a floating IP address to another resource
 */
export type FloatingIpAttach = {
  /** The type of `parent`'s resource */
  kind: FloatingIpParentKind
  /** Name or ID of the resource that this IP address should be attached to */
  parent: NameOrId
}

/**
 * Parameters for creating a new floating IP address for instances.
 */
export type FloatingIpCreate = {
  description: string
  /** An IP address to reserve for use as a floating IP. This field is optional: when not set, an address will be automatically chosen from `pool`. If set, then the IP must be available in the resolved `pool`. */
  ip?: string | null
  name: Name
  /** The parent IP pool that a floating IP is pulled from. If unset, the default pool is selected. */
  pool?: NameOrId | null
}

/**
 * A single page of results
 */
export type FloatingIpResultsPage = {
  /** list of items on this page of results */
  items: FloatingIp[]
  /** token used to fetch the next page of results (if any) */
  nextPage?: string | null
}

/**
 * Updateable identity-related parameters
 */
export type FloatingIpUpdate = { description?: string | null; name?: Name | null }

/**
 * View of a Group
 */
export type Group = {
  /** Human-readable name that can identify the group */
  displayName: string
  id: string
  /** Uuid of the silo to which this group belongs */
  siloId: string
}

/**
 * A single page of results
 */
export type GroupResultsPage = {
  /** list of items on this page of results */
  items: Group[]
  /** token used to fetch the next page of results (if any) */
  nextPage?: string | null
}

/**
 * An RFC-1035-compliant hostname
 *
 * A hostname identifies a host on a network, and is usually a dot-delimited sequence of labels, where each label contains only letters, digits, or the hyphen. See RFCs 1035 and 952 for more details.
 */
export type Hostname = string

/**
 * A range of ICMP(v6) types or codes
 *
 * An inclusive-inclusive range of ICMP(v6) types or codes. The second value may be omitted to represent a single parameter.
 */
export type IcmpParamRange = string

export type IdentityProviderType = 'saml'

/**
 * View of an Identity Provider
 */
export type IdentityProvider = {
  /** human-readable free-form text about a resource */
  description: string
  /** unique, immutable, system-controlled identifier for each resource */
  id: string
  /** unique, mutable, user-controlled identifier for each resource */
  name: Name
  /** Identity provider type */
  providerType: IdentityProviderType
  /** timestamp when this resource was created */
  timeCreated: Date
  /** timestamp when this resource was last modified */
  timeModified: Date
}

/**
 * A single page of results
 */
export type IdentityProviderResultsPage = {
  /** list of items on this page of results */
  items: IdentityProvider[]
  /** token used to fetch the next page of results (if any) */
  nextPage?: string | null
}

export type IdpMetadataSource =
  | { type: 'url'; url: string }
  | { data: string; type: 'base64_encoded_xml' }

/**
 * View of an image
 *
 * If `project_id` is present then the image is only visible inside that project. If it's not present then the image is visible to all projects in the silo.
 */
export type Image = {
  /** size of blocks in bytes */
  blockSize: ByteCount
  /** human-readable free-form text about a resource */
  description: string
  /** Hash of the image contents, if applicable */
  digest?: Digest | null
  /** unique, immutable, system-controlled identifier for each resource */
  id: string
  /** unique, mutable, user-controlled identifier for each resource */
  name: Name
  /** The family of the operating system like Debian, Ubuntu, etc. */
  os: string
  /** ID of the parent project if the image is a project image */
  projectId?: string | null
  /** total size in bytes */
  size: ByteCount
  /** timestamp when this resource was created */
  timeCreated: Date
  /** timestamp when this resource was last modified */
  timeModified: Date
  /** Version of the operating system */
  version: string
}

/**
 * The source of the underlying image.
 */
export type ImageSource = { id: string; type: 'snapshot' }

/**
 * Create-time parameters for an `Image`
 */
export type ImageCreate = {
  description: string
  name: Name
  /** The family of the operating system (e.g. Debian, Ubuntu, etc.) */
  os: string
  /** The source of the image's contents. */
  source: ImageSource
  /** The version of the operating system (e.g. 18.04, 20.04, etc.) */
  version: string
}

/**
 * A single page of results
 */
export type ImageResultsPage = {
  /** list of items on this page of results */
  items: Image[]
  /** token used to fetch the next page of results (if any) */
  nextPage?: string | null
}

/**
 * Parameters for importing blocks with a bulk write
 */
export type ImportBlocksBulkWrite = { base64EncodedData: string; offset: number }

/**
 * A policy determining when an instance should be automatically restarted by the control plane.
 */
export type InstanceAutoRestartPolicy =
  /** The instance should not be automatically restarted by the control plane if it fails. */
  | 'never'

  /** If this instance is running and unexpectedly fails (e.g. due to a host software crash or unexpected host reboot), the control plane will make a best-effort attempt to restart it. The control plane may choose not to restart the instance to preserve the overall availability of the system. */
  | 'best_effort'

/**
 * The number of CPUs in an Instance
 */
export type InstanceCpuCount = number

/**
 * View of an Instance
 */
export type Instance = {
  /** The time at which the auto-restart cooldown period for this instance completes, permitting it to be automatically restarted again. If the instance enters the `Failed` state, it will not be restarted until after this time.

If this is not present, then either the instance has never been automatically restarted, or the cooldown period has already expired, allowing the instance to be restarted immediately if it fails. */
  autoRestartCooldownExpiration?: Date | null
  /** `true` if this instance's auto-restart policy will permit the control plane to automatically restart it if it enters the `Failed` state. */
  autoRestartEnabled: boolean
  /** The auto-restart policy configured for this instance, or `null` if no explicit policy has been configured.

This policy determines whether the instance should be automatically restarted by the control plane on failure. If this is `null`, the control plane will use the default policy when determining whether or not to automatically restart this instance, which may or may not allow it to be restarted. The value of the `auto_restart_enabled` field indicates whether the instance will be auto-restarted, based on its current policy or the default if it has no configured policy. */
  autoRestartPolicy?: InstanceAutoRestartPolicy | null
  /** the ID of the disk used to boot this Instance, if a specific one is assigned. */
  bootDiskId?: string | null
  /** human-readable free-form text about a resource */
  description: string
  /** RFC1035-compliant hostname for the Instance. */
  hostname: string
  /** unique, immutable, system-controlled identifier for each resource */
  id: string
  /** memory allocated for this Instance */
  memory: ByteCount
  /** unique, mutable, user-controlled identifier for each resource */
  name: Name
  /** number of CPUs allocated for this Instance */
  ncpus: InstanceCpuCount
  /** id for the project containing this Instance */
  projectId: string
  runState: InstanceState
  /** timestamp when this resource was created */
  timeCreated: Date
  /** The timestamp of the most recent time this instance was automatically restarted by the control plane.

If this is not present, then this instance has not been automatically restarted. */
  timeLastAutoRestarted?: Date | null
  /** timestamp when this resource was last modified */
  timeModified: Date
  timeRunStateUpdated: Date
}

/**
 * Describe the instance's disks at creation time
 */
export type InstanceDiskAttachment =
  /** During instance creation, create and attach disks */
  | {
      description: string
      /** The initial source for this disk */
      diskSource: DiskSource
      name: Name
      /** The total size of the Disk (in bytes) */
      size: ByteCount
      type: 'create'
    }
  /** During instance creation, attach this disk */
  | {
      /** A disk name to attach */
      name: Name
      type: 'attach'
    }

/**
 * Create-time parameters for an `InstanceNetworkInterface`
 */
export type InstanceNetworkInterfaceCreate = {
  description: string
  /** The IP address for the interface. One will be auto-assigned if not provided. */
  ip?: string | null
  name: Name
  /** The VPC Subnet in which to create the interface. */
  subnetName: Name
  /** The VPC in which to create the interface. */
  vpcName: Name
}

/**
 * Describes an attachment of an `InstanceNetworkInterface` to an `Instance`, at the time the instance is created.
 */
export type InstanceNetworkInterfaceAttachment =
  /** Create one or more `InstanceNetworkInterface`s for the `Instance`.

If more than one interface is provided, then the first will be designated the primary interface for the instance. */
  | { params: InstanceNetworkInterfaceCreate[]; type: 'create' }
  /** The default networking configuration for an instance is to create a single primary interface with an automatically-assigned IP address. The IP will be pulled from the Project's default VPC / VPC Subnet. */
  | { type: 'default' }
  /** No network interfaces at all will be created for the instance. */
  | { type: 'none' }

/**
 * Create-time parameters for an `Instance`
 */
export type InstanceCreate = {
  /** Anti-Affinity groups which this instance should be added. */
  antiAffinityGroups?: NameOrId[]
  /** The auto-restart policy for this instance.

This policy determines whether the instance should be automatically restarted by the control plane on failure. If this is `null`, no auto-restart policy will be explicitly configured for this instance, and the control plane will select the default policy when determining whether the instance can be automatically restarted.

Currently, the global default auto-restart policy is "best-effort", so instances with `null` auto-restart policies will be automatically restarted. However, in the future, the default policy may be configurable through other mechanisms, such as on a per-project basis. In that case, any configured default policy will be used if this is `null`. */
  autoRestartPolicy?: InstanceAutoRestartPolicy | null
  /** The disk the instance is configured to boot from.

This disk can either be attached if it already exists or created along with the instance.

Specifying a boot disk is optional but recommended to ensure predictable boot behavior. The boot disk can be set during instance creation or later if the instance is stopped. The boot disk counts against the disk attachment limit.

An instance that does not have a boot disk set will use the boot options specified in its UEFI settings, which are controlled by both the instance's UEFI firmware and the guest operating system. Boot options can change as disks are attached and detached, which may result in an instance that only boots to the EFI shell until a boot disk is set. */
  bootDisk?: InstanceDiskAttachment | null
  description: string
  /** A list of disks to be attached to the instance.

Disk attachments of type "create" will be created, while those of type "attach" must already exist.

The order of this list does not guarantee a boot order for the instance. Use the boot_disk attribute to specify a boot disk. When boot_disk is specified it will count against the disk attachment limit. */
  disks?: InstanceDiskAttachment[]
  /** The external IP addresses provided to this instance.

By default, all instances have outbound connectivity, but no inbound connectivity. These external addresses can be used to provide a fixed, known IP address for making inbound connections to the instance. */
  externalIps?: ExternalIpCreate[]
  /** The hostname to be assigned to the instance */
  hostname: Hostname
  /** The amount of RAM (in bytes) to be allocated to the instance */
  memory: ByteCount
  name: Name
  /** The number of vCPUs to be allocated to the instance */
  ncpus: InstanceCpuCount
  /** The network interfaces to be created for this instance. */
  networkInterfaces?: InstanceNetworkInterfaceAttachment
  /** An allowlist of SSH public keys to be transferred to the instance via cloud-init during instance creation.

If not provided, all SSH public keys from the user's profile will be sent. If an empty list is provided, no public keys will be transmitted to the instance. */
  sshPublicKeys?: NameOrId[] | null
  /** Should this instance be started upon creation; true by default. */
  start?: boolean
  /** User data for instance initialization systems (such as cloud-init). Must be a Base64-encoded string, as specified in RFC 4648 § 4 (+ and / characters with padding). Maximum 32 KiB unencoded data. */
  userData?: string
}

/**
 * A MAC address
 *
 * A Media Access Control address, in EUI-48 format
 */
export type MacAddr = string

/**
 * An `InstanceNetworkInterface` represents a virtual network interface device attached to an instance.
 */
export type InstanceNetworkInterface = {
  /** human-readable free-form text about a resource */
  description: string
  /** unique, immutable, system-controlled identifier for each resource */
  id: string
  /** The Instance to which the interface belongs. */
  instanceId: string
  /** The IP address assigned to this interface. */
  ip: string
  /** The MAC address assigned to this interface. */
  mac: MacAddr
  /** unique, mutable, user-controlled identifier for each resource */
  name: Name
  /** True if this interface is the primary for the instance to which it's attached. */
  primary: boolean
  /** The subnet to which the interface belongs. */
  subnetId: string
  /** timestamp when this resource was created */
  timeCreated: Date
  /** timestamp when this resource was last modified */
  timeModified: Date
  /** A set of additional networks that this interface may send and receive traffic on. */
  transitIps?: IpNet[]
  /** The VPC to which the interface belongs. */
  vpcId: string
}

/**
 * A single page of results
 */
export type InstanceNetworkInterfaceResultsPage = {
  /** list of items on this page of results */
  items: InstanceNetworkInterface[]
  /** token used to fetch the next page of results (if any) */
  nextPage?: string | null
}

/**
 * Parameters for updating an `InstanceNetworkInterface`
 *
 * Note that modifying IP addresses for an interface is not yet supported, a new interface must be created instead.
 */
export type InstanceNetworkInterfaceUpdate = {
  description?: string | null
  name?: Name | null
  /** Make a secondary interface the instance's primary interface.

If applied to a secondary interface, that interface will become the primary on the next reboot of the instance. Note that this may have implications for routing between instances, as the new primary interface will be on a distinct subnet from the previous primary interface.

Note that this can only be used to select a new primary interface for an instance. Requests to change the primary interface into a secondary will return an error. */
  primary?: boolean
  /** A set of additional networks that this interface may send and receive traffic on. */
  transitIps?: IpNet[]
}

/**
 * A single page of results
 */
export type InstanceResultsPage = {
  /** list of items on this page of results */
  items: Instance[]
  /** token used to fetch the next page of results (if any) */
  nextPage?: string | null
}

/**
 * Contents of an Instance's serial console buffer.
 */
export type InstanceSerialConsoleData = {
  /** The bytes starting from the requested offset up to either the end of the buffer or the request's `max_bytes`. Provided as a u8 array rather than a string, as it may not be UTF-8. */
  data: number[]
  /** The absolute offset since boot (suitable for use as `byte_offset` in a subsequent request) of the last byte returned in `data`. */
  lastByteOffset: number
}

/**
 * Parameters of an `Instance` that can be reconfigured after creation.
 */
export type InstanceUpdate = {
  /** Sets the auto-restart policy for this instance.

This policy determines whether the instance should be automatically restarted by the control plane on failure. If this is `null`, any explicitly configured auto-restart policy will be unset, and the control plane will select the default policy when determining whether the instance can be automatically restarted.

Currently, the global default auto-restart policy is "best-effort", so instances with `null` auto-restart policies will be automatically restarted. However, in the future, the default policy may be configurable through other mechanisms, such as on a per-project basis. In that case, any configured default policy will be used if this is `null`. */
  autoRestartPolicy?: InstanceAutoRestartPolicy | null
  /** Name or ID of the disk the instance should be instructed to boot from.

If not provided, unset the instance's boot disk. */
  bootDisk?: NameOrId | null
  /** The amount of memory to assign to this instance. */
  memory: ByteCount
  /** The number of CPUs to assign to this instance. */
  ncpus: InstanceCpuCount
}

export type InterfaceNum =
  | { unknown: number }
  | { ifIndex: number }
  | { portNumber: number }

/**
 * An internet gateway provides a path between VPC networks and external networks.
 */
export type InternetGateway = {
  /** human-readable free-form text about a resource */
  description: string
  /** unique, immutable, system-controlled identifier for each resource */
  id: string
  /** unique, mutable, user-controlled identifier for each resource */
  name: Name
  /** timestamp when this resource was created */
  timeCreated: Date
  /** timestamp when this resource was last modified */
  timeModified: Date
  /** The VPC to which the gateway belongs. */
  vpcId: string
}

/**
 * Create-time parameters for an `InternetGateway`
 */
export type InternetGatewayCreate = { description: string; name: Name }

/**
 * An IP address that is attached to an internet gateway
 */
export type InternetGatewayIpAddress = {
  /** The associated IP address, */
  address: string
  /** human-readable free-form text about a resource */
  description: string
  /** unique, immutable, system-controlled identifier for each resource */
  id: string
  /** The associated internet gateway. */
  internetGatewayId: string
  /** unique, mutable, user-controlled identifier for each resource */
  name: Name
  /** timestamp when this resource was created */
  timeCreated: Date
  /** timestamp when this resource was last modified */
  timeModified: Date
}

/**
 * Create-time identity-related parameters
 */
export type InternetGatewayIpAddressCreate = {
  address: string
  description: string
  name: Name
}

/**
 * A single page of results
 */
export type InternetGatewayIpAddressResultsPage = {
  /** list of items on this page of results */
  items: InternetGatewayIpAddress[]
  /** token used to fetch the next page of results (if any) */
  nextPage?: string | null
}

/**
 * An IP pool that is attached to an internet gateway
 */
export type InternetGatewayIpPool = {
  /** human-readable free-form text about a resource */
  description: string
  /** unique, immutable, system-controlled identifier for each resource */
  id: string
  /** The associated internet gateway. */
  internetGatewayId: string
  /** The associated IP pool. */
  ipPoolId: string
  /** unique, mutable, user-controlled identifier for each resource */
  name: Name
  /** timestamp when this resource was created */
  timeCreated: Date
  /** timestamp when this resource was last modified */
  timeModified: Date
}

/**
 * Create-time identity-related parameters
 */
export type InternetGatewayIpPoolCreate = {
  description: string
  ipPool: NameOrId
  name: Name
}

/**
 * A single page of results
 */
export type InternetGatewayIpPoolResultsPage = {
  /** list of items on this page of results */
  items: InternetGatewayIpPool[]
  /** token used to fetch the next page of results (if any) */
  nextPage?: string | null
}

/**
 * A single page of results
 */
export type InternetGatewayResultsPage = {
  /** list of items on this page of results */
  items: InternetGateway[]
  /** token used to fetch the next page of results (if any) */
  nextPage?: string | null
}

/**
 * A collection of IP ranges. If a pool is linked to a silo, IP addresses from the pool can be allocated within that silo
 */
export type IpPool = {
  /** human-readable free-form text about a resource */
  description: string
  /** unique, immutable, system-controlled identifier for each resource */
  id: string
  /** unique, mutable, user-controlled identifier for each resource */
  name: Name
  /** timestamp when this resource was created */
  timeCreated: Date
  /** timestamp when this resource was last modified */
  timeModified: Date
}

/**
 * Create-time parameters for an `IpPool`
 */
export type IpPoolCreate = { description: string; name: Name }

export type IpPoolLinkSilo = {
  /** When a pool is the default for a silo, floating IPs and instance ephemeral IPs will come from that pool when no other pool is specified. There can be at most one default for a given silo. */
  isDefault: boolean
  silo: NameOrId
}

/**
 * A non-decreasing IPv4 address range, inclusive of both ends.
 *
 * The first address must be less than or equal to the last address.
 */
export type Ipv4Range = { first: string; last: string }

/**
 * A non-decreasing IPv6 address range, inclusive of both ends.
 *
 * The first address must be less than or equal to the last address.
 */
export type Ipv6Range = { first: string; last: string }

export type IpRange = Ipv4Range | Ipv6Range

export type IpPoolRange = {
  id: string
  ipPoolId: string
  range: IpRange
  timeCreated: Date
}

/**
 * A single page of results
 */
export type IpPoolRangeResultsPage = {
  /** list of items on this page of results */
  items: IpPoolRange[]
  /** token used to fetch the next page of results (if any) */
  nextPage?: string | null
}

/**
 * A single page of results
 */
export type IpPoolResultsPage = {
  /** list of items on this page of results */
  items: IpPool[]
  /** token used to fetch the next page of results (if any) */
  nextPage?: string | null
}

/**
 * A link between an IP pool and a silo that allows one to allocate IPs from the pool within the silo
 */
export type IpPoolSiloLink = {
  ipPoolId: string
  /** When a pool is the default for a silo, floating IPs and instance ephemeral IPs will come from that pool when no other pool is specified. There can be at most one default for a given silo. */
  isDefault: boolean
  siloId: string
}

/**
 * A single page of results
 */
export type IpPoolSiloLinkResultsPage = {
  /** list of items on this page of results */
  items: IpPoolSiloLink[]
  /** token used to fetch the next page of results (if any) */
  nextPage?: string | null
}

export type IpPoolSiloUpdate = {
  /** When a pool is the default for a silo, floating IPs and instance ephemeral IPs will come from that pool when no other pool is specified. There can be at most one default for a given silo, so when a pool is made default, an existing default will remain linked but will no longer be the default. */
  isDefault: boolean
}

/**
 * Parameters for updating an IP Pool
 */
export type IpPoolUpdate = { description?: string | null; name?: Name | null }

export type Ipv4Utilization = {
  /** The number of IPv4 addresses allocated from this pool */
  allocated: number
  /** The total number of IPv4 addresses in the pool, i.e., the sum of the lengths of the IPv4 ranges. Unlike IPv6 capacity, can be a 32-bit integer because there are only 2^32 IPv4 addresses. */
  capacity: number
}

export type Ipv6Utilization = {
  /** The number of IPv6 addresses allocated from this pool. A 128-bit integer string to match the capacity field. */
  allocated: string
  /** The total number of IPv6 addresses in the pool, i.e., the sum of the lengths of the IPv6 ranges. An IPv6 range can contain up to 2^128 addresses, so we represent this value in JSON as a numeric string with a custom "uint128" format. */
  capacity: string
}

export type IpPoolUtilization = {
  /** Number of allocated and total available IPv4 addresses in pool */
  ipv4: Ipv4Utilization
  /** Number of allocated and total available IPv6 addresses in pool */
  ipv6: Ipv6Utilization
}

/**
 * A range of IP ports
 *
 * An inclusive-inclusive range of IP ports. The second port may be omitted to represent a single port.
 */
export type L4PortRange = string

/**
 * The forward error correction mode of a link.
 */
export type LinkFec =
  /** Firecode forward error correction. */
  | 'firecode'

  /** No forward error correction. */
  | 'none'

  /** Reed-Solomon forward error correction. */
  | 'rs'

/**
 * The LLDP configuration associated with a port.
 */
export type LldpLinkConfigCreate = {
  /** The LLDP chassis identifier TLV. */
  chassisId?: string | null
  /** Whether or not LLDP is enabled. */
  enabled: boolean
  /** The LLDP link description TLV. */
  linkDescription?: string | null
  /** The LLDP link name TLV. */
  linkName?: string | null
  /** The LLDP management IP TLV. */
  managementIp?: string | null
  /** The LLDP system description TLV. */
  systemDescription?: string | null
  /** The LLDP system name TLV. */
  systemName?: string | null
}

/**
 * The speed of a link.
 */
export type LinkSpeed =
  /** Zero gigabits per second. */
  | 'speed0_g'

  /** 1 gigabit per second. */
  | 'speed1_g'

  /** 10 gigabits per second. */
  | 'speed10_g'

  /** 25 gigabits per second. */
  | 'speed25_g'

  /** 40 gigabits per second. */
  | 'speed40_g'

  /** 50 gigabits per second. */
  | 'speed50_g'

  /** 100 gigabits per second. */
  | 'speed100_g'

  /** 200 gigabits per second. */
  | 'speed200_g'

  /** 400 gigabits per second. */
  | 'speed400_g'

/**
 * Per-port tx-eq overrides.  This can be used to fine-tune the transceiver equalization settings to improve signal integrity.
 */
export type TxEqConfig = {
  /** Main tap */
  main?: number | null
  /** Post-cursor tap1 */
  post1?: number | null
  /** Post-cursor tap2 */
  post2?: number | null
  /** Pre-cursor tap1 */
  pre1?: number | null
  /** Pre-cursor tap2 */
  pre2?: number | null
}

/**
 * Switch link configuration.
 */
export type LinkConfigCreate = {
  /** Whether or not to set autonegotiation. */
  autoneg: boolean
  /** The requested forward-error correction method.  If this is not specified, the standard FEC for the underlying media will be applied if it can be determined. */
  fec?: LinkFec | null
  /** Link name. On ports that are not broken out, this is always phy0. On a 2x breakout the options are phy0 and phy1, on 4x phy0-phy3, etc. */
  linkName: Name
  /** The link-layer discovery protocol (LLDP) configuration for the link. */
  lldp: LldpLinkConfigCreate
  /** Maximum transmission unit for the link. */
  mtu: number
  /** The speed of the link. */
  speed: LinkSpeed
  /** Optional tx_eq settings. */
  txEq?: TxEqConfig | null
}

/**
 * A link layer discovery protocol (LLDP) service configuration.
 */
export type LldpLinkConfig = {
  /** The LLDP chassis identifier TLV. */
  chassisId?: string | null
  /** Whether or not the LLDP service is enabled. */
  enabled: boolean
  /** The id of this LLDP service instance. */
  id: string
  /** The LLDP link description TLV. */
  linkDescription?: string | null
  /** The LLDP link name TLV. */
  linkName?: string | null
  /** The LLDP management IP TLV. */
  managementIp?: string | null
  /** The LLDP system description TLV. */
  systemDescription?: string | null
  /** The LLDP system name TLV. */
  systemName?: string | null
}

export type NetworkAddress = { ipAddr: string } | { iEEE802: number[] }

export type ManagementAddress = {
  addr: NetworkAddress
  interfaceNum: InterfaceNum
  oid?: number[] | null
}

/**
 * Information about LLDP advertisements from other network entities directly connected to a switch port.  This structure contains both metadata about when and where the neighbor was seen, as well as the specific information the neighbor was advertising.
 */
export type LldpNeighbor = {
  /** The LLDP chassis identifier advertised by the neighbor */
  chassisId: string
  /** Initial sighting of this LldpNeighbor */
  firstSeen: Date
  /** Most recent sighting of this LldpNeighbor */
  lastSeen: Date
  /** The LLDP link description advertised by the neighbor */
  linkDescription?: string | null
  /** The LLDP link name advertised by the neighbor */
  linkName: string
  /** The port on which the neighbor was seen */
  localPort: string
  /** The LLDP management IP(s) advertised by the neighbor */
  managementIp: ManagementAddress[]
  /** The LLDP system description advertised by the neighbor */
  systemDescription?: string | null
  /** The LLDP system name advertised by the neighbor */
  systemName?: string | null
}

/**
 * A single page of results
 */
export type LldpNeighborResultsPage = {
  /** list of items on this page of results */
  items: LldpNeighbor[]
  /** token used to fetch the next page of results (if any) */
  nextPage?: string | null
}

/**
 * A loopback address is an address that is assigned to a rack switch but is not associated with any particular port.
 */
export type LoopbackAddress = {
  /** The loopback IP address and prefix length. */
  address: IpNet
  /** The address lot block this address came from. */
  addressLotBlockId: string
  /** The id of the loopback address. */
  id: string
  /** The id of the rack where this loopback address is assigned. */
  rackId: string
  /** Switch location where this loopback address is assigned. */
  switchLocation: string
}

/**
 * Parameters for creating a loopback address on a particular rack switch.
 */
export type LoopbackAddressCreate = {
  /** The address to create. */
  address: string
  /** The name or id of the address lot this loopback address will pull an address from. */
  addressLot: NameOrId
  /** Address is an anycast address. This allows the address to be assigned to multiple locations simultaneously. */
  anycast: boolean
  /** The subnet mask to use for the address. */
  mask: number
  /** The containing the switch this loopback address will be configured on. */
  rackId: string
  /** The location of the switch within the rack this loopback address will be configured on. */
  switchLocation: Name
}

/**
 * A single page of results
 */
export type LoopbackAddressResultsPage = {
  /** list of items on this page of results */
  items: LoopbackAddress[]
  /** token used to fetch the next page of results (if any) */
  nextPage?: string | null
}

/**
 * A `Measurement` is a timestamped datum from a single metric
 */
export type Measurement = { datum: Datum; timestamp: Date }

/**
 * A single page of results
 */
export type MeasurementResultsPage = {
  /** list of items on this page of results */
  items: Measurement[]
  /** token used to fetch the next page of results (if any) */
  nextPage?: string | null
}

/**
 * The type of the metric itself, indicating what its values represent.
 */
export type MetricType =
  /** The value represents an instantaneous measurement in time. */
  | 'gauge'

  /** The value represents a difference between two points in time. */
  | 'delta'

  /** The value represents an accumulation between two points in time. */
  | 'cumulative'

/**
 * The type of network interface
 */
export type NetworkInterfaceKind =
  /** A vNIC attached to a guest instance */
  | { id: string; type: 'instance' }
  /** A vNIC associated with an internal service */
  | { id: string; type: 'service' }
  /** A vNIC associated with a probe */
  | { id: string; type: 'probe' }

/**
 * A Geneve Virtual Network Identifier
 */
export type Vni = number

/**
 * Information required to construct a virtual network interface
 */
export type NetworkInterface = {
  id: string
  ip: string
  kind: NetworkInterfaceKind
  mac: MacAddr
  name: Name
  primary: boolean
  slot: number
  subnet: IpNet
  transitIps?: IpNet[]
  vni: Vni
}

/**
 * List of data values for one timeseries.
 *
 * Each element is an option, where `None` represents a missing sample.
 */
export type ValueArray =
  | { type: 'integer'; values: (number | null)[] }
  | { type: 'double'; values: (number | null)[] }
  | { type: 'boolean'; values: (boolean | null)[] }
  | { type: 'string'; values: (string | null)[] }
  | { type: 'integer_distribution'; values: (Distributionint64 | null)[] }
  | { type: 'double_distribution'; values: (Distributiondouble | null)[] }

/**
 * A single list of values, for one dimension of a timeseries.
 */
export type Values = {
  /** The type of this metric. */
  metricType: MetricType
  /** The data values. */
  values: ValueArray
}

/**
 * Timepoints and values for one timeseries.
 */
export type Points = { startTimes?: Date[] | null; timestamps: Date[]; values: Values[] }

/**
 * A timeseries contains a timestamped set of values from one source.
 *
 * This includes the typed key-value pairs that uniquely identify it, and the set of timestamps and data values from it.
 */
export type Timeseries = { fields: Record<string, FieldValue>; points: Points }

/**
 * A table represents one or more timeseries with the same schema.
 *
 * A table is the result of an OxQL query. It contains a name, usually the name of the timeseries schema from which the data is derived, and any number of timeseries, which contain the actual data.
 */
export type Table = { name: string; timeseries: Record<string, Timeseries> }

/**
 * The result of a successful OxQL query.
 */
export type OxqlQueryResult = {
  /** Tables resulting from the query, each containing timeseries. */
  tables: Table[]
}

/**
 * A password used to authenticate a user
 *
 * Passwords may be subject to additional constraints.
 */
export type Password = string

/**
 * Describes the form factor of physical disks.
 */
export type PhysicalDiskKind = 'm2' | 'u2'

/**
 * The operator-defined policy of a physical disk.
 */
export type PhysicalDiskPolicy =
  /** The operator has indicated that the disk is in-service. */
  | { kind: 'in_service' }
  /** The operator has indicated that the disk has been permanently removed from service.

This is a terminal state: once a particular disk ID is expunged, it will never return to service. (The actual hardware may be reused, but it will be treated as a brand-new disk.)

An expunged disk is always non-provisionable. */
  | { kind: 'expunged' }

/**
 * The current state of the disk, as determined by Nexus.
 */
export type PhysicalDiskState =
  /** The disk is currently active, and has resources allocated on it. */
  | 'active'

  /** The disk has been permanently removed from service.

This is a terminal state: once a particular disk ID is decommissioned, it will never return to service. (The actual hardware may be reused, but it will be treated as a brand-new disk.) */
  | 'decommissioned'

/**
 * View of a Physical Disk
 *
 * Physical disks reside in a particular sled and are used to store both Instance Disk data as well as internal metadata.
 */
export type PhysicalDisk = {
  formFactor: PhysicalDiskKind
  /** unique, immutable, system-controlled identifier for each resource */
  id: string
  model: string
  /** The operator-defined policy for a physical disk. */
  policy: PhysicalDiskPolicy
  serial: string
  /** The sled to which this disk is attached, if any. */
  sledId?: string | null
  /** The current state Nexus believes the disk to be in. */
  state: PhysicalDiskState
  /** timestamp when this resource was created */
  timeCreated: Date
  /** timestamp when this resource was last modified */
  timeModified: Date
  vendor: string
}

/**
 * A single page of results
 */
export type PhysicalDiskResultsPage = {
  /** list of items on this page of results */
  items: PhysicalDisk[]
  /** token used to fetch the next page of results (if any) */
  nextPage?: string | null
}

export type PingStatus = 'ok'

export type Ping = {
  /** Whether the external API is reachable. Will always be Ok if the endpoint returns anything at all. */
  status: PingStatus
}

/**
 * Identity-related metadata that's included in nearly all public API objects
 */
export type Probe = {
  /** human-readable free-form text about a resource */
  description: string
  /** unique, immutable, system-controlled identifier for each resource */
  id: string
  /** unique, mutable, user-controlled identifier for each resource */
  name: Name
  sled: string
  /** timestamp when this resource was created */
  timeCreated: Date
  /** timestamp when this resource was last modified */
  timeModified: Date
}

/**
 * Create time parameters for probes.
 */
export type ProbeCreate = {
  description: string
  ipPool?: NameOrId | null
  name: Name
  sled: string
}

export type ProbeExternalIpKind = 'snat' | 'floating' | 'ephemeral'

export type ProbeExternalIp = {
  firstPort: number
  ip: string
  kind: ProbeExternalIpKind
  lastPort: number
}

export type ProbeInfo = {
  externalIps: ProbeExternalIp[]
  id: string
  interface: NetworkInterface
  name: Name
  sled: string
}

/**
 * A single page of results
 */
export type ProbeInfoResultsPage = {
  /** list of items on this page of results */
  items: ProbeInfo[]
  /** token used to fetch the next page of results (if any) */
  nextPage?: string | null
}

/**
 * View of a Project
 */
export type Project = {
  /** human-readable free-form text about a resource */
  description: string
  /** unique, immutable, system-controlled identifier for each resource */
  id: string
  /** unique, mutable, user-controlled identifier for each resource */
  name: Name
  /** timestamp when this resource was created */
  timeCreated: Date
  /** timestamp when this resource was last modified */
  timeModified: Date
}

/**
 * Create-time parameters for a `Project`
 */
export type ProjectCreate = { description: string; name: Name }

/**
 * A single page of results
 */
export type ProjectResultsPage = {
  /** list of items on this page of results */
  items: Project[]
  /** token used to fetch the next page of results (if any) */
  nextPage?: string | null
}

export type ProjectRole = 'admin' | 'collaborator' | 'viewer'

/**
 * Describes the assignment of a particular role on a particular resource to a particular identity (user, group, etc.)
 *
 * The resource is not part of this structure.  Rather, `RoleAssignment`s are put into a `Policy` and that Policy is applied to a particular resource.
 */
export type ProjectRoleRoleAssignment = {
  identityId: string
  identityType: IdentityType
  roleName: ProjectRole
}

/**
 * Policy for a particular resource
 *
 * Note that the Policy only describes access granted explicitly for this resource.  The policies of parent resources can also cause a user to have access to this resource.
 */
export type ProjectRolePolicy = {
  /** Roles directly assigned on this resource */
  roleAssignments: ProjectRoleRoleAssignment[]
}

/**
 * Updateable properties of a `Project`
 */
export type ProjectUpdate = { description?: string | null; name?: Name | null }

/**
 * View of an Rack
 */
export type Rack = {
  /** unique, immutable, system-controlled identifier for each resource */
  id: string
  /** timestamp when this resource was created */
  timeCreated: Date
  /** timestamp when this resource was last modified */
  timeModified: Date
}

/**
 * A single page of results
 */
export type RackResultsPage = {
  /** list of items on this page of results */
  items: Rack[]
  /** token used to fetch the next page of results (if any) */
  nextPage?: string | null
}

/**
 * A route to a destination network through a gateway address.
 */
export type Route = {
  /** The route destination. */
  dst: IpNet
  /** The route gateway. */
  gw: string
  /** Local preference for route. Higher preference indictes precedence within and across protocols. */
  ribPriority?: number | null
  /** VLAN id the gateway is reachable over. */
  vid?: number | null
}

/**
 * Route configuration data associated with a switch port configuration.
 */
export type RouteConfig = {
  /** Link name. On ports that are not broken out, this is always phy0. On a 2x breakout the options are phy0 and phy1, on 4x phy0-phy3, etc. */
  linkName: Name
  /** The set of routes assigned to a switch port. */
  routes: Route[]
}

/**
 * A `RouteDestination` is used to match traffic with a routing rule based on the destination of that traffic.
 *
 * When traffic is to be sent to a destination that is within a given `RouteDestination`, the corresponding `RouterRoute` applies, and traffic will be forward to the `RouteTarget` for that rule.
 */
export type RouteDestination =
  /** Route applies to traffic destined for the specified IP address */
  | { type: 'ip'; value: string }
  /** Route applies to traffic destined for the specified IP subnet */
  | { type: 'ip_net'; value: IpNet }
  /** Route applies to traffic destined for the specified VPC */
  | { type: 'vpc'; value: Name }
  /** Route applies to traffic destined for the specified VPC subnet */
  | { type: 'subnet'; value: Name }

/**
 * A `RouteTarget` describes the possible locations that traffic matching a route destination can be sent.
 */
export type RouteTarget =
  /** Forward traffic to a particular IP address. */
  | { type: 'ip'; value: string }
  /** Forward traffic to a VPC */
  | { type: 'vpc'; value: Name }
  /** Forward traffic to a VPC Subnet */
  | { type: 'subnet'; value: Name }
  /** Forward traffic to a specific instance */
  | { type: 'instance'; value: Name }
  /** Forward traffic to an internet gateway */
  | { type: 'internet_gateway'; value: Name }
  /** Drop matching traffic */
  | { type: 'drop' }

/**
 * The kind of a `RouterRoute`
 *
 * The kind determines certain attributes such as if the route is modifiable and describes how or where the route was created.
 */
export type RouterRouteKind =
  /** Determines the default destination of traffic, such as whether it goes to the internet or not.

`Destination: An Internet Gateway` `Modifiable: true` */
  | 'default'

  /** Automatically added for each VPC Subnet in the VPC

`Destination: A VPC Subnet` `Modifiable: false` */
  | 'vpc_subnet'

  /** Automatically added when VPC peering is established

`Destination: A different VPC` `Modifiable: false` */
  | 'vpc_peering'

  /** Created by a user; see `RouteTarget`

`Destination: User defined` `Modifiable: true` */
  | 'custom'

/**
 * A route defines a rule that governs where traffic should be sent based on its destination.
 */
export type RouterRoute = {
  /** human-readable free-form text about a resource */
  description: string
  /** Selects which traffic this routing rule will apply to */
  destination: RouteDestination
  /** unique, immutable, system-controlled identifier for each resource */
  id: string
  /** Describes the kind of router. Set at creation. `read-only` */
  kind: RouterRouteKind
  /** unique, mutable, user-controlled identifier for each resource */
  name: Name
  /** The location that matched packets should be forwarded to */
  target: RouteTarget
  /** timestamp when this resource was created */
  timeCreated: Date
  /** timestamp when this resource was last modified */
  timeModified: Date
  /** The ID of the VPC Router to which the route belongs */
  vpcRouterId: string
}

/**
 * Create-time parameters for a `RouterRoute`
 */
export type RouterRouteCreate = {
  description: string
  /** Selects which traffic this routing rule will apply to. */
  destination: RouteDestination
  name: Name
  /** The location that matched packets should be forwarded to. */
  target: RouteTarget
}

/**
 * A single page of results
 */
export type RouterRouteResultsPage = {
  /** list of items on this page of results */
  items: RouterRoute[]
  /** token used to fetch the next page of results (if any) */
  nextPage?: string | null
}

/**
 * Updateable properties of a `RouterRoute`
 */
export type RouterRouteUpdate = {
  description?: string | null
  /** Selects which traffic this routing rule will apply to. */
  destination: RouteDestination
  name?: Name | null
  /** The location that matched packets should be forwarded to. */
  target: RouteTarget
}

/**
 * Identity-related metadata that's included in nearly all public API objects
 */
export type SamlIdentityProvider = {
  /** Service provider endpoint where the response will be sent */
  acsUrl: string
  /** human-readable free-form text about a resource */
  description: string
  /** If set, attributes with this name will be considered to denote a user's group membership, where the values will be the group names. */
  groupAttributeName?: string | null
  /** unique, immutable, system-controlled identifier for each resource */
  id: string
  /** IdP's entity id */
  idpEntityId: string
  /** unique, mutable, user-controlled identifier for each resource */
  name: Name
  /** Optional request signing public certificate (base64 encoded der file) */
  publicCert?: string | null
  /** Service provider endpoint where the idp should send log out requests */
  sloUrl: string
  /** SP's client id */
  spClientId: string
  /** Customer's technical contact for saml configuration */
  technicalContactEmail: string
  /** timestamp when this resource was created */
  timeCreated: Date
  /** timestamp when this resource was last modified */
  timeModified: Date
}

/**
 * Create-time identity-related parameters
 */
export type SamlIdentityProviderCreate = {
  /** service provider endpoint where the response will be sent */
  acsUrl: string
  description: string
  /** If set, SAML attributes with this name will be considered to denote a user's group membership, where the attribute value(s) should be a comma-separated list of group names. */
  groupAttributeName?: string | null
  /** idp's entity id */
  idpEntityId: string
  /** the source of an identity provider metadata descriptor */
  idpMetadataSource: IdpMetadataSource
  name: Name
  /** request signing key pair */
  signingKeypair?: DerEncodedKeyPair | null
  /** service provider endpoint where the idp should send log out requests */
  sloUrl: string
  /** sp's client id */
  spClientId: string
  /** customer's technical contact for saml configuration */
  technicalContactEmail: string
}

/**
 * Configuration of inbound ICMP allowed by API services.
 */
export type ServiceIcmpConfig = {
  /** When enabled, Nexus is able to receive ICMP Destination Unreachable type 3 (port unreachable) and type 4 (fragmentation needed), Redirect, and Time Exceeded messages. These enable Nexus to perform Path MTU discovery and better cope with fragmentation issues. Otherwise all inbound ICMP traffic will be dropped. */
  enabled: boolean
}

/**
 * Parameters for PUT requests to `/v1/system/update/target-release`.
 */
export type SetTargetReleaseParams = {
  /** Version of the system software to make the target release. */
  systemVersion: string
}

/**
 * Describes how identities are managed and users are authenticated in this Silo
 */
export type SiloIdentityMode =
  /** Users are authenticated with SAML using an external authentication provider.  The system updates information about users and groups only during successful authentication (i.e,. "JIT provisioning" of users and groups). */
  | 'saml_jit'

  /** The system is the source of truth about users.  There is no linkage to an external authentication provider or identity provider. */
  | 'local_only'

/**
 * View of a Silo
 *
 * A Silo is the highest level unit of isolation.
 */
export type Silo = {
  /** human-readable free-form text about a resource */
  description: string
  /** A silo where discoverable is false can be retrieved only by its id - it will not be part of the "list all silos" output. */
  discoverable: boolean
  /** unique, immutable, system-controlled identifier for each resource */
  id: string
  /** How users and groups are managed in this Silo */
  identityMode: SiloIdentityMode
  /** Mapping of which Fleet roles are conferred by each Silo role

The default is that no Fleet roles are conferred by any Silo roles unless there's a corresponding entry in this map. */
  mappedFleetRoles: Record<string, FleetRole[]>
  /** unique, mutable, user-controlled identifier for each resource */
  name: Name
  /** timestamp when this resource was created */
  timeCreated: Date
  /** timestamp when this resource was last modified */
  timeModified: Date
}

/**
 * View of silo authentication settings
 */
export type SiloAuthSettings = {
  /** Maximum lifetime of a device token in seconds. If set to null, users will be able to create tokens that do not expire. */
  deviceTokenMaxTtlSeconds?: number | null
  siloId: string
}

/**
 * Updateable properties of a silo's settings.
 */
export type SiloAuthSettingsUpdate = {
  /** Maximum lifetime of a device token in seconds. If set to null, users will be able to create tokens that do not expire. */
  deviceTokenMaxTtlSeconds: number | null
}

/**
 * The amount of provisionable resources for a Silo
 */
export type SiloQuotasCreate = {
  /** The amount of virtual CPUs available for running instances in the Silo */
  cpus: number
  /** The amount of RAM (in bytes) available for running instances in the Silo */
  memory: ByteCount
  /** The amount of storage (in bytes) available for disks or snapshots */
  storage: ByteCount
}

/**
 * Create-time parameters for a `Silo`
 */
export type SiloCreate = {
  /** If set, this group will be created during Silo creation and granted the "Silo Admin" role. Identity providers can assert that users belong to this group and those users can log in and further initialize the Silo.

Note that if configuring a SAML based identity provider, group_attribute_name must be set for users to be considered part of a group. See `SamlIdentityProviderCreate` for more information. */
  adminGroupName?: string | null
  description: string
  discoverable: boolean
  identityMode: SiloIdentityMode
  /** Mapping of which Fleet roles are conferred by each Silo role

The default is that no Fleet roles are conferred by any Silo roles unless there's a corresponding entry in this map. */
  mappedFleetRoles?: Record<string, FleetRole[]>
  name: Name
  /** Limits the amount of provisionable CPU, memory, and storage in the Silo. CPU and memory are only consumed by running instances, while storage is consumed by any disk or snapshot. A value of 0 means that resource is *not* provisionable. */
  quotas: SiloQuotasCreate
  /** Initial TLS certificates to be used for the new Silo's console and API endpoints.  These should be valid for the Silo's DNS name(s). */
  tlsCertificates: CertificateCreate[]
}

/**
 * An IP pool in the context of a silo
 */
export type SiloIpPool = {
  /** human-readable free-form text about a resource */
  description: string
  /** unique, immutable, system-controlled identifier for each resource */
  id: string
  /** When a pool is the default for a silo, floating IPs and instance ephemeral IPs will come from that pool when no other pool is specified. There can be at most one default for a given silo. */
  isDefault: boolean
  /** unique, mutable, user-controlled identifier for each resource */
  name: Name
  /** timestamp when this resource was created */
  timeCreated: Date
  /** timestamp when this resource was last modified */
  timeModified: Date
}

/**
 * A single page of results
 */
export type SiloIpPoolResultsPage = {
  /** list of items on this page of results */
  items: SiloIpPool[]
  /** token used to fetch the next page of results (if any) */
  nextPage?: string | null
}

/**
 * A collection of resource counts used to set the virtual capacity of a silo
 */
export type SiloQuotas = {
  /** Number of virtual CPUs */
  cpus: number
  /** Amount of memory in bytes */
  memory: ByteCount
  siloId: string
  /** Amount of disk storage in bytes */
  storage: ByteCount
}

/**
 * A single page of results
 */
export type SiloQuotasResultsPage = {
  /** list of items on this page of results */
  items: SiloQuotas[]
  /** token used to fetch the next page of results (if any) */
  nextPage?: string | null
}

/**
 * Updateable properties of a Silo's resource limits. If a value is omitted it will not be updated.
 */
export type SiloQuotasUpdate = {
  /** The amount of virtual CPUs available for running instances in the Silo */
  cpus?: number | null
  /** The amount of RAM (in bytes) available for running instances in the Silo */
  memory?: ByteCount | null
  /** The amount of storage (in bytes) available for disks or snapshots */
  storage?: ByteCount | null
}

/**
 * A single page of results
 */
export type SiloResultsPage = {
  /** list of items on this page of results */
  items: Silo[]
  /** token used to fetch the next page of results (if any) */
  nextPage?: string | null
}

export type SiloRole = 'admin' | 'collaborator' | 'viewer'

/**
 * Describes the assignment of a particular role on a particular resource to a particular identity (user, group, etc.)
 *
 * The resource is not part of this structure.  Rather, `RoleAssignment`s are put into a `Policy` and that Policy is applied to a particular resource.
 */
export type SiloRoleRoleAssignment = {
  identityId: string
  identityType: IdentityType
  roleName: SiloRole
}

/**
 * Policy for a particular resource
 *
 * Note that the Policy only describes access granted explicitly for this resource.  The policies of parent resources can also cause a user to have access to this resource.
 */
export type SiloRolePolicy = {
  /** Roles directly assigned on this resource */
  roleAssignments: SiloRoleRoleAssignment[]
}

/**
 * A collection of resource counts used to describe capacity and utilization
 */
export type VirtualResourceCounts = {
  /** Number of virtual CPUs */
  cpus: number
  /** Amount of memory in bytes */
  memory: ByteCount
  /** Amount of disk storage in bytes */
  storage: ByteCount
}

/**
 * View of a silo's resource utilization and capacity
 */
export type SiloUtilization = {
  /** Accounts for the total amount of resources reserved for silos via their quotas */
  allocated: VirtualResourceCounts
  /** Accounts for resources allocated by in silos like CPU or memory for running instances and storage for disks and snapshots Note that CPU and memory resources associated with a stopped instances are not counted here */
  provisioned: VirtualResourceCounts
  siloId: string
  siloName: Name
}

/**
 * A single page of results
 */
export type SiloUtilizationResultsPage = {
  /** list of items on this page of results */
  items: SiloUtilization[]
  /** token used to fetch the next page of results (if any) */
  nextPage?: string | null
}

/**
 * The operator-defined provision policy of a sled.
 *
 * This controls whether new resources are going to be provisioned on this sled.
 */
export type SledProvisionPolicy =
  /** New resources will be provisioned on this sled. */
  | 'provisionable'

  /** New resources will not be provisioned on this sled. However, if the sled is currently in service, existing resources will continue to be on this sled unless manually migrated off. */
  | 'non_provisionable'

/**
 * The operator-defined policy of a sled.
 */
export type SledPolicy =
  /** The operator has indicated that the sled is in-service. */
  | {
      kind: 'in_service'
      /** Determines whether new resources can be provisioned onto the sled. */
      provisionPolicy: SledProvisionPolicy
    }
  /** The operator has indicated that the sled has been permanently removed from service.

This is a terminal state: once a particular sled ID is expunged, it will never return to service. (The actual hardware may be reused, but it will be treated as a brand-new sled.)

An expunged sled is always non-provisionable. */
  | { kind: 'expunged' }

/**
 * The current state of the sled.
 */
export type SledState =
  /** The sled is currently active, and has resources allocated on it. */
  | 'active'

  /** The sled has been permanently removed from service.

This is a terminal state: once a particular sled ID is decommissioned, it will never return to service. (The actual hardware may be reused, but it will be treated as a brand-new sled.) */
  | 'decommissioned'

/**
 * An operator's view of a Sled.
 */
export type Sled = {
  baseboard: Baseboard
  /** unique, immutable, system-controlled identifier for each resource */
  id: string
  /** The operator-defined policy of a sled. */
  policy: SledPolicy
  /** The rack to which this Sled is currently attached */
  rackId: string
  /** The current state of the sled. */
  state: SledState
  /** timestamp when this resource was created */
  timeCreated: Date
  /** timestamp when this resource was last modified */
  timeModified: Date
  /** The number of hardware threads which can execute on this sled */
  usableHardwareThreads: number
  /** Amount of RAM which may be used by the Sled's OS */
  usablePhysicalRam: ByteCount
}

/**
 * The unique ID of a sled.
 */
export type SledId = { id: string }

/**
 * An operator's view of an instance running on a given sled
 */
export type SledInstance = {
  activeSledId: string
  /** unique, immutable, system-controlled identifier for each resource */
  id: string
  memory: number
  migrationId?: string | null
  name: Name
  ncpus: number
  projectName: Name
  siloName: Name
  state: InstanceState
  /** timestamp when this resource was created */
  timeCreated: Date
  /** timestamp when this resource was last modified */
  timeModified: Date
}

/**
 * A single page of results
 */
export type SledInstanceResultsPage = {
  /** list of items on this page of results */
  items: SledInstance[]
  /** token used to fetch the next page of results (if any) */
  nextPage?: string | null
}

/**
 * Parameters for `sled_set_provision_policy`.
 */
export type SledProvisionPolicyParams = {
  /** The provision state. */
  state: SledProvisionPolicy
}

/**
 * Response to `sled_set_provision_policy`.
 */
export type SledProvisionPolicyResponse = {
  /** The new provision state. */
  newState: SledProvisionPolicy
  /** The old provision state. */
  oldState: SledProvisionPolicy
}

/**
 * A single page of results
 */
export type SledResultsPage = {
  /** list of items on this page of results */
  items: Sled[]
  /** token used to fetch the next page of results (if any) */
  nextPage?: string | null
}

export type SnapshotState = 'creating' | 'ready' | 'faulted' | 'destroyed'

/**
 * View of a Snapshot
 */
export type Snapshot = {
  /** human-readable free-form text about a resource */
  description: string
  diskId: string
  /** unique, immutable, system-controlled identifier for each resource */
  id: string
  /** unique, mutable, user-controlled identifier for each resource */
  name: Name
  projectId: string
  size: ByteCount
  state: SnapshotState
  /** timestamp when this resource was created */
  timeCreated: Date
  /** timestamp when this resource was last modified */
  timeModified: Date
}

/**
 * Create-time parameters for a `Snapshot`
 */
export type SnapshotCreate = {
  description: string
  /** The disk to be snapshotted */
  disk: NameOrId
  name: Name
}

/**
 * A single page of results
 */
export type SnapshotResultsPage = {
  /** list of items on this page of results */
  items: Snapshot[]
  /** token used to fetch the next page of results (if any) */
  nextPage?: string | null
}

/**
 * View of an SSH Key
 */
export type SshKey = {
  /** human-readable free-form text about a resource */
  description: string
  /** unique, immutable, system-controlled identifier for each resource */
  id: string
  /** unique, mutable, user-controlled identifier for each resource */
  name: Name
  /** SSH public key, e.g., `"ssh-ed25519 AAAAC3NzaC..."` */
  publicKey: string
  /** The user to whom this key belongs */
  siloUserId: string
  /** timestamp when this resource was created */
  timeCreated: Date
  /** timestamp when this resource was last modified */
  timeModified: Date
}

/**
 * Create-time parameters for an `SshKey`
 */
export type SshKeyCreate = {
  description: string
  name: Name
  /** SSH public key, e.g., `"ssh-ed25519 AAAAC3NzaC..."` */
  publicKey: string
}

/**
 * A single page of results
 */
export type SshKeyResultsPage = {
  /** list of items on this page of results */
  items: SshKey[]
  /** token used to fetch the next page of results (if any) */
  nextPage?: string | null
}

export type TypedUuidForSupportBundleKind = string

export type SupportBundleState =
  /** Support Bundle still actively being collected.

This is the initial state for a Support Bundle, and it will automatically transition to either "Failing" or "Active".

If a user no longer wants to access a Support Bundle, they can request cancellation, which will transition to the "Destroying" state. */
  | 'collecting'

  /** Support Bundle is being destroyed.

Once backing storage has been freed, this bundle is destroyed. */
  | 'destroying'

  /** Support Bundle was not created successfully, or was created and has lost backing storage.

The record of the bundle still exists for readability, but the only valid operation on these bundles is to destroy them. */
  | 'failed'

  /** Support Bundle has been processed, and is ready for usage. */
  | 'active'

export type SupportBundleInfo = {
  id: TypedUuidForSupportBundleKind
  reasonForCreation: string
  reasonForFailure?: string | null
  state: SupportBundleState
  timeCreated: Date
}

/**
 * A single page of results
 */
export type SupportBundleInfoResultsPage = {
  /** list of items on this page of results */
  items: SupportBundleInfo[]
  /** token used to fetch the next page of results (if any) */
  nextPage?: string | null
}

/**
 * An operator's view of a Switch.
 */
export type Switch = {
  baseboard: Baseboard
  /** unique, immutable, system-controlled identifier for each resource */
  id: string
  /** The rack to which this Switch is currently attached */
  rackId: string
  /** timestamp when this resource was created */
  timeCreated: Date
  /** timestamp when this resource was last modified */
  timeModified: Date
}

/**
 * Describes the kind of an switch interface.
 */
export type SwitchInterfaceKind2 =
  /** Primary interfaces are associated with physical links. There is exactly one primary interface per physical link. */
  | 'primary'

  /** VLAN interfaces allow physical interfaces to be multiplexed onto multiple logical links, each distinguished by a 12-bit 802.1Q Ethernet tag. */
  | 'vlan'

  /** Loopback interfaces are anchors for IP addresses that are not specific to any particular port. */
  | 'loopback'

/**
 * A switch port interface configuration for a port settings object.
 */
export type SwitchInterfaceConfig = {
  /** A unique identifier for this switch interface. */
  id: string
  /** The name of this switch interface. */
  interfaceName: Name
  /** The switch interface kind. */
  kind: SwitchInterfaceKind2
  /** The port settings object this switch interface configuration belongs to. */
  portSettingsId: string
  /** Whether or not IPv6 is enabled on this interface. */
  v6Enabled: boolean
}

/**
 * Indicates the kind for a switch interface.
 */
export type SwitchInterfaceKind =
  /** Primary interfaces are associated with physical links. There is exactly one primary interface per physical link. */
  | { type: 'primary' }
  /** VLAN interfaces allow physical interfaces to be multiplexed onto multiple logical links, each distinguished by a 12-bit 802.1Q Ethernet tag. */
  | {
      type: 'vlan'
      /** The virtual network id (VID) that distinguishes this interface and is used for producing and consuming 802.1Q Ethernet tags. This field has a maximum value of 4095 as 802.1Q tags are twelve bits. */
      vid: number
    }
  /** Loopback interfaces are anchors for IP addresses that are not specific to any particular port. */
  | { type: 'loopback' }

/**
 * A layer-3 switch interface configuration. When IPv6 is enabled, a link local address will be created for the interface.
 */
export type SwitchInterfaceConfigCreate = {
  /** What kind of switch interface this configuration represents. */
  kind: SwitchInterfaceKind
  /** Link name. On ports that are not broken out, this is always phy0. On a 2x breakout the options are phy0 and phy1, on 4x phy0-phy3, etc. */
  linkName: Name
  /** Whether or not IPv6 is enabled. */
  v6Enabled: boolean
}

export type SwitchLinkState = Record<string, unknown>

/**
 * A switch port represents a physical external port on a rack switch.
 */
export type SwitchPort = {
  /** The id of the switch port. */
  id: string
  /** The name of this switch port. */
  portName: Name
  /** The primary settings group of this switch port. Will be `None` until this switch port is configured. */
  portSettingsId?: string | null
  /** The rack this switch port belongs to. */
  rackId: string
  /** The switch location of this switch port. */
  switchLocation: string
}

/**
 * An IP address configuration for a port settings object.
 */
export type SwitchPortAddressView = {
  /** The IP address and prefix. */
  address: IpNet
  /** The id of the address lot block this address is drawn from. */
  addressLotBlockId: string
  /** The id of the address lot this address is drawn from. */
  addressLotId: string
  /** The name of the address lot this address is drawn from. */
  addressLotName: Name
  /** The interface name this address belongs to. */
  interfaceName: Name
  /** The port settings object this address configuration belongs to. */
  portSettingsId: string
  /** An optional VLAN ID */
  vlanId?: number | null
}

/**
 * Parameters for applying settings to switch ports.
 */
export type SwitchPortApplySettings = {
  /** A name or id to use when applying switch port settings. */
  portSettings: NameOrId
}

/**
 * The link geometry associated with a switch port.
 */
export type SwitchPortGeometry2 =
  /** The port contains a single QSFP28 link with four lanes. */
  | 'qsfp28x1'

  /** The port contains two QSFP28 links each with two lanes. */
  | 'qsfp28x2'

  /** The port contains four SFP28 links each with one lane. */
  | 'sfp28x4'

/**
 * A physical port configuration for a port settings object.
 */
export type SwitchPortConfig = {
  /** The physical link geometry of the port. */
  geometry: SwitchPortGeometry2
  /** The id of the port settings object this configuration belongs to. */
  portSettingsId: string
}

/**
 * The link geometry associated with a switch port.
 */
export type SwitchPortGeometry =
  /** The port contains a single QSFP28 link with four lanes. */
  | 'qsfp28x1'

  /** The port contains two QSFP28 links each with two lanes. */
  | 'qsfp28x2'

  /** The port contains four SFP28 links each with one lane. */
  | 'sfp28x4'

/**
 * Physical switch port configuration.
 */
export type SwitchPortConfigCreate = {
  /** Link geometry for the switch port. */
  geometry: SwitchPortGeometry
}

/**
 * Per-port tx-eq overrides.  This can be used to fine-tune the transceiver equalization settings to improve signal integrity.
 */
export type TxEqConfig2 = {
  /** Main tap */
  main?: number | null
  /** Post-cursor tap1 */
  post1?: number | null
  /** Post-cursor tap2 */
  post2?: number | null
  /** Pre-cursor tap1 */
  pre1?: number | null
  /** Pre-cursor tap2 */
  pre2?: number | null
}

/**
 * A link configuration for a port settings object.
 */
export type SwitchPortLinkConfig = {
  /** Whether or not the link has autonegotiation enabled. */
  autoneg: boolean
  /** The requested forward-error correction method.  If this is not specified, the standard FEC for the underlying media will be applied if it can be determined. */
  fec?: LinkFec | null
  /** The name of this link. */
  linkName: Name
  /** The link-layer discovery protocol service configuration for this link. */
  lldpLinkConfig?: LldpLinkConfig | null
  /** The maximum transmission unit for this link. */
  mtu: number
  /** The port settings this link configuration belongs to. */
  portSettingsId: string
  /** The configured speed of the link. */
  speed: LinkSpeed
  /** The tx_eq configuration for this link. */
  txEqConfig?: TxEqConfig2 | null
}

/**
 * A single page of results
 */
export type SwitchPortResultsPage = {
  /** list of items on this page of results */
  items: SwitchPort[]
  /** token used to fetch the next page of results (if any) */
  nextPage?: string | null
}

/**
 * A route configuration for a port settings object.
 */
export type SwitchPortRouteConfig = {
  /** The route's destination network. */
  dst: IpNet
  /** The route's gateway address. */
  gw: string
  /** The interface name this route configuration is assigned to. */
  interfaceName: Name
  /** The port settings object this route configuration belongs to. */
  portSettingsId: string
  /** RIB Priority indicating priority within and across protocols. */
  ribPriority?: number | null
  /** The VLAN identifier for the route. Use this if the gateway is reachable over an 802.1Q tagged L2 segment. */
  vlanId?: number | null
}

/**
 * This structure maps a port settings object to a port settings groups. Port settings objects may inherit settings from groups. This mapping defines the relationship between settings objects and the groups they reference.
 */
export type SwitchPortSettingsGroups = {
  /** The id of a port settings group being referenced by a port settings object. */
  portSettingsGroupId: string
  /** The id of a port settings object referencing a port settings group. */
  portSettingsId: string
}

/**
 * A switch port VLAN interface configuration for a port settings object.
 */
export type SwitchVlanInterfaceConfig = {
  /** The switch interface configuration this VLAN interface configuration belongs to. */
  interfaceConfigId: string
  /** The virtual network id for this interface that is used for producing and consuming 802.1Q Ethernet tags. This field has a maximum value of 4095 as 802.1Q tags are twelve bits. */
  vlanId: number
}

/**
 * This structure contains all port settings information in one place. It's a convenience data structure for getting a complete view of a particular port's settings.
 */
export type SwitchPortSettings = {
  /** Layer 3 IP address settings. */
  addresses: SwitchPortAddressView[]
  /** BGP peer settings. */
  bgpPeers: BgpPeer[]
  /** human-readable free-form text about a resource */
  description: string
  /** Switch port settings included from other switch port settings groups. */
  groups: SwitchPortSettingsGroups[]
  /** unique, immutable, system-controlled identifier for each resource */
  id: string
  /** Layer 3 interface settings. */
  interfaces: SwitchInterfaceConfig[]
  /** Layer 2 link settings. */
  links: SwitchPortLinkConfig[]
  /** unique, mutable, user-controlled identifier for each resource */
  name: Name
  /** Layer 1 physical port settings. */
  port: SwitchPortConfig
  /** IP route settings. */
  routes: SwitchPortRouteConfig[]
  /** timestamp when this resource was created */
  timeCreated: Date
  /** timestamp when this resource was last modified */
  timeModified: Date
  /** Vlan interface settings. */
  vlanInterfaces: SwitchVlanInterfaceConfig[]
}

/**
 * Parameters for creating switch port settings. Switch port settings are the central data structure for setting up external networking. Switch port settings include link, interface, route, address and dynamic network protocol configuration.
 */
export type SwitchPortSettingsCreate = {
  /** Address configurations. */
  addresses: AddressConfig[]
  /** BGP peer configurations. */
  bgpPeers?: BgpPeerConfig[]
  description: string
  groups?: NameOrId[]
  /** Interface configurations. */
  interfaces?: SwitchInterfaceConfigCreate[]
  /** Link configurations. */
  links: LinkConfigCreate[]
  name: Name
  portConfig: SwitchPortConfigCreate
  /** Route configurations. */
  routes?: RouteConfig[]
}

/**
 * A switch port settings identity whose id may be used to view additional details.
 */
export type SwitchPortSettingsIdentity = {
  /** human-readable free-form text about a resource */
  description: string
  /** unique, immutable, system-controlled identifier for each resource */
  id: string
  /** unique, mutable, user-controlled identifier for each resource */
  name: Name
  /** timestamp when this resource was created */
  timeCreated: Date
  /** timestamp when this resource was last modified */
  timeModified: Date
}

/**
 * A single page of results
 */
export type SwitchPortSettingsIdentityResultsPage = {
  /** list of items on this page of results */
  items: SwitchPortSettingsIdentity[]
  /** token used to fetch the next page of results (if any) */
  nextPage?: string | null
}

/**
 * A single page of results
 */
export type SwitchResultsPage = {
  /** list of items on this page of results */
  items: Switch[]
  /** token used to fetch the next page of results (if any) */
  nextPage?: string | null
}

/**
 * Source of a system software target release.
 */
export type TargetReleaseSource =
  /** Unspecified or unknown source (probably MUPdate). */
  | { type: 'unspecified' }
  /** The specified release of the rack's system software. */
  | { type: 'system_version'; version: string }

/**
 * View of a system software target release.
 */
export type TargetRelease = {
  /** The target-release generation number. */
  generation: number
  /** The source of the target release. */
  releaseSource: TargetReleaseSource
  /** The time it was set as the target release. */
  timeRequested: Date
}

/**
 * Text descriptions for the target and metric of a timeseries.
 */
export type TimeseriesDescription = { metric: string; target: string }

/**
 * The name of a timeseries
 *
 * Names are constructed by concatenating the target and metric names with ':'. Target and metric names must be lowercase alphanumeric characters with '_' separating words.
 */
export type TimeseriesName = string

/**
 * A timeseries query string, written in the Oximeter query language.
 */
export type TimeseriesQuery = {
  /** A timeseries query string, written in the Oximeter query language. */
  query: string
}

/**
 * Measurement units for timeseries samples.
 */
export type Units =
  | 'count'
  | 'bytes'
  | 'seconds'
  | 'nanoseconds'
  | 'volts'
  | 'amps'
  | 'watts'
  | 'degrees_celsius'

  /** No meaningful units, e.g. a dimensionless quanity. */
  | 'none'

  /** Rotations per minute. */
  | 'rpm'

/**
 * The schema for a timeseries.
 *
 * This includes the name of the timeseries, as well as the datum type of its metric and the schema for each field.
 */
export type TimeseriesSchema = {
  authzScope: AuthzScope
  created: Date
  datumType: DatumType
  description: TimeseriesDescription
  fieldSchema: FieldSchema[]
  timeseriesName: TimeseriesName
  units: Units
  version: number
}

/**
 * A single page of results
 */
export type TimeseriesSchemaResultsPage = {
  /** list of items on this page of results */
  items: TimeseriesSchema[]
  /** token used to fetch the next page of results (if any) */
  nextPage?: string | null
}

/**
 * Metadata about an individual TUF artifact.
 *
 * Found within a `TufRepoDescription`.
 */
export type TufArtifactMeta = {
  /** The hash of the artifact. */
  hash: string
  /** The artifact ID. */
  id: ArtifactId
  /** The size of the artifact in bytes. */
  size: number
}

/**
 * Metadata about a TUF repository.
 *
 * Found within a `TufRepoDescription`.
 */
export type TufRepoMeta = {
  /** The file name of the repository.

This is purely used for debugging and may not always be correct (e.g. with wicket, we read the file contents from stdin so we don't know the correct file name). */
  fileName: string
  /** The hash of the repository.

This is a slight abuse of `ArtifactHash`, since that's the hash of individual artifacts within the repository. However, we use it here for convenience. */
  hash: string
  /** The system version in artifacts.json. */
  systemVersion: string
  /** The version of the targets role. */
  targetsRoleVersion: number
  /** The time until which the repo is valid. */
  validUntil: Date
}

/**
 * A description of an uploaded TUF repository.
 */
export type TufRepoDescription = {
  /** Information about the artifacts present in the repository. */
  artifacts: TufArtifactMeta[]
  /** Information about the repository. */
  repo: TufRepoMeta
}

/**
 * Data about a successful TUF repo get from Nexus.
 */
export type TufRepoGetResponse = {
  /** The description of the repository. */
  description: TufRepoDescription
}

/**
 * Status of a TUF repo import.
 *
 * Part of `TufRepoInsertResponse`.
 */
export type TufRepoInsertStatus =
  /** The repository already existed in the database. */
  | 'already_exists'

  /** The repository did not exist, and was inserted into the database. */
  | 'inserted'

/**
 * Data about a successful TUF repo import into Nexus.
 */
export type TufRepoInsertResponse = {
  /** The repository as present in the database. */
  recorded: TufRepoDescription
  /** Whether this repository already existed or is new. */
  status: TufRepoInsertStatus
}

/**
 * A sled that has not been added to an initialized rack yet
 */
export type UninitializedSled = { baseboard: Baseboard; cubby: number; rackId: string }

/**
 * The unique hardware ID for a sled
 */
export type UninitializedSledId = { part: string; serial: string }

/**
 * A single page of results
 */
export type UninitializedSledResultsPage = {
  /** list of items on this page of results */
  items: UninitializedSled[]
  /** token used to fetch the next page of results (if any) */
  nextPage?: string | null
}

/**
 * Trusted root role used by the update system to verify update repositories.
 */
export type UpdatesTrustRoot = {
  /** The UUID of this trusted root role. */
  id: string
  /** The trusted root role itself, a JSON document as described by The Update Framework. */
  rootRole: Record<string, unknown>
  /** Time the trusted root role was added. */
  timeCreated: Date
}

/**
 * A single page of results
 */
export type UpdatesTrustRootResultsPage = {
  /** list of items on this page of results */
  items: UpdatesTrustRoot[]
  /** token used to fetch the next page of results (if any) */
  nextPage?: string | null
}

/**
 * View of a User
 */
export type User = {
  /** Human-readable name that can identify the user */
  displayName: string
  id: string
  /** Uuid of the silo to which this user belongs */
  siloId: string
}

/**
 * View of a Built-in User
 *
 * Built-in users are identities internal to the system, used when the control plane performs actions autonomously
 */
export type UserBuiltin = {
  /** human-readable free-form text about a resource */
  description: string
  /** unique, immutable, system-controlled identifier for each resource */
  id: string
  /** unique, mutable, user-controlled identifier for each resource */
  name: Name
  /** timestamp when this resource was created */
  timeCreated: Date
  /** timestamp when this resource was last modified */
  timeModified: Date
}

/**
 * A single page of results
 */
export type UserBuiltinResultsPage = {
  /** list of items on this page of results */
  items: UserBuiltin[]
  /** token used to fetch the next page of results (if any) */
  nextPage?: string | null
}

/**
 * A username for a local-only user
 *
 * Usernames must begin with a lower case ASCII letter, be composed exclusively of lowercase ASCII, uppercase ASCII, numbers, and '-', and may not end with a '-'. Usernames cannot be a UUID, but they may contain a UUID. They can be at most 63 characters long.
 */
export type UserId = string

/**
 * Parameters for setting a user's password
 */
export type UserPassword =
  /** Sets the user's password to the provided value */
  | { mode: 'password'; value: Password }
  /** Invalidates any current password (disabling password authentication) */
  | { mode: 'login_disallowed' }

/**
 * Create-time parameters for a `User`
 */
export type UserCreate = {
  /** username used to log in */
  externalId: UserId
  /** how to set the user's login password */
  password: UserPassword
}

/**
 * A single page of results
 */
export type UserResultsPage = {
  /** list of items on this page of results */
  items: User[]
  /** token used to fetch the next page of results (if any) */
  nextPage?: string | null
}

/**
 * Credentials for local user login
 */
export type UsernamePasswordCredentials = { password: Password; username: UserId }

/**
 * View of the current silo's resource utilization and capacity
 */
export type Utilization = {
  /** The total amount of resources that can be provisioned in this silo Actions that would exceed this limit will fail */
  capacity: VirtualResourceCounts
  /** Accounts for resources allocated to running instances or storage allocated via disks or snapshots Note that CPU and memory resources associated with a stopped instances are not counted here whereas associated disks will still be counted */
  provisioned: VirtualResourceCounts
}

/**
 * View of a VPC
 */
export type Vpc = {
  /** human-readable free-form text about a resource */
  description: string
  /** The name used for the VPC in DNS. */
  dnsName: Name
  /** unique, immutable, system-controlled identifier for each resource */
  id: string
  /** The unique local IPv6 address range for subnets in this VPC */
  ipv6Prefix: Ipv6Net
  /** unique, mutable, user-controlled identifier for each resource */
  name: Name
  /** id for the project containing this VPC */
  projectId: string
  /** id for the system router where subnet default routes are registered */
  systemRouterId: string
  /** timestamp when this resource was created */
  timeCreated: Date
  /** timestamp when this resource was last modified */
  timeModified: Date
}

/**
 * Create-time parameters for a `Vpc`
 */
export type VpcCreate = {
  description: string
  dnsName: Name
  /** The IPv6 prefix for this VPC

All IPv6 subnets created from this VPC must be taken from this range, which should be a Unique Local Address in the range `fd00::/48`. The default VPC Subnet will have the first `/64` range from this prefix. */
  ipv6Prefix?: Ipv6Net | null
  name: Name
}

export type VpcFirewallIcmpFilter = { code?: IcmpParamRange | null; icmpType: number }

export type VpcFirewallRuleAction = 'allow' | 'deny'

export type VpcFirewallRuleDirection = 'inbound' | 'outbound'

/**
 * The `VpcFirewallRuleHostFilter` is used to filter traffic on the basis of its source or destination host.
 */
export type VpcFirewallRuleHostFilter =
  /** The rule applies to traffic from/to all instances in the VPC */
  | { type: 'vpc'; value: Name }
  /** The rule applies to traffic from/to all instances in the VPC Subnet */
  | { type: 'subnet'; value: Name }
  /** The rule applies to traffic from/to this specific instance */
  | { type: 'instance'; value: Name }
  /** The rule applies to traffic from/to a specific IP address */
  | { type: 'ip'; value: string }
  /** The rule applies to traffic from/to a specific IP subnet */
  | { type: 'ip_net'; value: IpNet }

/**
 * The protocols that may be specified in a firewall rule's filter
 */
export type VpcFirewallRuleProtocol =
  | { type: 'tcp' }
  | { type: 'udp' }
  | { type: 'icmp'; value: VpcFirewallIcmpFilter | null }

/**
 * Filters reduce the scope of a firewall rule. Without filters, the rule applies to all packets to the targets (or from the targets, if it's an outbound rule). With multiple filters, the rule applies only to packets matching ALL filters. The maximum number of each type of filter is 256.
 */
export type VpcFirewallRuleFilter = {
  /** If present, host filters match the "other end" of traffic from the target’s perspective: for an inbound rule, they match the source of traffic. For an outbound rule, they match the destination. */
  hosts?: VpcFirewallRuleHostFilter[] | null
  /** If present, the destination ports or port ranges this rule applies to. */
  ports?: L4PortRange[] | null
  /** If present, the networking protocols this rule applies to. */
  protocols?: VpcFirewallRuleProtocol[] | null
}

export type VpcFirewallRuleStatus = 'disabled' | 'enabled'

/**
 * A `VpcFirewallRuleTarget` is used to specify the set of instances to which a firewall rule applies. You can target instances directly by name, or specify a VPC, VPC subnet, IP, or IP subnet, which will apply the rule to traffic going to all matching instances. Targets are additive: the rule applies to instances matching ANY target.
 */
export type VpcFirewallRuleTarget =
  /** The rule applies to all instances in the VPC */
  | { type: 'vpc'; value: Name }
  /** The rule applies to all instances in the VPC Subnet */
  | { type: 'subnet'; value: Name }
  /** The rule applies to this specific instance */
  | { type: 'instance'; value: Name }
  /** The rule applies to a specific IP address */
  | { type: 'ip'; value: string }
  /** The rule applies to a specific IP subnet */
  | { type: 'ip_net'; value: IpNet }

/**
 * A single rule in a VPC firewall
 */
export type VpcFirewallRule = {
  /** Whether traffic matching the rule should be allowed or dropped */
  action: VpcFirewallRuleAction
  /** human-readable free-form text about a resource */
  description: string
  /** Whether this rule is for incoming or outgoing traffic */
  direction: VpcFirewallRuleDirection
  /** Reductions on the scope of the rule */
  filters: VpcFirewallRuleFilter
  /** unique, immutable, system-controlled identifier for each resource */
  id: string
  /** unique, mutable, user-controlled identifier for each resource */
  name: Name
  /** The relative priority of this rule */
  priority: number
  /** Whether this rule is in effect */
  status: VpcFirewallRuleStatus
  /** Determine the set of instances that the rule applies to */
  targets: VpcFirewallRuleTarget[]
  /** timestamp when this resource was created */
  timeCreated: Date
  /** timestamp when this resource was last modified */
  timeModified: Date
  /** The VPC to which this rule belongs */
  vpcId: string
}

/**
 * A single rule in a VPC firewall
 */
export type VpcFirewallRuleUpdate = {
  /** Whether traffic matching the rule should be allowed or dropped */
  action: VpcFirewallRuleAction
  /** Human-readable free-form text about a resource */
  description: string
  /** Whether this rule is for incoming or outgoing traffic */
  direction: VpcFirewallRuleDirection
  /** Reductions on the scope of the rule */
  filters: VpcFirewallRuleFilter
  /** Name of the rule, unique to this VPC */
  name: Name
  /** The relative priority of this rule */
  priority: number
  /** Whether this rule is in effect */
  status: VpcFirewallRuleStatus
  /** Determine the set of instances that the rule applies to */
  targets: VpcFirewallRuleTarget[]
}

/**
 * Updated list of firewall rules. Will replace all existing rules.
 */
export type VpcFirewallRuleUpdateParams = { rules?: VpcFirewallRuleUpdate[] }

/**
 * Collection of a Vpc's firewall rules
 */
export type VpcFirewallRules = { rules: VpcFirewallRule[] }

/**
 * A single page of results
 */
export type VpcResultsPage = {
  /** list of items on this page of results */
  items: Vpc[]
  /** token used to fetch the next page of results (if any) */
  nextPage?: string | null
}

export type VpcRouterKind = 'system' | 'custom'

/**
 * A VPC router defines a series of rules that indicate where traffic should be sent depending on its destination.
 */
export type VpcRouter = {
  /** human-readable free-form text about a resource */
  description: string
  /** unique, immutable, system-controlled identifier for each resource */
  id: string
  kind: VpcRouterKind
  /** unique, mutable, user-controlled identifier for each resource */
  name: Name
  /** timestamp when this resource was created */
  timeCreated: Date
  /** timestamp when this resource was last modified */
  timeModified: Date
  /** The VPC to which the router belongs. */
  vpcId: string
}

/**
 * Create-time parameters for a `VpcRouter`
 */
export type VpcRouterCreate = { description: string; name: Name }

/**
 * A single page of results
 */
export type VpcRouterResultsPage = {
  /** list of items on this page of results */
  items: VpcRouter[]
  /** token used to fetch the next page of results (if any) */
  nextPage?: string | null
}

/**
 * Updateable properties of a `VpcRouter`
 */
export type VpcRouterUpdate = { description?: string | null; name?: Name | null }

/**
 * A VPC subnet represents a logical grouping for instances that allows network traffic between them, within a IPv4 subnetwork or optionally an IPv6 subnetwork.
 */
export type VpcSubnet = {
  /** ID for an attached custom router. */
  customRouterId?: string | null
  /** human-readable free-form text about a resource */
  description: string
  /** unique, immutable, system-controlled identifier for each resource */
  id: string
  /** The IPv4 subnet CIDR block. */
  ipv4Block: Ipv4Net
  /** The IPv6 subnet CIDR block. */
  ipv6Block: Ipv6Net
  /** unique, mutable, user-controlled identifier for each resource */
  name: Name
  /** timestamp when this resource was created */
  timeCreated: Date
  /** timestamp when this resource was last modified */
  timeModified: Date
  /** The VPC to which the subnet belongs. */
  vpcId: string
}

/**
 * Create-time parameters for a `VpcSubnet`
 */
export type VpcSubnetCreate = {
  /** An optional router, used to direct packets sent from hosts in this subnet to any destination address.

Custom routers apply in addition to the VPC-wide *system* router, and have higher priority than the system router for an otherwise equal-prefix-length match. */
  customRouter?: NameOrId | null
  description: string
  /** The IPv4 address range for this subnet.

It must be allocated from an RFC 1918 private address range, and must not overlap with any other existing subnet in the VPC. */
  ipv4Block: Ipv4Net
  /** The IPv6 address range for this subnet.

It must be allocated from the RFC 4193 Unique Local Address range, with the prefix equal to the parent VPC's prefix. A random `/64` block will be assigned if one is not provided. It must not overlap with any existing subnet in the VPC. */
  ipv6Block?: Ipv6Net | null
  name: Name
}

/**
 * A single page of results
 */
export type VpcSubnetResultsPage = {
  /** list of items on this page of results */
  items: VpcSubnet[]
  /** token used to fetch the next page of results (if any) */
  nextPage?: string | null
}

/**
 * Updateable properties of a `VpcSubnet`
 */
export type VpcSubnetUpdate = {
  /** An optional router, used to direct packets sent from hosts in this subnet to any destination address. */
  customRouter?: NameOrId | null
  description?: string | null
  name?: Name | null
}

/**
 * Updateable properties of a `Vpc`
 */
export type VpcUpdate = {
  description?: string | null
  dnsName?: Name | null
  name?: Name | null
}

/**
 * Create-time identity-related parameters
 */
export type WebhookCreate = {
  description: string
  /** The URL that webhook notification requests should be sent to */
  endpoint: string
  name: Name
  /** A non-empty list of secret keys used to sign webhook payloads. */
  secrets: string[]
  /** A list of webhook event class subscriptions.

If this list is empty or is not included in the request body, the webhook will not be subscribed to any events. */
  subscriptions?: AlertSubscription[]
}

/**
 * The configuration for a webhook alert receiver.
 */
export type WebhookReceiver = {
  /** human-readable free-form text about a resource */
  description: string
  /** The URL that webhook notification requests are sent to. */
  endpoint: string
  /** unique, immutable, system-controlled identifier for each resource */
  id: string
  /** unique, mutable, user-controlled identifier for each resource */
  name: Name
  secrets: WebhookSecret[]
  /** The list of alert classes to which this receiver is subscribed. */
  subscriptions: AlertSubscription[]
  /** timestamp when this resource was created */
  timeCreated: Date
  /** timestamp when this resource was last modified */
  timeModified: Date
}

/**
 * Parameters to update a webhook configuration.
 */
export type WebhookReceiverUpdate = {
  description?: string | null
  /** The URL that webhook notification requests should be sent to */
  endpoint?: string | null
  name?: Name | null
}

export type WebhookSecretCreate = {
  /** The value of the shared secret key. */
  secret: string
}

/**
 * A list of the IDs of secrets associated with a webhook receiver.
 */
export type WebhookSecrets = { secrets: WebhookSecret[] }

/**
 * Supported set of sort modes for scanning by name or id
 */
export type NameOrIdSortMode =
  /** sort in increasing order of "name" */
  | 'name_ascending'

  /** sort in decreasing order of "name" */
  | 'name_descending'

  /** sort in increasing order of "id" */
  | 'id_ascending'

/**
 * Supported set of sort modes for scanning by timestamp and ID
 */
export type TimeAndIdSortMode =
  /** sort in increasing order of timestamp and ID, i.e., earliest first */
  | 'ascending'

  /** sort in increasing order of timestamp and ID, i.e., most recent first */
  | 'descending'

export type DiskMetricName =
  | 'activated'
  | 'flush'
  | 'read'
  | 'read_bytes'
  | 'write'
  | 'write_bytes'

/**
 * The order in which the client wants to page through the requested collection
 */
export type PaginationOrder = 'ascending' | 'descending'

/**
 * Supported set of sort modes for scanning by id only.
 *
 * Currently, we only support scanning in ascending order.
 */
export type IdSortMode = 'id_ascending'

export type SystemMetricName =
  | 'virtual_disk_space_provisioned'
  | 'cpus_provisioned'
  | 'ram_provisioned'

/**
 * Supported set of sort modes for scanning by name only
 *
 * Currently, we only support scanning in ascending order.
 */
export type NameSortMode = 'name_ascending'

export interface ProbeListQueryParams {
  limit?: number | null
  pageToken?: string | null
  project?: NameOrId
  sortBy?: NameOrIdSortMode
}

export interface ProbeCreateQueryParams {
  project: NameOrId
}

export interface ProbeViewPathParams {
  probe: NameOrId
}

export interface ProbeViewQueryParams {
  project: NameOrId
}

export interface ProbeDeletePathParams {
  probe: NameOrId
}

export interface ProbeDeleteQueryParams {
  project: NameOrId
}

export interface SupportBundleListQueryParams {
  limit?: number | null
  pageToken?: string | null
  sortBy?: TimeAndIdSortMode
}

export interface SupportBundleViewPathParams {
  bundleId: string
}

export interface SupportBundleDeletePathParams {
  bundleId: string
}

export interface SupportBundleDownloadPathParams {
  bundleId: string
}

export interface SupportBundleHeadPathParams {
  bundleId: string
}

export interface SupportBundleDownloadFilePathParams {
  bundleId: string
  file: string
}

export interface SupportBundleHeadFilePathParams {
  bundleId: string
  file: string
}

export interface SupportBundleIndexPathParams {
  bundleId: string
}

export interface LoginSamlPathParams {
  providerName: Name
  siloName: Name
}

export interface AffinityGroupListQueryParams {
  limit?: number | null
  pageToken?: string | null
  project?: NameOrId
  sortBy?: NameOrIdSortMode
}

export interface AffinityGroupCreateQueryParams {
  project: NameOrId
}

export interface AffinityGroupViewPathParams {
  affinityGroup: NameOrId
}

export interface AffinityGroupViewQueryParams {
  project?: NameOrId
}

export interface AffinityGroupUpdatePathParams {
  affinityGroup: NameOrId
}

export interface AffinityGroupUpdateQueryParams {
  project?: NameOrId
}

export interface AffinityGroupDeletePathParams {
  affinityGroup: NameOrId
}

export interface AffinityGroupDeleteQueryParams {
  project?: NameOrId
}

export interface AffinityGroupMemberListPathParams {
  affinityGroup: NameOrId
}

export interface AffinityGroupMemberListQueryParams {
  limit?: number | null
  pageToken?: string | null
  project?: NameOrId
  sortBy?: NameOrIdSortMode
}

export interface AffinityGroupMemberInstanceViewPathParams {
  affinityGroup: NameOrId
  instance: NameOrId
}

export interface AffinityGroupMemberInstanceViewQueryParams {
  project?: NameOrId
}

export interface AffinityGroupMemberInstanceAddPathParams {
  affinityGroup: NameOrId
  instance: NameOrId
}

export interface AffinityGroupMemberInstanceAddQueryParams {
  project?: NameOrId
}

export interface AffinityGroupMemberInstanceDeletePathParams {
  affinityGroup: NameOrId
  instance: NameOrId
}

export interface AffinityGroupMemberInstanceDeleteQueryParams {
  project?: NameOrId
}

export interface AlertClassListQueryParams {
  limit?: number | null
  pageToken?: string | null
  filter?: AlertSubscription
}

export interface AlertReceiverListQueryParams {
  limit?: number | null
  pageToken?: string | null
  sortBy?: NameOrIdSortMode
}

export interface AlertReceiverViewPathParams {
  receiver: NameOrId
}

export interface AlertReceiverDeletePathParams {
  receiver: NameOrId
}

export interface AlertDeliveryListPathParams {
  receiver: NameOrId
}

export interface AlertDeliveryListQueryParams {
  delivered?: boolean | null
  failed?: boolean | null
  pending?: boolean | null
  limit?: number | null
  pageToken?: string | null
  sortBy?: TimeAndIdSortMode
}

export interface AlertReceiverProbePathParams {
  receiver: NameOrId
}

export interface AlertReceiverProbeQueryParams {
  resend?: boolean
}

export interface AlertReceiverSubscriptionAddPathParams {
  receiver: NameOrId
}

export interface AlertReceiverSubscriptionRemovePathParams {
  receiver: NameOrId
  subscription: AlertSubscription
}

export interface AlertDeliveryResendPathParams {
  alertId: string
}

export interface AlertDeliveryResendQueryParams {
  receiver: NameOrId
}

export interface AntiAffinityGroupListQueryParams {
  limit?: number | null
  pageToken?: string | null
  project?: NameOrId
  sortBy?: NameOrIdSortMode
}

export interface AntiAffinityGroupCreateQueryParams {
  project: NameOrId
}

export interface AntiAffinityGroupViewPathParams {
  antiAffinityGroup: NameOrId
}

export interface AntiAffinityGroupViewQueryParams {
  project?: NameOrId
}

export interface AntiAffinityGroupUpdatePathParams {
  antiAffinityGroup: NameOrId
}

export interface AntiAffinityGroupUpdateQueryParams {
  project?: NameOrId
}

export interface AntiAffinityGroupDeletePathParams {
  antiAffinityGroup: NameOrId
}

export interface AntiAffinityGroupDeleteQueryParams {
  project?: NameOrId
}

export interface AntiAffinityGroupMemberListPathParams {
  antiAffinityGroup: NameOrId
}

export interface AntiAffinityGroupMemberListQueryParams {
  limit?: number | null
  pageToken?: string | null
  project?: NameOrId
  sortBy?: NameOrIdSortMode
}

export interface AntiAffinityGroupMemberInstanceViewPathParams {
  antiAffinityGroup: NameOrId
  instance: NameOrId
}

export interface AntiAffinityGroupMemberInstanceViewQueryParams {
  project?: NameOrId
}

export interface AntiAffinityGroupMemberInstanceAddPathParams {
  antiAffinityGroup: NameOrId
  instance: NameOrId
}

export interface AntiAffinityGroupMemberInstanceAddQueryParams {
  project?: NameOrId
}

export interface AntiAffinityGroupMemberInstanceDeletePathParams {
  antiAffinityGroup: NameOrId
  instance: NameOrId
}

export interface AntiAffinityGroupMemberInstanceDeleteQueryParams {
  project?: NameOrId
}

export interface CertificateListQueryParams {
  limit?: number | null
  pageToken?: string | null
  sortBy?: NameOrIdSortMode
}

export interface CertificateViewPathParams {
  certificate: NameOrId
}

export interface CertificateDeletePathParams {
  certificate: NameOrId
}

export interface DiskListQueryParams {
  limit?: number | null
  pageToken?: string | null
  project?: NameOrId
  sortBy?: NameOrIdSortMode
}

export interface DiskCreateQueryParams {
  project: NameOrId
}

export interface DiskViewPathParams {
  disk: NameOrId
}

export interface DiskViewQueryParams {
  project?: NameOrId
}

export interface DiskDeletePathParams {
  disk: NameOrId
}

export interface DiskDeleteQueryParams {
  project?: NameOrId
}

export interface DiskBulkWriteImportPathParams {
  disk: NameOrId
}

export interface DiskBulkWriteImportQueryParams {
  project?: NameOrId
}

export interface DiskBulkWriteImportStartPathParams {
  disk: NameOrId
}

export interface DiskBulkWriteImportStartQueryParams {
  project?: NameOrId
}

export interface DiskBulkWriteImportStopPathParams {
  disk: NameOrId
}

export interface DiskBulkWriteImportStopQueryParams {
  project?: NameOrId
}

export interface DiskFinalizeImportPathParams {
  disk: NameOrId
}

export interface DiskFinalizeImportQueryParams {
  project?: NameOrId
}

export interface DiskMetricsListPathParams {
  disk: NameOrId
  metric: DiskMetricName
}

export interface DiskMetricsListQueryParams {
  endTime?: Date
  limit?: number | null
  order?: PaginationOrder
  pageToken?: string | null
  startTime?: Date
  project?: NameOrId
}

export interface FloatingIpListQueryParams {
  limit?: number | null
  pageToken?: string | null
  project?: NameOrId
  sortBy?: NameOrIdSortMode
}

export interface FloatingIpCreateQueryParams {
  project: NameOrId
}

export interface FloatingIpViewPathParams {
  floatingIp: NameOrId
}

export interface FloatingIpViewQueryParams {
  project?: NameOrId
}

export interface FloatingIpUpdatePathParams {
  floatingIp: NameOrId
}

export interface FloatingIpUpdateQueryParams {
  project?: NameOrId
}

export interface FloatingIpDeletePathParams {
  floatingIp: NameOrId
}

export interface FloatingIpDeleteQueryParams {
  project?: NameOrId
}

export interface FloatingIpAttachPathParams {
  floatingIp: NameOrId
}

export interface FloatingIpAttachQueryParams {
  project?: NameOrId
}

export interface FloatingIpDetachPathParams {
  floatingIp: NameOrId
}

export interface FloatingIpDetachQueryParams {
  project?: NameOrId
}

export interface GroupListQueryParams {
  limit?: number | null
  pageToken?: string | null
  sortBy?: IdSortMode
}

export interface GroupViewPathParams {
  groupId: string
}

export interface ImageListQueryParams {
  limit?: number | null
  pageToken?: string | null
  project?: NameOrId
  sortBy?: NameOrIdSortMode
}

export interface ImageCreateQueryParams {
  project?: NameOrId
}

export interface ImageViewPathParams {
  image: NameOrId
}

export interface ImageViewQueryParams {
  project?: NameOrId
}

export interface ImageDeletePathParams {
  image: NameOrId
}

export interface ImageDeleteQueryParams {
  project?: NameOrId
}

export interface ImageDemotePathParams {
  image: NameOrId
}

export interface ImageDemoteQueryParams {
  project: NameOrId
}

export interface ImagePromotePathParams {
  image: NameOrId
}

export interface ImagePromoteQueryParams {
  project?: NameOrId
}

export interface InstanceListQueryParams {
  limit?: number | null
  pageToken?: string | null
  project?: NameOrId
  sortBy?: NameOrIdSortMode
}

export interface InstanceCreateQueryParams {
  project: NameOrId
}

export interface InstanceViewPathParams {
  instance: NameOrId
}

export interface InstanceViewQueryParams {
  project?: NameOrId
}

export interface InstanceUpdatePathParams {
  instance: NameOrId
}

export interface InstanceUpdateQueryParams {
  project?: NameOrId
}

export interface InstanceDeletePathParams {
  instance: NameOrId
}

export interface InstanceDeleteQueryParams {
  project?: NameOrId
}

export interface InstanceAffinityGroupListPathParams {
  instance: NameOrId
}

export interface InstanceAffinityGroupListQueryParams {
  limit?: number | null
  pageToken?: string | null
  project?: NameOrId
  sortBy?: NameOrIdSortMode
}

export interface InstanceAntiAffinityGroupListPathParams {
  instance: NameOrId
}

export interface InstanceAntiAffinityGroupListQueryParams {
  limit?: number | null
  pageToken?: string | null
  project?: NameOrId
  sortBy?: NameOrIdSortMode
}

export interface InstanceDiskListPathParams {
  instance: NameOrId
}

export interface InstanceDiskListQueryParams {
  limit?: number | null
  pageToken?: string | null
  project?: NameOrId
  sortBy?: NameOrIdSortMode
}

export interface InstanceDiskAttachPathParams {
  instance: NameOrId
}

export interface InstanceDiskAttachQueryParams {
  project?: NameOrId
}

export interface InstanceDiskDetachPathParams {
  instance: NameOrId
}

export interface InstanceDiskDetachQueryParams {
  project?: NameOrId
}

export interface InstanceExternalIpListPathParams {
  instance: NameOrId
}

export interface InstanceExternalIpListQueryParams {
  project?: NameOrId
}

export interface InstanceEphemeralIpAttachPathParams {
  instance: NameOrId
}

export interface InstanceEphemeralIpAttachQueryParams {
  project?: NameOrId
}

export interface InstanceEphemeralIpDetachPathParams {
  instance: NameOrId
}

export interface InstanceEphemeralIpDetachQueryParams {
  project?: NameOrId
}

export interface InstanceRebootPathParams {
  instance: NameOrId
}

export interface InstanceRebootQueryParams {
  project?: NameOrId
}

export interface InstanceSerialConsolePathParams {
  instance: NameOrId
}

export interface InstanceSerialConsoleQueryParams {
  fromStart?: number | null
  maxBytes?: number | null
  mostRecent?: number | null
  project?: NameOrId
}

export interface InstanceSerialConsoleStreamPathParams {
  instance: NameOrId
}

export interface InstanceSerialConsoleStreamQueryParams {
  mostRecent?: number | null
  project?: NameOrId
}

export interface InstanceSshPublicKeyListPathParams {
  instance: NameOrId
}

export interface InstanceSshPublicKeyListQueryParams {
  limit?: number | null
  pageToken?: string | null
  project?: NameOrId
  sortBy?: NameOrIdSortMode
}

export interface InstanceStartPathParams {
  instance: NameOrId
}

export interface InstanceStartQueryParams {
  project?: NameOrId
}

export interface InstanceStopPathParams {
  instance: NameOrId
}

export interface InstanceStopQueryParams {
  project?: NameOrId
}

export interface InternetGatewayIpAddressListQueryParams {
  gateway?: NameOrId
  limit?: number | null
  pageToken?: string | null
  project?: NameOrId
  sortBy?: NameOrIdSortMode
  vpc?: NameOrId
}

export interface InternetGatewayIpAddressCreateQueryParams {
  gateway: NameOrId
  project?: NameOrId
  vpc?: NameOrId
}

export interface InternetGatewayIpAddressDeletePathParams {
  address: NameOrId
}

export interface InternetGatewayIpAddressDeleteQueryParams {
  cascade?: boolean
  gateway?: NameOrId
  project?: NameOrId
  vpc?: NameOrId
}

export interface InternetGatewayIpPoolListQueryParams {
  gateway?: NameOrId
  limit?: number | null
  pageToken?: string | null
  project?: NameOrId
  sortBy?: NameOrIdSortMode
  vpc?: NameOrId
}

export interface InternetGatewayIpPoolCreateQueryParams {
  gateway: NameOrId
  project?: NameOrId
  vpc?: NameOrId
}

export interface InternetGatewayIpPoolDeletePathParams {
  pool: NameOrId
}

export interface InternetGatewayIpPoolDeleteQueryParams {
  cascade?: boolean
  gateway?: NameOrId
  project?: NameOrId
  vpc?: NameOrId
}

export interface InternetGatewayListQueryParams {
  limit?: number | null
  pageToken?: string | null
  project?: NameOrId
  sortBy?: NameOrIdSortMode
  vpc?: NameOrId
}

export interface InternetGatewayCreateQueryParams {
  project?: NameOrId
  vpc: NameOrId
}

export interface InternetGatewayViewPathParams {
  gateway: NameOrId
}

export interface InternetGatewayViewQueryParams {
  project?: NameOrId
  vpc?: NameOrId
}

export interface InternetGatewayDeletePathParams {
  gateway: NameOrId
}

export interface InternetGatewayDeleteQueryParams {
  cascade?: boolean
  project?: NameOrId
  vpc?: NameOrId
}

export interface ProjectIpPoolListQueryParams {
  limit?: number | null
  pageToken?: string | null
  sortBy?: NameOrIdSortMode
}

export interface ProjectIpPoolViewPathParams {
  pool: NameOrId
}

export interface LoginLocalPathParams {
  siloName: Name
}

export interface CurrentUserAccessTokenListQueryParams {
  limit?: number | null
  pageToken?: string | null
  sortBy?: IdSortMode
}

export interface CurrentUserAccessTokenDeletePathParams {
  tokenId: string
}

export interface CurrentUserGroupsQueryParams {
  limit?: number | null
  pageToken?: string | null
  sortBy?: IdSortMode
}

export interface CurrentUserSshKeyListQueryParams {
  limit?: number | null
  pageToken?: string | null
  sortBy?: NameOrIdSortMode
}

export interface CurrentUserSshKeyViewPathParams {
  sshKey: NameOrId
}

export interface CurrentUserSshKeyDeletePathParams {
  sshKey: NameOrId
}

export interface SiloMetricPathParams {
  metricName: SystemMetricName
}

export interface SiloMetricQueryParams {
  endTime?: Date
  limit?: number | null
  order?: PaginationOrder
  pageToken?: string | null
  startTime?: Date
  project?: NameOrId
}

export interface InstanceNetworkInterfaceListQueryParams {
  instance?: NameOrId
  limit?: number | null
  pageToken?: string | null
  project?: NameOrId
  sortBy?: NameOrIdSortMode
}

export interface InstanceNetworkInterfaceCreateQueryParams {
  instance: NameOrId
  project?: NameOrId
}

export interface InstanceNetworkInterfaceViewPathParams {
  interface: NameOrId
}

export interface InstanceNetworkInterfaceViewQueryParams {
  instance?: NameOrId
  project?: NameOrId
}

export interface InstanceNetworkInterfaceUpdatePathParams {
  interface: NameOrId
}

export interface InstanceNetworkInterfaceUpdateQueryParams {
  instance?: NameOrId
  project?: NameOrId
}

export interface InstanceNetworkInterfaceDeletePathParams {
  interface: NameOrId
}

export interface InstanceNetworkInterfaceDeleteQueryParams {
  instance?: NameOrId
  project?: NameOrId
}

export interface ProjectListQueryParams {
  limit?: number | null
  pageToken?: string | null
  sortBy?: NameOrIdSortMode
}

export interface ProjectViewPathParams {
  project: NameOrId
}

export interface ProjectUpdatePathParams {
  project: NameOrId
}

export interface ProjectDeletePathParams {
  project: NameOrId
}

export interface ProjectPolicyViewPathParams {
  project: NameOrId
}

export interface ProjectPolicyUpdatePathParams {
  project: NameOrId
}

export interface SnapshotListQueryParams {
  limit?: number | null
  pageToken?: string | null
  project?: NameOrId
  sortBy?: NameOrIdSortMode
}

export interface SnapshotCreateQueryParams {
  project: NameOrId
}

export interface SnapshotViewPathParams {
  snapshot: NameOrId
}

export interface SnapshotViewQueryParams {
  project?: NameOrId
}

export interface SnapshotDeletePathParams {
  snapshot: NameOrId
}

export interface SnapshotDeleteQueryParams {
  project?: NameOrId
}

export interface AuditLogListQueryParams {
  endTime?: Date | null
  limit?: number | null
  pageToken?: string | null
  sortBy?: TimeAndIdSortMode
  startTime?: Date
}

export interface PhysicalDiskListQueryParams {
  limit?: number | null
  pageToken?: string | null
  sortBy?: IdSortMode
}

export interface PhysicalDiskViewPathParams {
  diskId: string
}

export interface NetworkingSwitchPortLldpNeighborsPathParams {
  port: Name
  rackId: string
  switchLocation: Name
}

export interface NetworkingSwitchPortLldpNeighborsQueryParams {
  limit?: number | null
  pageToken?: string | null
  sortBy?: IdSortMode
}

export interface RackListQueryParams {
  limit?: number | null
  pageToken?: string | null
  sortBy?: IdSortMode
}

export interface RackViewPathParams {
  rackId: string
}

export interface SledListQueryParams {
  limit?: number | null
  pageToken?: string | null
  sortBy?: IdSortMode
}

export interface SledViewPathParams {
  sledId: string
}

export interface SledPhysicalDiskListPathParams {
  sledId: string
}

export interface SledPhysicalDiskListQueryParams {
  limit?: number | null
  pageToken?: string | null
  sortBy?: IdSortMode
}

export interface SledInstanceListPathParams {
  sledId: string
}

export interface SledInstanceListQueryParams {
  limit?: number | null
  pageToken?: string | null
  sortBy?: IdSortMode
}

export interface SledSetProvisionPolicyPathParams {
  sledId: string
}

export interface SledListUninitializedQueryParams {
  limit?: number | null
  pageToken?: string | null
}

export interface NetworkingSwitchPortListQueryParams {
  limit?: number | null
  pageToken?: string | null
  sortBy?: IdSortMode
  switchPortId?: string | null
}

export interface NetworkingSwitchPortLldpConfigViewPathParams {
  port: Name
}

export interface NetworkingSwitchPortLldpConfigViewQueryParams {
  rackId: string
  switchLocation: Name
}

export interface NetworkingSwitchPortLldpConfigUpdatePathParams {
  port: Name
}

export interface NetworkingSwitchPortLldpConfigUpdateQueryParams {
  rackId: string
  switchLocation: Name
}

export interface NetworkingSwitchPortApplySettingsPathParams {
  port: Name
}

export interface NetworkingSwitchPortApplySettingsQueryParams {
  rackId: string
  switchLocation: Name
}

export interface NetworkingSwitchPortClearSettingsPathParams {
  port: Name
}

export interface NetworkingSwitchPortClearSettingsQueryParams {
  rackId: string
  switchLocation: Name
}

export interface NetworkingSwitchPortStatusPathParams {
  port: Name
}

export interface NetworkingSwitchPortStatusQueryParams {
  rackId: string
  switchLocation: Name
}

export interface SwitchListQueryParams {
  limit?: number | null
  pageToken?: string | null
  sortBy?: IdSortMode
}

export interface SwitchViewPathParams {
  switchId: string
}

export interface SiloIdentityProviderListQueryParams {
  limit?: number | null
  pageToken?: string | null
  silo?: NameOrId
  sortBy?: NameOrIdSortMode
}

export interface LocalIdpUserCreateQueryParams {
  silo: NameOrId
}

export interface LocalIdpUserDeletePathParams {
  userId: string
}

export interface LocalIdpUserDeleteQueryParams {
  silo: NameOrId
}

export interface LocalIdpUserSetPasswordPathParams {
  userId: string
}

export interface LocalIdpUserSetPasswordQueryParams {
  silo: NameOrId
}

export interface SamlIdentityProviderCreateQueryParams {
  silo: NameOrId
}

export interface SamlIdentityProviderViewPathParams {
  provider: NameOrId
}

export interface SamlIdentityProviderViewQueryParams {
  silo?: NameOrId
}

export interface IpPoolListQueryParams {
  limit?: number | null
  pageToken?: string | null
  sortBy?: NameOrIdSortMode
}

export interface IpPoolViewPathParams {
  pool: NameOrId
}

export interface IpPoolUpdatePathParams {
  pool: NameOrId
}

export interface IpPoolDeletePathParams {
  pool: NameOrId
}

export interface IpPoolRangeListPathParams {
  pool: NameOrId
}

export interface IpPoolRangeListQueryParams {
  limit?: number | null
  pageToken?: string | null
}

export interface IpPoolRangeAddPathParams {
  pool: NameOrId
}

export interface IpPoolRangeRemovePathParams {
  pool: NameOrId
}

export interface IpPoolSiloListPathParams {
  pool: NameOrId
}

export interface IpPoolSiloListQueryParams {
  limit?: number | null
  pageToken?: string | null
  sortBy?: IdSortMode
}

export interface IpPoolSiloLinkPathParams {
  pool: NameOrId
}

export interface IpPoolSiloUpdatePathParams {
  pool: NameOrId
  silo: NameOrId
}

export interface IpPoolSiloUnlinkPathParams {
  pool: NameOrId
  silo: NameOrId
}

export interface IpPoolUtilizationViewPathParams {
  pool: NameOrId
}

export interface IpPoolServiceRangeListQueryParams {
  limit?: number | null
  pageToken?: string | null
}

export interface SystemMetricPathParams {
  metricName: SystemMetricName
}

export interface SystemMetricQueryParams {
  endTime?: Date
  limit?: number | null
  order?: PaginationOrder
  pageToken?: string | null
  startTime?: Date
  silo?: NameOrId
}

export interface NetworkingAddressLotListQueryParams {
  limit?: number | null
  pageToken?: string | null
  sortBy?: NameOrIdSortMode
}

export interface NetworkingAddressLotDeletePathParams {
  addressLot: NameOrId
}

export interface NetworkingAddressLotBlockListPathParams {
  addressLot: NameOrId
}

export interface NetworkingAddressLotBlockListQueryParams {
  limit?: number | null
  pageToken?: string | null
  sortBy?: IdSortMode
}

export interface NetworkingBgpConfigListQueryParams {
  limit?: number | null
  pageToken?: string | null
  sortBy?: NameOrIdSortMode
}

export interface NetworkingBgpConfigDeleteQueryParams {
  nameOrId: NameOrId
}

export interface NetworkingBgpAnnounceSetListQueryParams {
  limit?: number | null
  pageToken?: string | null
  sortBy?: NameOrIdSortMode
}

export interface NetworkingBgpAnnounceSetDeletePathParams {
  announceSet: NameOrId
}

export interface NetworkingBgpAnnouncementListPathParams {
  announceSet: NameOrId
}

export interface NetworkingBgpMessageHistoryQueryParams {
  asn: number
}

export interface NetworkingBgpImportedRoutesIpv4QueryParams {
  asn: number
}

export interface NetworkingLoopbackAddressListQueryParams {
  limit?: number | null
  pageToken?: string | null
  sortBy?: IdSortMode
}

export interface NetworkingLoopbackAddressDeletePathParams {
  address: string
  rackId: string
  subnetMask: number
  switchLocation: Name
}

export interface NetworkingSwitchPortSettingsListQueryParams {
  limit?: number | null
  pageToken?: string | null
  portSettings?: NameOrId
  sortBy?: NameOrIdSortMode
}

export interface NetworkingSwitchPortSettingsDeleteQueryParams {
  portSettings?: NameOrId
}

export interface NetworkingSwitchPortSettingsViewPathParams {
  port: NameOrId
}

export interface SystemQuotasListQueryParams {
  limit?: number | null
  pageToken?: string | null
  sortBy?: IdSortMode
}

export interface SiloListQueryParams {
  limit?: number | null
  pageToken?: string | null
  sortBy?: NameOrIdSortMode
}

export interface SiloViewPathParams {
  silo: NameOrId
}

export interface SiloDeletePathParams {
  silo: NameOrId
}

export interface SiloIpPoolListPathParams {
  silo: NameOrId
}

export interface SiloIpPoolListQueryParams {
  limit?: number | null
  pageToken?: string | null
  sortBy?: NameOrIdSortMode
}

export interface SiloPolicyViewPathParams {
  silo: NameOrId
}

export interface SiloPolicyUpdatePathParams {
  silo: NameOrId
}

export interface SiloQuotasViewPathParams {
  silo: NameOrId
}

export interface SiloQuotasUpdatePathParams {
  silo: NameOrId
}

export interface SystemTimeseriesSchemaListQueryParams {
  limit?: number | null
  pageToken?: string | null
}

export interface SystemUpdatePutRepositoryQueryParams {
  fileName: string
}

export interface SystemUpdateGetRepositoryPathParams {
  systemVersion: string
}

<<<<<<< HEAD
=======
export interface SystemUpdateTrustRootListQueryParams {
  limit?: number | null
  pageToken?: string | null
  sortBy?: IdSortMode
}

export interface SystemUpdateTrustRootViewPathParams {
  trustRootId: string
}

export interface SystemUpdateTrustRootDeletePathParams {
  trustRootId: string
}

>>>>>>> 8c54bea3
export interface SiloUserListQueryParams {
  limit?: number | null
  pageToken?: string | null
  silo?: NameOrId
  sortBy?: IdSortMode
}

export interface SiloUserViewPathParams {
  userId: string
}

export interface SiloUserViewQueryParams {
  silo: NameOrId
}

export interface UserBuiltinListQueryParams {
  limit?: number | null
  pageToken?: string | null
  sortBy?: NameSortMode
}

export interface UserBuiltinViewPathParams {
  user: NameOrId
}

export interface SiloUtilizationListQueryParams {
  limit?: number | null
  pageToken?: string | null
  sortBy?: NameOrIdSortMode
}

export interface SiloUtilizationViewPathParams {
  silo: NameOrId
}

export interface TimeseriesQueryQueryParams {
  project: NameOrId
}

export interface UserListQueryParams {
  group?: string | null
  limit?: number | null
  pageToken?: string | null
  sortBy?: IdSortMode
}

export interface VpcFirewallRulesViewQueryParams {
  project?: NameOrId
  vpc: NameOrId
}

export interface VpcFirewallRulesUpdateQueryParams {
  project?: NameOrId
  vpc: NameOrId
}

export interface VpcRouterRouteListQueryParams {
  limit?: number | null
  pageToken?: string | null
  project?: NameOrId
  router?: NameOrId
  sortBy?: NameOrIdSortMode
  vpc?: NameOrId
}

export interface VpcRouterRouteCreateQueryParams {
  project?: NameOrId
  router: NameOrId
  vpc?: NameOrId
}

export interface VpcRouterRouteViewPathParams {
  route: NameOrId
}

export interface VpcRouterRouteViewQueryParams {
  project?: NameOrId
  router?: NameOrId
  vpc?: NameOrId
}

export interface VpcRouterRouteUpdatePathParams {
  route: NameOrId
}

export interface VpcRouterRouteUpdateQueryParams {
  project?: NameOrId
  router?: NameOrId
  vpc?: NameOrId
}

export interface VpcRouterRouteDeletePathParams {
  route: NameOrId
}

export interface VpcRouterRouteDeleteQueryParams {
  project?: NameOrId
  router?: NameOrId
  vpc?: NameOrId
}

export interface VpcRouterListQueryParams {
  limit?: number | null
  pageToken?: string | null
  project?: NameOrId
  sortBy?: NameOrIdSortMode
  vpc?: NameOrId
}

export interface VpcRouterCreateQueryParams {
  project?: NameOrId
  vpc: NameOrId
}

export interface VpcRouterViewPathParams {
  router: NameOrId
}

export interface VpcRouterViewQueryParams {
  project?: NameOrId
  vpc?: NameOrId
}

export interface VpcRouterUpdatePathParams {
  router: NameOrId
}

export interface VpcRouterUpdateQueryParams {
  project?: NameOrId
  vpc?: NameOrId
}

export interface VpcRouterDeletePathParams {
  router: NameOrId
}

export interface VpcRouterDeleteQueryParams {
  project?: NameOrId
  vpc?: NameOrId
}

export interface VpcSubnetListQueryParams {
  limit?: number | null
  pageToken?: string | null
  project?: NameOrId
  sortBy?: NameOrIdSortMode
  vpc?: NameOrId
}

export interface VpcSubnetCreateQueryParams {
  project?: NameOrId
  vpc: NameOrId
}

export interface VpcSubnetViewPathParams {
  subnet: NameOrId
}

export interface VpcSubnetViewQueryParams {
  project?: NameOrId
  vpc?: NameOrId
}

export interface VpcSubnetUpdatePathParams {
  subnet: NameOrId
}

export interface VpcSubnetUpdateQueryParams {
  project?: NameOrId
  vpc?: NameOrId
}

export interface VpcSubnetDeletePathParams {
  subnet: NameOrId
}

export interface VpcSubnetDeleteQueryParams {
  project?: NameOrId
  vpc?: NameOrId
}

export interface VpcSubnetListNetworkInterfacesPathParams {
  subnet: NameOrId
}

export interface VpcSubnetListNetworkInterfacesQueryParams {
  limit?: number | null
  pageToken?: string | null
  project?: NameOrId
  sortBy?: NameOrIdSortMode
  vpc?: NameOrId
}

export interface VpcListQueryParams {
  limit?: number | null
  pageToken?: string | null
  project?: NameOrId
  sortBy?: NameOrIdSortMode
}

export interface VpcCreateQueryParams {
  project: NameOrId
}

export interface VpcViewPathParams {
  vpc: NameOrId
}

export interface VpcViewQueryParams {
  project?: NameOrId
}

export interface VpcUpdatePathParams {
  vpc: NameOrId
}

export interface VpcUpdateQueryParams {
  project?: NameOrId
}

export interface VpcDeletePathParams {
  vpc: NameOrId
}

export interface VpcDeleteQueryParams {
  project?: NameOrId
}

export interface WebhookReceiverUpdatePathParams {
  receiver: NameOrId
}

export interface WebhookSecretsListQueryParams {
  receiver: NameOrId
}

export interface WebhookSecretsAddQueryParams {
  receiver: NameOrId
}

export interface WebhookSecretsDeletePathParams {
  secretId: string
}

type EmptyObj = Record<string, never>
export class Api extends HttpClient {
  methods = {
    /**
     * Start an OAuth 2.0 Device Authorization Grant
     */
    deviceAuthRequest: (_: EmptyObj, params: FetchParams = {}) => {
      return this.request<void>({
        path: `/device/auth`,
        method: 'POST',
        ...params,
      })
    },
    /**
     * Confirm an OAuth 2.0 Device Authorization Grant
     */
    deviceAuthConfirm: ({ body }: { body: DeviceAuthVerify }, params: FetchParams = {}) => {
      return this.request<void>({
        path: `/device/confirm`,
        method: 'POST',
        body,
        ...params,
      })
    },
    /**
     * Request a device access token
     */
    deviceAccessToken: (_: EmptyObj, params: FetchParams = {}) => {
      return this.request<void>({
        path: `/device/token`,
        method: 'POST',
        ...params,
      })
    },
    /**
     * List instrumentation probes
     */
    probeList: (
      { query = {} }: { query?: ProbeListQueryParams },
      params: FetchParams = {}
    ) => {
      return this.request<ProbeInfoResultsPage>({
        path: `/experimental/v1/probes`,
        method: 'GET',
        query,
        ...params,
      })
    },
    /**
     * Create instrumentation probe
     */
    probeCreate: (
      { query, body }: { query: ProbeCreateQueryParams; body: ProbeCreate },
      params: FetchParams = {}
    ) => {
      return this.request<Probe>({
        path: `/experimental/v1/probes`,
        method: 'POST',
        body,
        query,
        ...params,
      })
    },
    /**
     * View instrumentation probe
     */
    probeView: (
      { path, query }: { path: ProbeViewPathParams; query: ProbeViewQueryParams },
      params: FetchParams = {}
    ) => {
      return this.request<ProbeInfo>({
        path: `/experimental/v1/probes/${path.probe}`,
        method: 'GET',
        query,
        ...params,
      })
    },
    /**
     * Delete instrumentation probe
     */
    probeDelete: (
      { path, query }: { path: ProbeDeletePathParams; query: ProbeDeleteQueryParams },
      params: FetchParams = {}
    ) => {
      return this.request<void>({
        path: `/experimental/v1/probes/${path.probe}`,
        method: 'DELETE',
        query,
        ...params,
      })
    },
    /**
     * List all support bundles
     */
    supportBundleList: (
      { query = {} }: { query?: SupportBundleListQueryParams },
      params: FetchParams = {}
    ) => {
      return this.request<SupportBundleInfoResultsPage>({
        path: `/experimental/v1/system/support-bundles`,
        method: 'GET',
        query,
        ...params,
      })
    },
    /**
     * Create a new support bundle
     */
    supportBundleCreate: (_: EmptyObj, params: FetchParams = {}) => {
      return this.request<SupportBundleInfo>({
        path: `/experimental/v1/system/support-bundles`,
        method: 'POST',
        ...params,
      })
    },
    /**
     * View a support bundle
     */
    supportBundleView: (
      { path }: { path: SupportBundleViewPathParams },
      params: FetchParams = {}
    ) => {
      return this.request<SupportBundleInfo>({
        path: `/experimental/v1/system/support-bundles/${path.bundleId}`,
        method: 'GET',
        ...params,
      })
    },
    /**
     * Delete an existing support bundle
     */
    supportBundleDelete: (
      { path }: { path: SupportBundleDeletePathParams },
      params: FetchParams = {}
    ) => {
      return this.request<void>({
        path: `/experimental/v1/system/support-bundles/${path.bundleId}`,
        method: 'DELETE',
        ...params,
      })
    },
    /**
     * Download the contents of a support bundle
     */
    supportBundleDownload: (
      { path }: { path: SupportBundleDownloadPathParams },
      params: FetchParams = {}
    ) => {
      return this.request<void>({
        path: `/experimental/v1/system/support-bundles/${path.bundleId}/download`,
        method: 'GET',
        ...params,
      })
    },
    /**
     * Download the metadata of a support bundle
     */
    supportBundleHead: (
      { path }: { path: SupportBundleHeadPathParams },
      params: FetchParams = {}
    ) => {
      return this.request<void>({
        path: `/experimental/v1/system/support-bundles/${path.bundleId}/download`,
        method: 'HEAD',
        ...params,
      })
    },
    /**
     * Download a file within a support bundle
     */
    supportBundleDownloadFile: (
      { path }: { path: SupportBundleDownloadFilePathParams },
      params: FetchParams = {}
    ) => {
      return this.request<void>({
        path: `/experimental/v1/system/support-bundles/${path.bundleId}/download/${path.file}`,
        method: 'GET',
        ...params,
      })
    },
    /**
     * Download the metadata of a file within the support bundle
     */
    supportBundleHeadFile: (
      { path }: { path: SupportBundleHeadFilePathParams },
      params: FetchParams = {}
    ) => {
      return this.request<void>({
        path: `/experimental/v1/system/support-bundles/${path.bundleId}/download/${path.file}`,
        method: 'HEAD',
        ...params,
      })
    },
    /**
     * Download the index of a support bundle
     */
    supportBundleIndex: (
      { path }: { path: SupportBundleIndexPathParams },
      params: FetchParams = {}
    ) => {
      return this.request<void>({
        path: `/experimental/v1/system/support-bundles/${path.bundleId}/index`,
        method: 'GET',
        ...params,
      })
    },
    /**
     * Authenticate a user via SAML
     */
    loginSaml: ({ path }: { path: LoginSamlPathParams }, params: FetchParams = {}) => {
      return this.request<void>({
        path: `/login/${path.siloName}/saml/${path.providerName}`,
        method: 'POST',
        ...params,
      })
    },
    /**
     * List affinity groups
     */
    affinityGroupList: (
      { query = {} }: { query?: AffinityGroupListQueryParams },
      params: FetchParams = {}
    ) => {
      return this.request<AffinityGroupResultsPage>({
        path: `/v1/affinity-groups`,
        method: 'GET',
        query,
        ...params,
      })
    },
    /**
     * Create affinity group
     */
    affinityGroupCreate: (
      { query, body }: { query: AffinityGroupCreateQueryParams; body: AffinityGroupCreate },
      params: FetchParams = {}
    ) => {
      return this.request<AffinityGroup>({
        path: `/v1/affinity-groups`,
        method: 'POST',
        body,
        query,
        ...params,
      })
    },
    /**
     * Fetch affinity group
     */
    affinityGroupView: (
      {
        path,
        query = {},
      }: { path: AffinityGroupViewPathParams; query?: AffinityGroupViewQueryParams },
      params: FetchParams = {}
    ) => {
      return this.request<AffinityGroup>({
        path: `/v1/affinity-groups/${path.affinityGroup}`,
        method: 'GET',
        query,
        ...params,
      })
    },
    /**
     * Update affinity group
     */
    affinityGroupUpdate: (
      {
        path,
        query = {},
        body,
      }: {
        path: AffinityGroupUpdatePathParams
        query?: AffinityGroupUpdateQueryParams
        body: AffinityGroupUpdate
      },
      params: FetchParams = {}
    ) => {
      return this.request<AffinityGroup>({
        path: `/v1/affinity-groups/${path.affinityGroup}`,
        method: 'PUT',
        body,
        query,
        ...params,
      })
    },
    /**
     * Delete affinity group
     */
    affinityGroupDelete: (
      {
        path,
        query = {},
      }: { path: AffinityGroupDeletePathParams; query?: AffinityGroupDeleteQueryParams },
      params: FetchParams = {}
    ) => {
      return this.request<void>({
        path: `/v1/affinity-groups/${path.affinityGroup}`,
        method: 'DELETE',
        query,
        ...params,
      })
    },
    /**
     * List affinity group members
     */
    affinityGroupMemberList: (
      {
        path,
        query = {},
      }: {
        path: AffinityGroupMemberListPathParams
        query?: AffinityGroupMemberListQueryParams
      },
      params: FetchParams = {}
    ) => {
      return this.request<AffinityGroupMemberResultsPage>({
        path: `/v1/affinity-groups/${path.affinityGroup}/members`,
        method: 'GET',
        query,
        ...params,
      })
    },
    /**
     * Fetch affinity group member
     */
    affinityGroupMemberInstanceView: (
      {
        path,
        query = {},
      }: {
        path: AffinityGroupMemberInstanceViewPathParams
        query?: AffinityGroupMemberInstanceViewQueryParams
      },
      params: FetchParams = {}
    ) => {
      return this.request<AffinityGroupMember>({
        path: `/v1/affinity-groups/${path.affinityGroup}/members/instance/${path.instance}`,
        method: 'GET',
        query,
        ...params,
      })
    },
    /**
     * Add member to affinity group
     */
    affinityGroupMemberInstanceAdd: (
      {
        path,
        query = {},
      }: {
        path: AffinityGroupMemberInstanceAddPathParams
        query?: AffinityGroupMemberInstanceAddQueryParams
      },
      params: FetchParams = {}
    ) => {
      return this.request<AffinityGroupMember>({
        path: `/v1/affinity-groups/${path.affinityGroup}/members/instance/${path.instance}`,
        method: 'POST',
        query,
        ...params,
      })
    },
    /**
     * Remove member from affinity group
     */
    affinityGroupMemberInstanceDelete: (
      {
        path,
        query = {},
      }: {
        path: AffinityGroupMemberInstanceDeletePathParams
        query?: AffinityGroupMemberInstanceDeleteQueryParams
      },
      params: FetchParams = {}
    ) => {
      return this.request<void>({
        path: `/v1/affinity-groups/${path.affinityGroup}/members/instance/${path.instance}`,
        method: 'DELETE',
        query,
        ...params,
      })
    },
    /**
     * List alert classes
     */
    alertClassList: (
      { query = {} }: { query?: AlertClassListQueryParams },
      params: FetchParams = {}
    ) => {
      return this.request<AlertClassResultsPage>({
        path: `/v1/alert-classes`,
        method: 'GET',
        query,
        ...params,
      })
    },
    /**
     * List alert receivers
     */
    alertReceiverList: (
      { query = {} }: { query?: AlertReceiverListQueryParams },
      params: FetchParams = {}
    ) => {
      return this.request<AlertReceiverResultsPage>({
        path: `/v1/alert-receivers`,
        method: 'GET',
        query,
        ...params,
      })
    },
    /**
     * Fetch alert receiver
     */
    alertReceiverView: (
      { path }: { path: AlertReceiverViewPathParams },
      params: FetchParams = {}
    ) => {
      return this.request<AlertReceiver>({
        path: `/v1/alert-receivers/${path.receiver}`,
        method: 'GET',
        ...params,
      })
    },
    /**
     * Delete alert receiver
     */
    alertReceiverDelete: (
      { path }: { path: AlertReceiverDeletePathParams },
      params: FetchParams = {}
    ) => {
      return this.request<void>({
        path: `/v1/alert-receivers/${path.receiver}`,
        method: 'DELETE',
        ...params,
      })
    },
    /**
     * List delivery attempts to alert receiver
     */
    alertDeliveryList: (
      {
        path,
        query = {},
      }: { path: AlertDeliveryListPathParams; query?: AlertDeliveryListQueryParams },
      params: FetchParams = {}
    ) => {
      return this.request<AlertDeliveryResultsPage>({
        path: `/v1/alert-receivers/${path.receiver}/deliveries`,
        method: 'GET',
        query,
        ...params,
      })
    },
    /**
     * Send liveness probe to alert receiver
     */
    alertReceiverProbe: (
      {
        path,
        query = {},
      }: { path: AlertReceiverProbePathParams; query?: AlertReceiverProbeQueryParams },
      params: FetchParams = {}
    ) => {
      return this.request<AlertProbeResult>({
        path: `/v1/alert-receivers/${path.receiver}/probe`,
        method: 'POST',
        query,
        ...params,
      })
    },
    /**
     * Add alert receiver subscription
     */
    alertReceiverSubscriptionAdd: (
      {
        path,
        body,
      }: { path: AlertReceiverSubscriptionAddPathParams; body: AlertSubscriptionCreate },
      params: FetchParams = {}
    ) => {
      return this.request<AlertSubscriptionCreated>({
        path: `/v1/alert-receivers/${path.receiver}/subscriptions`,
        method: 'POST',
        body,
        ...params,
      })
    },
    /**
     * Remove alert receiver subscription
     */
    alertReceiverSubscriptionRemove: (
      { path }: { path: AlertReceiverSubscriptionRemovePathParams },
      params: FetchParams = {}
    ) => {
      return this.request<void>({
        path: `/v1/alert-receivers/${path.receiver}/subscriptions/${path.subscription}`,
        method: 'DELETE',
        ...params,
      })
    },
    /**
     * Request re-delivery of alert
     */
    alertDeliveryResend: (
      {
        path,
        query,
      }: { path: AlertDeliveryResendPathParams; query: AlertDeliveryResendQueryParams },
      params: FetchParams = {}
    ) => {
      return this.request<AlertDeliveryId>({
        path: `/v1/alerts/${path.alertId}/resend`,
        method: 'POST',
        query,
        ...params,
      })
    },
    /**
     * List anti-affinity groups
     */
    antiAffinityGroupList: (
      { query = {} }: { query?: AntiAffinityGroupListQueryParams },
      params: FetchParams = {}
    ) => {
      return this.request<AntiAffinityGroupResultsPage>({
        path: `/v1/anti-affinity-groups`,
        method: 'GET',
        query,
        ...params,
      })
    },
    /**
     * Create anti-affinity group
     */
    antiAffinityGroupCreate: (
      {
        query,
        body,
      }: { query: AntiAffinityGroupCreateQueryParams; body: AntiAffinityGroupCreate },
      params: FetchParams = {}
    ) => {
      return this.request<AntiAffinityGroup>({
        path: `/v1/anti-affinity-groups`,
        method: 'POST',
        body,
        query,
        ...params,
      })
    },
    /**
     * Fetch anti-affinity group
     */
    antiAffinityGroupView: (
      {
        path,
        query = {},
      }: {
        path: AntiAffinityGroupViewPathParams
        query?: AntiAffinityGroupViewQueryParams
      },
      params: FetchParams = {}
    ) => {
      return this.request<AntiAffinityGroup>({
        path: `/v1/anti-affinity-groups/${path.antiAffinityGroup}`,
        method: 'GET',
        query,
        ...params,
      })
    },
    /**
     * Update anti-affinity group
     */
    antiAffinityGroupUpdate: (
      {
        path,
        query = {},
        body,
      }: {
        path: AntiAffinityGroupUpdatePathParams
        query?: AntiAffinityGroupUpdateQueryParams
        body: AntiAffinityGroupUpdate
      },
      params: FetchParams = {}
    ) => {
      return this.request<AntiAffinityGroup>({
        path: `/v1/anti-affinity-groups/${path.antiAffinityGroup}`,
        method: 'PUT',
        body,
        query,
        ...params,
      })
    },
    /**
     * Delete anti-affinity group
     */
    antiAffinityGroupDelete: (
      {
        path,
        query = {},
      }: {
        path: AntiAffinityGroupDeletePathParams
        query?: AntiAffinityGroupDeleteQueryParams
      },
      params: FetchParams = {}
    ) => {
      return this.request<void>({
        path: `/v1/anti-affinity-groups/${path.antiAffinityGroup}`,
        method: 'DELETE',
        query,
        ...params,
      })
    },
    /**
     * List anti-affinity group members
     */
    antiAffinityGroupMemberList: (
      {
        path,
        query = {},
      }: {
        path: AntiAffinityGroupMemberListPathParams
        query?: AntiAffinityGroupMemberListQueryParams
      },
      params: FetchParams = {}
    ) => {
      return this.request<AntiAffinityGroupMemberResultsPage>({
        path: `/v1/anti-affinity-groups/${path.antiAffinityGroup}/members`,
        method: 'GET',
        query,
        ...params,
      })
    },
    /**
     * Fetch anti-affinity group member
     */
    antiAffinityGroupMemberInstanceView: (
      {
        path,
        query = {},
      }: {
        path: AntiAffinityGroupMemberInstanceViewPathParams
        query?: AntiAffinityGroupMemberInstanceViewQueryParams
      },
      params: FetchParams = {}
    ) => {
      return this.request<AntiAffinityGroupMember>({
        path: `/v1/anti-affinity-groups/${path.antiAffinityGroup}/members/instance/${path.instance}`,
        method: 'GET',
        query,
        ...params,
      })
    },
    /**
     * Add member to anti-affinity group
     */
    antiAffinityGroupMemberInstanceAdd: (
      {
        path,
        query = {},
      }: {
        path: AntiAffinityGroupMemberInstanceAddPathParams
        query?: AntiAffinityGroupMemberInstanceAddQueryParams
      },
      params: FetchParams = {}
    ) => {
      return this.request<AntiAffinityGroupMember>({
        path: `/v1/anti-affinity-groups/${path.antiAffinityGroup}/members/instance/${path.instance}`,
        method: 'POST',
        query,
        ...params,
      })
    },
    /**
     * Remove member from anti-affinity group
     */
    antiAffinityGroupMemberInstanceDelete: (
      {
        path,
        query = {},
      }: {
        path: AntiAffinityGroupMemberInstanceDeletePathParams
        query?: AntiAffinityGroupMemberInstanceDeleteQueryParams
      },
      params: FetchParams = {}
    ) => {
      return this.request<void>({
        path: `/v1/anti-affinity-groups/${path.antiAffinityGroup}/members/instance/${path.instance}`,
        method: 'DELETE',
        query,
        ...params,
      })
    },
    /**
     * Fetch current silo's auth settings
     */
    authSettingsView: (_: EmptyObj, params: FetchParams = {}) => {
      return this.request<SiloAuthSettings>({
        path: `/v1/auth-settings`,
        method: 'GET',
        ...params,
      })
    },
    /**
     * Update current silo's auth settings
     */
    authSettingsUpdate: (
      { body }: { body: SiloAuthSettingsUpdate },
      params: FetchParams = {}
    ) => {
      return this.request<SiloAuthSettings>({
        path: `/v1/auth-settings`,
        method: 'PUT',
        body,
        ...params,
      })
    },
    /**
     * List certificates for external endpoints
     */
    certificateList: (
      { query = {} }: { query?: CertificateListQueryParams },
      params: FetchParams = {}
    ) => {
      return this.request<CertificateResultsPage>({
        path: `/v1/certificates`,
        method: 'GET',
        query,
        ...params,
      })
    },
    /**
     * Create new system-wide x.509 certificate
     */
    certificateCreate: (
      { body }: { body: CertificateCreate },
      params: FetchParams = {}
    ) => {
      return this.request<Certificate>({
        path: `/v1/certificates`,
        method: 'POST',
        body,
        ...params,
      })
    },
    /**
     * Fetch certificate
     */
    certificateView: (
      { path }: { path: CertificateViewPathParams },
      params: FetchParams = {}
    ) => {
      return this.request<Certificate>({
        path: `/v1/certificates/${path.certificate}`,
        method: 'GET',
        ...params,
      })
    },
    /**
     * Delete certificate
     */
    certificateDelete: (
      { path }: { path: CertificateDeletePathParams },
      params: FetchParams = {}
    ) => {
      return this.request<void>({
        path: `/v1/certificates/${path.certificate}`,
        method: 'DELETE',
        ...params,
      })
    },
    /**
     * List disks
     */
    diskList: (
      { query = {} }: { query?: DiskListQueryParams },
      params: FetchParams = {}
    ) => {
      return this.request<DiskResultsPage>({
        path: `/v1/disks`,
        method: 'GET',
        query,
        ...params,
      })
    },
    /**
     * Create a disk
     */
    diskCreate: (
      { query, body }: { query: DiskCreateQueryParams; body: DiskCreate },
      params: FetchParams = {}
    ) => {
      return this.request<Disk>({
        path: `/v1/disks`,
        method: 'POST',
        body,
        query,
        ...params,
      })
    },
    /**
     * Fetch disk
     */
    diskView: (
      { path, query = {} }: { path: DiskViewPathParams; query?: DiskViewQueryParams },
      params: FetchParams = {}
    ) => {
      return this.request<Disk>({
        path: `/v1/disks/${path.disk}`,
        method: 'GET',
        query,
        ...params,
      })
    },
    /**
     * Delete disk
     */
    diskDelete: (
      { path, query = {} }: { path: DiskDeletePathParams; query?: DiskDeleteQueryParams },
      params: FetchParams = {}
    ) => {
      return this.request<void>({
        path: `/v1/disks/${path.disk}`,
        method: 'DELETE',
        query,
        ...params,
      })
    },
    /**
     * Import blocks into disk
     */
    diskBulkWriteImport: (
      {
        path,
        query = {},
        body,
      }: {
        path: DiskBulkWriteImportPathParams
        query?: DiskBulkWriteImportQueryParams
        body: ImportBlocksBulkWrite
      },
      params: FetchParams = {}
    ) => {
      return this.request<void>({
        path: `/v1/disks/${path.disk}/bulk-write`,
        method: 'POST',
        body,
        query,
        ...params,
      })
    },
    /**
     * Start importing blocks into disk
     */
    diskBulkWriteImportStart: (
      {
        path,
        query = {},
      }: {
        path: DiskBulkWriteImportStartPathParams
        query?: DiskBulkWriteImportStartQueryParams
      },
      params: FetchParams = {}
    ) => {
      return this.request<void>({
        path: `/v1/disks/${path.disk}/bulk-write-start`,
        method: 'POST',
        query,
        ...params,
      })
    },
    /**
     * Stop importing blocks into disk
     */
    diskBulkWriteImportStop: (
      {
        path,
        query = {},
      }: {
        path: DiskBulkWriteImportStopPathParams
        query?: DiskBulkWriteImportStopQueryParams
      },
      params: FetchParams = {}
    ) => {
      return this.request<void>({
        path: `/v1/disks/${path.disk}/bulk-write-stop`,
        method: 'POST',
        query,
        ...params,
      })
    },
    /**
     * Confirm disk block import completion
     */
    diskFinalizeImport: (
      {
        path,
        query = {},
        body,
      }: {
        path: DiskFinalizeImportPathParams
        query?: DiskFinalizeImportQueryParams
        body: FinalizeDisk
      },
      params: FetchParams = {}
    ) => {
      return this.request<void>({
        path: `/v1/disks/${path.disk}/finalize`,
        method: 'POST',
        body,
        query,
        ...params,
      })
    },
    /**
     * Fetch disk metrics
     */
    diskMetricsList: (
      {
        path,
        query = {},
      }: { path: DiskMetricsListPathParams; query?: DiskMetricsListQueryParams },
      params: FetchParams = {}
    ) => {
      return this.request<MeasurementResultsPage>({
        path: `/v1/disks/${path.disk}/metrics/${path.metric}`,
        method: 'GET',
        query,
        ...params,
      })
    },
    /**
     * List floating IPs
     */
    floatingIpList: (
      { query = {} }: { query?: FloatingIpListQueryParams },
      params: FetchParams = {}
    ) => {
      return this.request<FloatingIpResultsPage>({
        path: `/v1/floating-ips`,
        method: 'GET',
        query,
        ...params,
      })
    },
    /**
     * Create floating IP
     */
    floatingIpCreate: (
      { query, body }: { query: FloatingIpCreateQueryParams; body: FloatingIpCreate },
      params: FetchParams = {}
    ) => {
      return this.request<FloatingIp>({
        path: `/v1/floating-ips`,
        method: 'POST',
        body,
        query,
        ...params,
      })
    },
    /**
     * Fetch floating IP
     */
    floatingIpView: (
      {
        path,
        query = {},
      }: { path: FloatingIpViewPathParams; query?: FloatingIpViewQueryParams },
      params: FetchParams = {}
    ) => {
      return this.request<FloatingIp>({
        path: `/v1/floating-ips/${path.floatingIp}`,
        method: 'GET',
        query,
        ...params,
      })
    },
    /**
     * Update floating IP
     */
    floatingIpUpdate: (
      {
        path,
        query = {},
        body,
      }: {
        path: FloatingIpUpdatePathParams
        query?: FloatingIpUpdateQueryParams
        body: FloatingIpUpdate
      },
      params: FetchParams = {}
    ) => {
      return this.request<FloatingIp>({
        path: `/v1/floating-ips/${path.floatingIp}`,
        method: 'PUT',
        body,
        query,
        ...params,
      })
    },
    /**
     * Delete floating IP
     */
    floatingIpDelete: (
      {
        path,
        query = {},
      }: { path: FloatingIpDeletePathParams; query?: FloatingIpDeleteQueryParams },
      params: FetchParams = {}
    ) => {
      return this.request<void>({
        path: `/v1/floating-ips/${path.floatingIp}`,
        method: 'DELETE',
        query,
        ...params,
      })
    },
    /**
     * Attach floating IP
     */
    floatingIpAttach: (
      {
        path,
        query = {},
        body,
      }: {
        path: FloatingIpAttachPathParams
        query?: FloatingIpAttachQueryParams
        body: FloatingIpAttach
      },
      params: FetchParams = {}
    ) => {
      return this.request<FloatingIp>({
        path: `/v1/floating-ips/${path.floatingIp}/attach`,
        method: 'POST',
        body,
        query,
        ...params,
      })
    },
    /**
     * Detach floating IP
     */
    floatingIpDetach: (
      {
        path,
        query = {},
      }: { path: FloatingIpDetachPathParams; query?: FloatingIpDetachQueryParams },
      params: FetchParams = {}
    ) => {
      return this.request<FloatingIp>({
        path: `/v1/floating-ips/${path.floatingIp}/detach`,
        method: 'POST',
        query,
        ...params,
      })
    },
    /**
     * List groups
     */
    groupList: (
      { query = {} }: { query?: GroupListQueryParams },
      params: FetchParams = {}
    ) => {
      return this.request<GroupResultsPage>({
        path: `/v1/groups`,
        method: 'GET',
        query,
        ...params,
      })
    },
    /**
     * Fetch group
     */
    groupView: ({ path }: { path: GroupViewPathParams }, params: FetchParams = {}) => {
      return this.request<Group>({
        path: `/v1/groups/${path.groupId}`,
        method: 'GET',
        ...params,
      })
    },
    /**
     * List images
     */
    imageList: (
      { query = {} }: { query?: ImageListQueryParams },
      params: FetchParams = {}
    ) => {
      return this.request<ImageResultsPage>({
        path: `/v1/images`,
        method: 'GET',
        query,
        ...params,
      })
    },
    /**
     * Create image
     */
    imageCreate: (
      { query = {}, body }: { query?: ImageCreateQueryParams; body: ImageCreate },
      params: FetchParams = {}
    ) => {
      return this.request<Image>({
        path: `/v1/images`,
        method: 'POST',
        body,
        query,
        ...params,
      })
    },
    /**
     * Fetch image
     */
    imageView: (
      { path, query = {} }: { path: ImageViewPathParams; query?: ImageViewQueryParams },
      params: FetchParams = {}
    ) => {
      return this.request<Image>({
        path: `/v1/images/${path.image}`,
        method: 'GET',
        query,
        ...params,
      })
    },
    /**
     * Delete image
     */
    imageDelete: (
      { path, query = {} }: { path: ImageDeletePathParams; query?: ImageDeleteQueryParams },
      params: FetchParams = {}
    ) => {
      return this.request<void>({
        path: `/v1/images/${path.image}`,
        method: 'DELETE',
        query,
        ...params,
      })
    },
    /**
     * Demote silo image
     */
    imageDemote: (
      { path, query }: { path: ImageDemotePathParams; query: ImageDemoteQueryParams },
      params: FetchParams = {}
    ) => {
      return this.request<Image>({
        path: `/v1/images/${path.image}/demote`,
        method: 'POST',
        query,
        ...params,
      })
    },
    /**
     * Promote project image
     */
    imagePromote: (
      {
        path,
        query = {},
      }: { path: ImagePromotePathParams; query?: ImagePromoteQueryParams },
      params: FetchParams = {}
    ) => {
      return this.request<Image>({
        path: `/v1/images/${path.image}/promote`,
        method: 'POST',
        query,
        ...params,
      })
    },
    /**
     * List instances
     */
    instanceList: (
      { query = {} }: { query?: InstanceListQueryParams },
      params: FetchParams = {}
    ) => {
      return this.request<InstanceResultsPage>({
        path: `/v1/instances`,
        method: 'GET',
        query,
        ...params,
      })
    },
    /**
     * Create instance
     */
    instanceCreate: (
      { query, body }: { query: InstanceCreateQueryParams; body: InstanceCreate },
      params: FetchParams = {}
    ) => {
      return this.request<Instance>({
        path: `/v1/instances`,
        method: 'POST',
        body,
        query,
        ...params,
      })
    },
    /**
     * Fetch instance
     */
    instanceView: (
      {
        path,
        query = {},
      }: { path: InstanceViewPathParams; query?: InstanceViewQueryParams },
      params: FetchParams = {}
    ) => {
      return this.request<Instance>({
        path: `/v1/instances/${path.instance}`,
        method: 'GET',
        query,
        ...params,
      })
    },
    /**
     * Update instance
     */
    instanceUpdate: (
      {
        path,
        query = {},
        body,
      }: {
        path: InstanceUpdatePathParams
        query?: InstanceUpdateQueryParams
        body: InstanceUpdate
      },
      params: FetchParams = {}
    ) => {
      return this.request<Instance>({
        path: `/v1/instances/${path.instance}`,
        method: 'PUT',
        body,
        query,
        ...params,
      })
    },
    /**
     * Delete instance
     */
    instanceDelete: (
      {
        path,
        query = {},
      }: { path: InstanceDeletePathParams; query?: InstanceDeleteQueryParams },
      params: FetchParams = {}
    ) => {
      return this.request<void>({
        path: `/v1/instances/${path.instance}`,
        method: 'DELETE',
        query,
        ...params,
      })
    },
    /**
     * List affinity groups containing instance
     */
    instanceAffinityGroupList: (
      {
        path,
        query = {},
      }: {
        path: InstanceAffinityGroupListPathParams
        query?: InstanceAffinityGroupListQueryParams
      },
      params: FetchParams = {}
    ) => {
      return this.request<AffinityGroupResultsPage>({
        path: `/v1/instances/${path.instance}/affinity-groups`,
        method: 'GET',
        query,
        ...params,
      })
    },
    /**
     * List anti-affinity groups containing instance
     */
    instanceAntiAffinityGroupList: (
      {
        path,
        query = {},
      }: {
        path: InstanceAntiAffinityGroupListPathParams
        query?: InstanceAntiAffinityGroupListQueryParams
      },
      params: FetchParams = {}
    ) => {
      return this.request<AntiAffinityGroupResultsPage>({
        path: `/v1/instances/${path.instance}/anti-affinity-groups`,
        method: 'GET',
        query,
        ...params,
      })
    },
    /**
     * List disks for instance
     */
    instanceDiskList: (
      {
        path,
        query = {},
      }: { path: InstanceDiskListPathParams; query?: InstanceDiskListQueryParams },
      params: FetchParams = {}
    ) => {
      return this.request<DiskResultsPage>({
        path: `/v1/instances/${path.instance}/disks`,
        method: 'GET',
        query,
        ...params,
      })
    },
    /**
     * Attach disk to instance
     */
    instanceDiskAttach: (
      {
        path,
        query = {},
        body,
      }: {
        path: InstanceDiskAttachPathParams
        query?: InstanceDiskAttachQueryParams
        body: DiskPath
      },
      params: FetchParams = {}
    ) => {
      return this.request<Disk>({
        path: `/v1/instances/${path.instance}/disks/attach`,
        method: 'POST',
        body,
        query,
        ...params,
      })
    },
    /**
     * Detach disk from instance
     */
    instanceDiskDetach: (
      {
        path,
        query = {},
        body,
      }: {
        path: InstanceDiskDetachPathParams
        query?: InstanceDiskDetachQueryParams
        body: DiskPath
      },
      params: FetchParams = {}
    ) => {
      return this.request<Disk>({
        path: `/v1/instances/${path.instance}/disks/detach`,
        method: 'POST',
        body,
        query,
        ...params,
      })
    },
    /**
     * List external IP addresses
     */
    instanceExternalIpList: (
      {
        path,
        query = {},
      }: {
        path: InstanceExternalIpListPathParams
        query?: InstanceExternalIpListQueryParams
      },
      params: FetchParams = {}
    ) => {
      return this.request<ExternalIpResultsPage>({
        path: `/v1/instances/${path.instance}/external-ips`,
        method: 'GET',
        query,
        ...params,
      })
    },
    /**
     * Allocate and attach ephemeral IP to instance
     */
    instanceEphemeralIpAttach: (
      {
        path,
        query = {},
        body,
      }: {
        path: InstanceEphemeralIpAttachPathParams
        query?: InstanceEphemeralIpAttachQueryParams
        body: EphemeralIpCreate
      },
      params: FetchParams = {}
    ) => {
      return this.request<ExternalIp>({
        path: `/v1/instances/${path.instance}/external-ips/ephemeral`,
        method: 'POST',
        body,
        query,
        ...params,
      })
    },
    /**
     * Detach and deallocate ephemeral IP from instance
     */
    instanceEphemeralIpDetach: (
      {
        path,
        query = {},
      }: {
        path: InstanceEphemeralIpDetachPathParams
        query?: InstanceEphemeralIpDetachQueryParams
      },
      params: FetchParams = {}
    ) => {
      return this.request<void>({
        path: `/v1/instances/${path.instance}/external-ips/ephemeral`,
        method: 'DELETE',
        query,
        ...params,
      })
    },
    /**
     * Reboot an instance
     */
    instanceReboot: (
      {
        path,
        query = {},
      }: { path: InstanceRebootPathParams; query?: InstanceRebootQueryParams },
      params: FetchParams = {}
    ) => {
      return this.request<Instance>({
        path: `/v1/instances/${path.instance}/reboot`,
        method: 'POST',
        query,
        ...params,
      })
    },
    /**
     * Fetch instance serial console
     */
    instanceSerialConsole: (
      {
        path,
        query = {},
      }: {
        path: InstanceSerialConsolePathParams
        query?: InstanceSerialConsoleQueryParams
      },
      params: FetchParams = {}
    ) => {
      return this.request<InstanceSerialConsoleData>({
        path: `/v1/instances/${path.instance}/serial-console`,
        method: 'GET',
        query,
        ...params,
      })
    },
    /**
     * List SSH public keys for instance
     */
    instanceSshPublicKeyList: (
      {
        path,
        query = {},
      }: {
        path: InstanceSshPublicKeyListPathParams
        query?: InstanceSshPublicKeyListQueryParams
      },
      params: FetchParams = {}
    ) => {
      return this.request<SshKeyResultsPage>({
        path: `/v1/instances/${path.instance}/ssh-public-keys`,
        method: 'GET',
        query,
        ...params,
      })
    },
    /**
     * Boot instance
     */
    instanceStart: (
      {
        path,
        query = {},
      }: { path: InstanceStartPathParams; query?: InstanceStartQueryParams },
      params: FetchParams = {}
    ) => {
      return this.request<Instance>({
        path: `/v1/instances/${path.instance}/start`,
        method: 'POST',
        query,
        ...params,
      })
    },
    /**
     * Stop instance
     */
    instanceStop: (
      {
        path,
        query = {},
      }: { path: InstanceStopPathParams; query?: InstanceStopQueryParams },
      params: FetchParams = {}
    ) => {
      return this.request<Instance>({
        path: `/v1/instances/${path.instance}/stop`,
        method: 'POST',
        query,
        ...params,
      })
    },
    /**
     * List IP addresses attached to internet gateway
     */
    internetGatewayIpAddressList: (
      { query = {} }: { query?: InternetGatewayIpAddressListQueryParams },
      params: FetchParams = {}
    ) => {
      return this.request<InternetGatewayIpAddressResultsPage>({
        path: `/v1/internet-gateway-ip-addresses`,
        method: 'GET',
        query,
        ...params,
      })
    },
    /**
     * Attach IP address to internet gateway
     */
    internetGatewayIpAddressCreate: (
      {
        query,
        body,
      }: {
        query: InternetGatewayIpAddressCreateQueryParams
        body: InternetGatewayIpAddressCreate
      },
      params: FetchParams = {}
    ) => {
      return this.request<InternetGatewayIpAddress>({
        path: `/v1/internet-gateway-ip-addresses`,
        method: 'POST',
        body,
        query,
        ...params,
      })
    },
    /**
     * Detach IP address from internet gateway
     */
    internetGatewayIpAddressDelete: (
      {
        path,
        query = {},
      }: {
        path: InternetGatewayIpAddressDeletePathParams
        query?: InternetGatewayIpAddressDeleteQueryParams
      },
      params: FetchParams = {}
    ) => {
      return this.request<void>({
        path: `/v1/internet-gateway-ip-addresses/${path.address}`,
        method: 'DELETE',
        query,
        ...params,
      })
    },
    /**
     * List IP pools attached to internet gateway
     */
    internetGatewayIpPoolList: (
      { query = {} }: { query?: InternetGatewayIpPoolListQueryParams },
      params: FetchParams = {}
    ) => {
      return this.request<InternetGatewayIpPoolResultsPage>({
        path: `/v1/internet-gateway-ip-pools`,
        method: 'GET',
        query,
        ...params,
      })
    },
    /**
     * Attach IP pool to internet gateway
     */
    internetGatewayIpPoolCreate: (
      {
        query,
        body,
      }: {
        query: InternetGatewayIpPoolCreateQueryParams
        body: InternetGatewayIpPoolCreate
      },
      params: FetchParams = {}
    ) => {
      return this.request<InternetGatewayIpPool>({
        path: `/v1/internet-gateway-ip-pools`,
        method: 'POST',
        body,
        query,
        ...params,
      })
    },
    /**
     * Detach IP pool from internet gateway
     */
    internetGatewayIpPoolDelete: (
      {
        path,
        query = {},
      }: {
        path: InternetGatewayIpPoolDeletePathParams
        query?: InternetGatewayIpPoolDeleteQueryParams
      },
      params: FetchParams = {}
    ) => {
      return this.request<void>({
        path: `/v1/internet-gateway-ip-pools/${path.pool}`,
        method: 'DELETE',
        query,
        ...params,
      })
    },
    /**
     * List internet gateways
     */
    internetGatewayList: (
      { query = {} }: { query?: InternetGatewayListQueryParams },
      params: FetchParams = {}
    ) => {
      return this.request<InternetGatewayResultsPage>({
        path: `/v1/internet-gateways`,
        method: 'GET',
        query,
        ...params,
      })
    },
    /**
     * Create VPC internet gateway
     */
    internetGatewayCreate: (
      {
        query,
        body,
      }: { query: InternetGatewayCreateQueryParams; body: InternetGatewayCreate },
      params: FetchParams = {}
    ) => {
      return this.request<InternetGateway>({
        path: `/v1/internet-gateways`,
        method: 'POST',
        body,
        query,
        ...params,
      })
    },
    /**
     * Fetch internet gateway
     */
    internetGatewayView: (
      {
        path,
        query = {},
      }: { path: InternetGatewayViewPathParams; query?: InternetGatewayViewQueryParams },
      params: FetchParams = {}
    ) => {
      return this.request<InternetGateway>({
        path: `/v1/internet-gateways/${path.gateway}`,
        method: 'GET',
        query,
        ...params,
      })
    },
    /**
     * Delete internet gateway
     */
    internetGatewayDelete: (
      {
        path,
        query = {},
      }: {
        path: InternetGatewayDeletePathParams
        query?: InternetGatewayDeleteQueryParams
      },
      params: FetchParams = {}
    ) => {
      return this.request<void>({
        path: `/v1/internet-gateways/${path.gateway}`,
        method: 'DELETE',
        query,
        ...params,
      })
    },
    /**
     * List IP pools
     */
    projectIpPoolList: (
      { query = {} }: { query?: ProjectIpPoolListQueryParams },
      params: FetchParams = {}
    ) => {
      return this.request<SiloIpPoolResultsPage>({
        path: `/v1/ip-pools`,
        method: 'GET',
        query,
        ...params,
      })
    },
    /**
     * Fetch IP pool
     */
    projectIpPoolView: (
      { path }: { path: ProjectIpPoolViewPathParams },
      params: FetchParams = {}
    ) => {
      return this.request<SiloIpPool>({
        path: `/v1/ip-pools/${path.pool}`,
        method: 'GET',
        ...params,
      })
    },
    /**
     * Authenticate a user via username and password
     */
    loginLocal: (
      { path, body }: { path: LoginLocalPathParams; body: UsernamePasswordCredentials },
      params: FetchParams = {}
    ) => {
      return this.request<void>({
        path: `/v1/login/${path.siloName}/local`,
        method: 'POST',
        body,
        ...params,
      })
    },
    /**
     * Log user out of web console by deleting session on client and server
     */
    logout: (_: EmptyObj, params: FetchParams = {}) => {
      return this.request<void>({
        path: `/v1/logout`,
        method: 'POST',
        ...params,
      })
    },
    /**
     * Fetch user for current session
     */
    currentUserView: (_: EmptyObj, params: FetchParams = {}) => {
      return this.request<CurrentUser>({
        path: `/v1/me`,
        method: 'GET',
        ...params,
      })
    },
    /**
     * List access tokens
     */
    currentUserAccessTokenList: (
      { query = {} }: { query?: CurrentUserAccessTokenListQueryParams },
      params: FetchParams = {}
    ) => {
      return this.request<DeviceAccessTokenResultsPage>({
        path: `/v1/me/access-tokens`,
        method: 'GET',
        query,
        ...params,
      })
    },
    /**
     * Delete access token
     */
    currentUserAccessTokenDelete: (
      { path }: { path: CurrentUserAccessTokenDeletePathParams },
      params: FetchParams = {}
    ) => {
      return this.request<void>({
        path: `/v1/me/access-tokens/${path.tokenId}`,
        method: 'DELETE',
        ...params,
      })
    },
    /**
     * Fetch current user's groups
     */
    currentUserGroups: (
      { query = {} }: { query?: CurrentUserGroupsQueryParams },
      params: FetchParams = {}
    ) => {
      return this.request<GroupResultsPage>({
        path: `/v1/me/groups`,
        method: 'GET',
        query,
        ...params,
      })
    },
    /**
     * List SSH public keys
     */
    currentUserSshKeyList: (
      { query = {} }: { query?: CurrentUserSshKeyListQueryParams },
      params: FetchParams = {}
    ) => {
      return this.request<SshKeyResultsPage>({
        path: `/v1/me/ssh-keys`,
        method: 'GET',
        query,
        ...params,
      })
    },
    /**
     * Create SSH public key
     */
    currentUserSshKeyCreate: (
      { body }: { body: SshKeyCreate },
      params: FetchParams = {}
    ) => {
      return this.request<SshKey>({
        path: `/v1/me/ssh-keys`,
        method: 'POST',
        body,
        ...params,
      })
    },
    /**
     * Fetch SSH public key
     */
    currentUserSshKeyView: (
      { path }: { path: CurrentUserSshKeyViewPathParams },
      params: FetchParams = {}
    ) => {
      return this.request<SshKey>({
        path: `/v1/me/ssh-keys/${path.sshKey}`,
        method: 'GET',
        ...params,
      })
    },
    /**
     * Delete SSH public key
     */
    currentUserSshKeyDelete: (
      { path }: { path: CurrentUserSshKeyDeletePathParams },
      params: FetchParams = {}
    ) => {
      return this.request<void>({
        path: `/v1/me/ssh-keys/${path.sshKey}`,
        method: 'DELETE',
        ...params,
      })
    },
    /**
     * View metrics
     */
    siloMetric: (
      { path, query = {} }: { path: SiloMetricPathParams; query?: SiloMetricQueryParams },
      params: FetchParams = {}
    ) => {
      return this.request<MeasurementResultsPage>({
        path: `/v1/metrics/${path.metricName}`,
        method: 'GET',
        query,
        ...params,
      })
    },
    /**
     * List network interfaces
     */
    instanceNetworkInterfaceList: (
      { query = {} }: { query?: InstanceNetworkInterfaceListQueryParams },
      params: FetchParams = {}
    ) => {
      return this.request<InstanceNetworkInterfaceResultsPage>({
        path: `/v1/network-interfaces`,
        method: 'GET',
        query,
        ...params,
      })
    },
    /**
     * Create network interface
     */
    instanceNetworkInterfaceCreate: (
      {
        query,
        body,
      }: {
        query: InstanceNetworkInterfaceCreateQueryParams
        body: InstanceNetworkInterfaceCreate
      },
      params: FetchParams = {}
    ) => {
      return this.request<InstanceNetworkInterface>({
        path: `/v1/network-interfaces`,
        method: 'POST',
        body,
        query,
        ...params,
      })
    },
    /**
     * Fetch network interface
     */
    instanceNetworkInterfaceView: (
      {
        path,
        query = {},
      }: {
        path: InstanceNetworkInterfaceViewPathParams
        query?: InstanceNetworkInterfaceViewQueryParams
      },
      params: FetchParams = {}
    ) => {
      return this.request<InstanceNetworkInterface>({
        path: `/v1/network-interfaces/${path.interface}`,
        method: 'GET',
        query,
        ...params,
      })
    },
    /**
     * Update network interface
     */
    instanceNetworkInterfaceUpdate: (
      {
        path,
        query = {},
        body,
      }: {
        path: InstanceNetworkInterfaceUpdatePathParams
        query?: InstanceNetworkInterfaceUpdateQueryParams
        body: InstanceNetworkInterfaceUpdate
      },
      params: FetchParams = {}
    ) => {
      return this.request<InstanceNetworkInterface>({
        path: `/v1/network-interfaces/${path.interface}`,
        method: 'PUT',
        body,
        query,
        ...params,
      })
    },
    /**
     * Delete network interface
     */
    instanceNetworkInterfaceDelete: (
      {
        path,
        query = {},
      }: {
        path: InstanceNetworkInterfaceDeletePathParams
        query?: InstanceNetworkInterfaceDeleteQueryParams
      },
      params: FetchParams = {}
    ) => {
      return this.request<void>({
        path: `/v1/network-interfaces/${path.interface}`,
        method: 'DELETE',
        query,
        ...params,
      })
    },
    /**
     * Ping API
     */
    ping: (_: EmptyObj, params: FetchParams = {}) => {
      return this.request<Ping>({
        path: `/v1/ping`,
        method: 'GET',
        ...params,
      })
    },
    /**
     * Fetch current silo's IAM policy
     */
    policyView: (_: EmptyObj, params: FetchParams = {}) => {
      return this.request<SiloRolePolicy>({
        path: `/v1/policy`,
        method: 'GET',
        ...params,
      })
    },
    /**
     * Update current silo's IAM policy
     */
    policyUpdate: ({ body }: { body: SiloRolePolicy }, params: FetchParams = {}) => {
      return this.request<SiloRolePolicy>({
        path: `/v1/policy`,
        method: 'PUT',
        body,
        ...params,
      })
    },
    /**
     * List projects
     */
    projectList: (
      { query = {} }: { query?: ProjectListQueryParams },
      params: FetchParams = {}
    ) => {
      return this.request<ProjectResultsPage>({
        path: `/v1/projects`,
        method: 'GET',
        query,
        ...params,
      })
    },
    /**
     * Create project
     */
    projectCreate: ({ body }: { body: ProjectCreate }, params: FetchParams = {}) => {
      return this.request<Project>({
        path: `/v1/projects`,
        method: 'POST',
        body,
        ...params,
      })
    },
    /**
     * Fetch project
     */
    projectView: ({ path }: { path: ProjectViewPathParams }, params: FetchParams = {}) => {
      return this.request<Project>({
        path: `/v1/projects/${path.project}`,
        method: 'GET',
        ...params,
      })
    },
    /**
     * Update a project
     */
    projectUpdate: (
      { path, body }: { path: ProjectUpdatePathParams; body: ProjectUpdate },
      params: FetchParams = {}
    ) => {
      return this.request<Project>({
        path: `/v1/projects/${path.project}`,
        method: 'PUT',
        body,
        ...params,
      })
    },
    /**
     * Delete project
     */
    projectDelete: (
      { path }: { path: ProjectDeletePathParams },
      params: FetchParams = {}
    ) => {
      return this.request<void>({
        path: `/v1/projects/${path.project}`,
        method: 'DELETE',
        ...params,
      })
    },
    /**
     * Fetch project's IAM policy
     */
    projectPolicyView: (
      { path }: { path: ProjectPolicyViewPathParams },
      params: FetchParams = {}
    ) => {
      return this.request<ProjectRolePolicy>({
        path: `/v1/projects/${path.project}/policy`,
        method: 'GET',
        ...params,
      })
    },
    /**
     * Update project's IAM policy
     */
    projectPolicyUpdate: (
      { path, body }: { path: ProjectPolicyUpdatePathParams; body: ProjectRolePolicy },
      params: FetchParams = {}
    ) => {
      return this.request<ProjectRolePolicy>({
        path: `/v1/projects/${path.project}/policy`,
        method: 'PUT',
        body,
        ...params,
      })
    },
    /**
     * List snapshots
     */
    snapshotList: (
      { query = {} }: { query?: SnapshotListQueryParams },
      params: FetchParams = {}
    ) => {
      return this.request<SnapshotResultsPage>({
        path: `/v1/snapshots`,
        method: 'GET',
        query,
        ...params,
      })
    },
    /**
     * Create snapshot
     */
    snapshotCreate: (
      { query, body }: { query: SnapshotCreateQueryParams; body: SnapshotCreate },
      params: FetchParams = {}
    ) => {
      return this.request<Snapshot>({
        path: `/v1/snapshots`,
        method: 'POST',
        body,
        query,
        ...params,
      })
    },
    /**
     * Fetch snapshot
     */
    snapshotView: (
      {
        path,
        query = {},
      }: { path: SnapshotViewPathParams; query?: SnapshotViewQueryParams },
      params: FetchParams = {}
    ) => {
      return this.request<Snapshot>({
        path: `/v1/snapshots/${path.snapshot}`,
        method: 'GET',
        query,
        ...params,
      })
    },
    /**
     * Delete snapshot
     */
    snapshotDelete: (
      {
        path,
        query = {},
      }: { path: SnapshotDeletePathParams; query?: SnapshotDeleteQueryParams },
      params: FetchParams = {}
    ) => {
      return this.request<void>({
        path: `/v1/snapshots/${path.snapshot}`,
        method: 'DELETE',
        query,
        ...params,
      })
    },
    /**
     * View audit log
     */
    auditLogList: (
      { query = {} }: { query?: AuditLogListQueryParams },
      params: FetchParams = {}
    ) => {
      return this.request<AuditLogEntryResultsPage>({
        path: `/v1/system/audit-log`,
        method: 'GET',
        query,
        ...params,
      })
    },
    /**
     * List physical disks
     */
    physicalDiskList: (
      { query = {} }: { query?: PhysicalDiskListQueryParams },
      params: FetchParams = {}
    ) => {
      return this.request<PhysicalDiskResultsPage>({
        path: `/v1/system/hardware/disks`,
        method: 'GET',
        query,
        ...params,
      })
    },
    /**
     * Get a physical disk
     */
    physicalDiskView: (
      { path }: { path: PhysicalDiskViewPathParams },
      params: FetchParams = {}
    ) => {
      return this.request<PhysicalDisk>({
        path: `/v1/system/hardware/disks/${path.diskId}`,
        method: 'GET',
        ...params,
      })
    },
    /**
     * Fetch the LLDP neighbors seen on a switch port
     */
    networkingSwitchPortLldpNeighbors: (
      {
        path,
        query = {},
      }: {
        path: NetworkingSwitchPortLldpNeighborsPathParams
        query?: NetworkingSwitchPortLldpNeighborsQueryParams
      },
      params: FetchParams = {}
    ) => {
      return this.request<LldpNeighborResultsPage>({
        path: `/v1/system/hardware/rack-switch-port/${path.rackId}/${path.switchLocation}/${path.port}/lldp/neighbors`,
        method: 'GET',
        query,
        ...params,
      })
    },
    /**
     * List racks
     */
    rackList: (
      { query = {} }: { query?: RackListQueryParams },
      params: FetchParams = {}
    ) => {
      return this.request<RackResultsPage>({
        path: `/v1/system/hardware/racks`,
        method: 'GET',
        query,
        ...params,
      })
    },
    /**
     * Fetch rack
     */
    rackView: ({ path }: { path: RackViewPathParams }, params: FetchParams = {}) => {
      return this.request<Rack>({
        path: `/v1/system/hardware/racks/${path.rackId}`,
        method: 'GET',
        ...params,
      })
    },
    /**
     * List sleds
     */
    sledList: (
      { query = {} }: { query?: SledListQueryParams },
      params: FetchParams = {}
    ) => {
      return this.request<SledResultsPage>({
        path: `/v1/system/hardware/sleds`,
        method: 'GET',
        query,
        ...params,
      })
    },
    /**
     * Add sled to initialized rack
     */
    sledAdd: ({ body }: { body: UninitializedSledId }, params: FetchParams = {}) => {
      return this.request<SledId>({
        path: `/v1/system/hardware/sleds`,
        method: 'POST',
        body,
        ...params,
      })
    },
    /**
     * Fetch sled
     */
    sledView: ({ path }: { path: SledViewPathParams }, params: FetchParams = {}) => {
      return this.request<Sled>({
        path: `/v1/system/hardware/sleds/${path.sledId}`,
        method: 'GET',
        ...params,
      })
    },
    /**
     * List physical disks attached to sleds
     */
    sledPhysicalDiskList: (
      {
        path,
        query = {},
      }: { path: SledPhysicalDiskListPathParams; query?: SledPhysicalDiskListQueryParams },
      params: FetchParams = {}
    ) => {
      return this.request<PhysicalDiskResultsPage>({
        path: `/v1/system/hardware/sleds/${path.sledId}/disks`,
        method: 'GET',
        query,
        ...params,
      })
    },
    /**
     * List instances running on given sled
     */
    sledInstanceList: (
      {
        path,
        query = {},
      }: { path: SledInstanceListPathParams; query?: SledInstanceListQueryParams },
      params: FetchParams = {}
    ) => {
      return this.request<SledInstanceResultsPage>({
        path: `/v1/system/hardware/sleds/${path.sledId}/instances`,
        method: 'GET',
        query,
        ...params,
      })
    },
    /**
     * Set sled provision policy
     */
    sledSetProvisionPolicy: (
      {
        path,
        body,
      }: { path: SledSetProvisionPolicyPathParams; body: SledProvisionPolicyParams },
      params: FetchParams = {}
    ) => {
      return this.request<SledProvisionPolicyResponse>({
        path: `/v1/system/hardware/sleds/${path.sledId}/provision-policy`,
        method: 'PUT',
        body,
        ...params,
      })
    },
    /**
     * List uninitialized sleds
     */
    sledListUninitialized: (
      { query = {} }: { query?: SledListUninitializedQueryParams },
      params: FetchParams = {}
    ) => {
      return this.request<UninitializedSledResultsPage>({
        path: `/v1/system/hardware/sleds-uninitialized`,
        method: 'GET',
        query,
        ...params,
      })
    },
    /**
     * List switch ports
     */
    networkingSwitchPortList: (
      { query = {} }: { query?: NetworkingSwitchPortListQueryParams },
      params: FetchParams = {}
    ) => {
      return this.request<SwitchPortResultsPage>({
        path: `/v1/system/hardware/switch-port`,
        method: 'GET',
        query,
        ...params,
      })
    },
    /**
     * Fetch the LLDP configuration for a switch port
     */
    networkingSwitchPortLldpConfigView: (
      {
        path,
        query,
      }: {
        path: NetworkingSwitchPortLldpConfigViewPathParams
        query: NetworkingSwitchPortLldpConfigViewQueryParams
      },
      params: FetchParams = {}
    ) => {
      return this.request<LldpLinkConfig>({
        path: `/v1/system/hardware/switch-port/${path.port}/lldp/config`,
        method: 'GET',
        query,
        ...params,
      })
    },
    /**
     * Update the LLDP configuration for a switch port
     */
    networkingSwitchPortLldpConfigUpdate: (
      {
        path,
        query,
        body,
      }: {
        path: NetworkingSwitchPortLldpConfigUpdatePathParams
        query: NetworkingSwitchPortLldpConfigUpdateQueryParams
        body: LldpLinkConfig
      },
      params: FetchParams = {}
    ) => {
      return this.request<void>({
        path: `/v1/system/hardware/switch-port/${path.port}/lldp/config`,
        method: 'POST',
        body,
        query,
        ...params,
      })
    },
    /**
     * Apply switch port settings
     */
    networkingSwitchPortApplySettings: (
      {
        path,
        query,
        body,
      }: {
        path: NetworkingSwitchPortApplySettingsPathParams
        query: NetworkingSwitchPortApplySettingsQueryParams
        body: SwitchPortApplySettings
      },
      params: FetchParams = {}
    ) => {
      return this.request<void>({
        path: `/v1/system/hardware/switch-port/${path.port}/settings`,
        method: 'POST',
        body,
        query,
        ...params,
      })
    },
    /**
     * Clear switch port settings
     */
    networkingSwitchPortClearSettings: (
      {
        path,
        query,
      }: {
        path: NetworkingSwitchPortClearSettingsPathParams
        query: NetworkingSwitchPortClearSettingsQueryParams
      },
      params: FetchParams = {}
    ) => {
      return this.request<void>({
        path: `/v1/system/hardware/switch-port/${path.port}/settings`,
        method: 'DELETE',
        query,
        ...params,
      })
    },
    /**
     * Get switch port status
     */
    networkingSwitchPortStatus: (
      {
        path,
        query,
      }: {
        path: NetworkingSwitchPortStatusPathParams
        query: NetworkingSwitchPortStatusQueryParams
      },
      params: FetchParams = {}
    ) => {
      return this.request<SwitchLinkState>({
        path: `/v1/system/hardware/switch-port/${path.port}/status`,
        method: 'GET',
        query,
        ...params,
      })
    },
    /**
     * List switches
     */
    switchList: (
      { query = {} }: { query?: SwitchListQueryParams },
      params: FetchParams = {}
    ) => {
      return this.request<SwitchResultsPage>({
        path: `/v1/system/hardware/switches`,
        method: 'GET',
        query,
        ...params,
      })
    },
    /**
     * Fetch switch
     */
    switchView: ({ path }: { path: SwitchViewPathParams }, params: FetchParams = {}) => {
      return this.request<Switch>({
        path: `/v1/system/hardware/switches/${path.switchId}`,
        method: 'GET',
        ...params,
      })
    },
    /**
     * List identity providers for silo
     */
    siloIdentityProviderList: (
      { query = {} }: { query?: SiloIdentityProviderListQueryParams },
      params: FetchParams = {}
    ) => {
      return this.request<IdentityProviderResultsPage>({
        path: `/v1/system/identity-providers`,
        method: 'GET',
        query,
        ...params,
      })
    },
    /**
     * Create user
     */
    localIdpUserCreate: (
      { query, body }: { query: LocalIdpUserCreateQueryParams; body: UserCreate },
      params: FetchParams = {}
    ) => {
      return this.request<User>({
        path: `/v1/system/identity-providers/local/users`,
        method: 'POST',
        body,
        query,
        ...params,
      })
    },
    /**
     * Delete user
     */
    localIdpUserDelete: (
      {
        path,
        query,
      }: { path: LocalIdpUserDeletePathParams; query: LocalIdpUserDeleteQueryParams },
      params: FetchParams = {}
    ) => {
      return this.request<void>({
        path: `/v1/system/identity-providers/local/users/${path.userId}`,
        method: 'DELETE',
        query,
        ...params,
      })
    },
    /**
     * Set or invalidate user's password
     */
    localIdpUserSetPassword: (
      {
        path,
        query,
        body,
      }: {
        path: LocalIdpUserSetPasswordPathParams
        query: LocalIdpUserSetPasswordQueryParams
        body: UserPassword
      },
      params: FetchParams = {}
    ) => {
      return this.request<void>({
        path: `/v1/system/identity-providers/local/users/${path.userId}/set-password`,
        method: 'POST',
        body,
        query,
        ...params,
      })
    },
    /**
     * Create SAML identity provider
     */
    samlIdentityProviderCreate: (
      {
        query,
        body,
      }: { query: SamlIdentityProviderCreateQueryParams; body: SamlIdentityProviderCreate },
      params: FetchParams = {}
    ) => {
      return this.request<SamlIdentityProvider>({
        path: `/v1/system/identity-providers/saml`,
        method: 'POST',
        body,
        query,
        ...params,
      })
    },
    /**
     * Fetch SAML identity provider
     */
    samlIdentityProviderView: (
      {
        path,
        query = {},
      }: {
        path: SamlIdentityProviderViewPathParams
        query?: SamlIdentityProviderViewQueryParams
      },
      params: FetchParams = {}
    ) => {
      return this.request<SamlIdentityProvider>({
        path: `/v1/system/identity-providers/saml/${path.provider}`,
        method: 'GET',
        query,
        ...params,
      })
    },
    /**
     * List IP pools
     */
    ipPoolList: (
      { query = {} }: { query?: IpPoolListQueryParams },
      params: FetchParams = {}
    ) => {
      return this.request<IpPoolResultsPage>({
        path: `/v1/system/ip-pools`,
        method: 'GET',
        query,
        ...params,
      })
    },
    /**
     * Create IP pool
     */
    ipPoolCreate: ({ body }: { body: IpPoolCreate }, params: FetchParams = {}) => {
      return this.request<IpPool>({
        path: `/v1/system/ip-pools`,
        method: 'POST',
        body,
        ...params,
      })
    },
    /**
     * Fetch IP pool
     */
    ipPoolView: ({ path }: { path: IpPoolViewPathParams }, params: FetchParams = {}) => {
      return this.request<IpPool>({
        path: `/v1/system/ip-pools/${path.pool}`,
        method: 'GET',
        ...params,
      })
    },
    /**
     * Update IP pool
     */
    ipPoolUpdate: (
      { path, body }: { path: IpPoolUpdatePathParams; body: IpPoolUpdate },
      params: FetchParams = {}
    ) => {
      return this.request<IpPool>({
        path: `/v1/system/ip-pools/${path.pool}`,
        method: 'PUT',
        body,
        ...params,
      })
    },
    /**
     * Delete IP pool
     */
    ipPoolDelete: (
      { path }: { path: IpPoolDeletePathParams },
      params: FetchParams = {}
    ) => {
      return this.request<void>({
        path: `/v1/system/ip-pools/${path.pool}`,
        method: 'DELETE',
        ...params,
      })
    },
    /**
     * List ranges for IP pool
     */
    ipPoolRangeList: (
      {
        path,
        query = {},
      }: { path: IpPoolRangeListPathParams; query?: IpPoolRangeListQueryParams },
      params: FetchParams = {}
    ) => {
      return this.request<IpPoolRangeResultsPage>({
        path: `/v1/system/ip-pools/${path.pool}/ranges`,
        method: 'GET',
        query,
        ...params,
      })
    },
    /**
     * Add range to IP pool
     */
    ipPoolRangeAdd: (
      { path, body }: { path: IpPoolRangeAddPathParams; body: IpRange },
      params: FetchParams = {}
    ) => {
      return this.request<IpPoolRange>({
        path: `/v1/system/ip-pools/${path.pool}/ranges/add`,
        method: 'POST',
        body,
        ...params,
      })
    },
    /**
     * Remove range from IP pool
     */
    ipPoolRangeRemove: (
      { path, body }: { path: IpPoolRangeRemovePathParams; body: IpRange },
      params: FetchParams = {}
    ) => {
      return this.request<void>({
        path: `/v1/system/ip-pools/${path.pool}/ranges/remove`,
        method: 'POST',
        body,
        ...params,
      })
    },
    /**
     * List IP pool's linked silos
     */
    ipPoolSiloList: (
      {
        path,
        query = {},
      }: { path: IpPoolSiloListPathParams; query?: IpPoolSiloListQueryParams },
      params: FetchParams = {}
    ) => {
      return this.request<IpPoolSiloLinkResultsPage>({
        path: `/v1/system/ip-pools/${path.pool}/silos`,
        method: 'GET',
        query,
        ...params,
      })
    },
    /**
     * Link IP pool to silo
     */
    ipPoolSiloLink: (
      { path, body }: { path: IpPoolSiloLinkPathParams; body: IpPoolLinkSilo },
      params: FetchParams = {}
    ) => {
      return this.request<IpPoolSiloLink>({
        path: `/v1/system/ip-pools/${path.pool}/silos`,
        method: 'POST',
        body,
        ...params,
      })
    },
    /**
     * Make IP pool default for silo
     */
    ipPoolSiloUpdate: (
      { path, body }: { path: IpPoolSiloUpdatePathParams; body: IpPoolSiloUpdate },
      params: FetchParams = {}
    ) => {
      return this.request<IpPoolSiloLink>({
        path: `/v1/system/ip-pools/${path.pool}/silos/${path.silo}`,
        method: 'PUT',
        body,
        ...params,
      })
    },
    /**
     * Unlink IP pool from silo
     */
    ipPoolSiloUnlink: (
      { path }: { path: IpPoolSiloUnlinkPathParams },
      params: FetchParams = {}
    ) => {
      return this.request<void>({
        path: `/v1/system/ip-pools/${path.pool}/silos/${path.silo}`,
        method: 'DELETE',
        ...params,
      })
    },
    /**
     * Fetch IP pool utilization
     */
    ipPoolUtilizationView: (
      { path }: { path: IpPoolUtilizationViewPathParams },
      params: FetchParams = {}
    ) => {
      return this.request<IpPoolUtilization>({
        path: `/v1/system/ip-pools/${path.pool}/utilization`,
        method: 'GET',
        ...params,
      })
    },
    /**
     * Fetch Oxide service IP pool
     */
    ipPoolServiceView: (_: EmptyObj, params: FetchParams = {}) => {
      return this.request<IpPool>({
        path: `/v1/system/ip-pools-service`,
        method: 'GET',
        ...params,
      })
    },
    /**
     * List IP ranges for the Oxide service pool
     */
    ipPoolServiceRangeList: (
      { query = {} }: { query?: IpPoolServiceRangeListQueryParams },
      params: FetchParams = {}
    ) => {
      return this.request<IpPoolRangeResultsPage>({
        path: `/v1/system/ip-pools-service/ranges`,
        method: 'GET',
        query,
        ...params,
      })
    },
    /**
     * Add IP range to Oxide service pool
     */
    ipPoolServiceRangeAdd: ({ body }: { body: IpRange }, params: FetchParams = {}) => {
      return this.request<IpPoolRange>({
        path: `/v1/system/ip-pools-service/ranges/add`,
        method: 'POST',
        body,
        ...params,
      })
    },
    /**
     * Remove IP range from Oxide service pool
     */
    ipPoolServiceRangeRemove: ({ body }: { body: IpRange }, params: FetchParams = {}) => {
      return this.request<void>({
        path: `/v1/system/ip-pools-service/ranges/remove`,
        method: 'POST',
        body,
        ...params,
      })
    },
    /**
     * View metrics
     */
    systemMetric: (
      {
        path,
        query = {},
      }: { path: SystemMetricPathParams; query?: SystemMetricQueryParams },
      params: FetchParams = {}
    ) => {
      return this.request<MeasurementResultsPage>({
        path: `/v1/system/metrics/${path.metricName}`,
        method: 'GET',
        query,
        ...params,
      })
    },
    /**
     * List address lots
     */
    networkingAddressLotList: (
      { query = {} }: { query?: NetworkingAddressLotListQueryParams },
      params: FetchParams = {}
    ) => {
      return this.request<AddressLotResultsPage>({
        path: `/v1/system/networking/address-lot`,
        method: 'GET',
        query,
        ...params,
      })
    },
    /**
     * Create address lot
     */
    networkingAddressLotCreate: (
      { body }: { body: AddressLotCreate },
      params: FetchParams = {}
    ) => {
      return this.request<AddressLotCreateResponse>({
        path: `/v1/system/networking/address-lot`,
        method: 'POST',
        body,
        ...params,
      })
    },
    /**
     * Delete address lot
     */
    networkingAddressLotDelete: (
      { path }: { path: NetworkingAddressLotDeletePathParams },
      params: FetchParams = {}
    ) => {
      return this.request<void>({
        path: `/v1/system/networking/address-lot/${path.addressLot}`,
        method: 'DELETE',
        ...params,
      })
    },
    /**
     * List blocks in address lot
     */
    networkingAddressLotBlockList: (
      {
        path,
        query = {},
      }: {
        path: NetworkingAddressLotBlockListPathParams
        query?: NetworkingAddressLotBlockListQueryParams
      },
      params: FetchParams = {}
    ) => {
      return this.request<AddressLotBlockResultsPage>({
        path: `/v1/system/networking/address-lot/${path.addressLot}/blocks`,
        method: 'GET',
        query,
        ...params,
      })
    },
    /**
     * Get user-facing services IP allowlist
     */
    networkingAllowListView: (_: EmptyObj, params: FetchParams = {}) => {
      return this.request<AllowList>({
        path: `/v1/system/networking/allow-list`,
        method: 'GET',
        ...params,
      })
    },
    /**
     * Update user-facing services IP allowlist
     */
    networkingAllowListUpdate: (
      { body }: { body: AllowListUpdate },
      params: FetchParams = {}
    ) => {
      return this.request<AllowList>({
        path: `/v1/system/networking/allow-list`,
        method: 'PUT',
        body,
        ...params,
      })
    },
    /**
     * Disable a BFD session
     */
    networkingBfdDisable: (
      { body }: { body: BfdSessionDisable },
      params: FetchParams = {}
    ) => {
      return this.request<void>({
        path: `/v1/system/networking/bfd-disable`,
        method: 'POST',
        body,
        ...params,
      })
    },
    /**
     * Enable a BFD session
     */
    networkingBfdEnable: (
      { body }: { body: BfdSessionEnable },
      params: FetchParams = {}
    ) => {
      return this.request<void>({
        path: `/v1/system/networking/bfd-enable`,
        method: 'POST',
        body,
        ...params,
      })
    },
    /**
     * Get BFD status
     */
    networkingBfdStatus: (_: EmptyObj, params: FetchParams = {}) => {
      return this.request<BfdStatus[]>({
        path: `/v1/system/networking/bfd-status`,
        method: 'GET',
        ...params,
      })
    },
    /**
     * List BGP configurations
     */
    networkingBgpConfigList: (
      { query = {} }: { query?: NetworkingBgpConfigListQueryParams },
      params: FetchParams = {}
    ) => {
      return this.request<BgpConfigResultsPage>({
        path: `/v1/system/networking/bgp`,
        method: 'GET',
        query,
        ...params,
      })
    },
    /**
     * Create new BGP configuration
     */
    networkingBgpConfigCreate: (
      { body }: { body: BgpConfigCreate },
      params: FetchParams = {}
    ) => {
      return this.request<BgpConfig>({
        path: `/v1/system/networking/bgp`,
        method: 'POST',
        body,
        ...params,
      })
    },
    /**
     * Delete BGP configuration
     */
    networkingBgpConfigDelete: (
      { query }: { query: NetworkingBgpConfigDeleteQueryParams },
      params: FetchParams = {}
    ) => {
      return this.request<void>({
        path: `/v1/system/networking/bgp`,
        method: 'DELETE',
        query,
        ...params,
      })
    },
    /**
     * List BGP announce sets
     */
    networkingBgpAnnounceSetList: (
      { query = {} }: { query?: NetworkingBgpAnnounceSetListQueryParams },
      params: FetchParams = {}
    ) => {
      return this.request<BgpAnnounceSet[]>({
        path: `/v1/system/networking/bgp-announce-set`,
        method: 'GET',
        query,
        ...params,
      })
    },
    /**
     * Update BGP announce set
     */
    networkingBgpAnnounceSetUpdate: (
      { body }: { body: BgpAnnounceSetCreate },
      params: FetchParams = {}
    ) => {
      return this.request<BgpAnnounceSet>({
        path: `/v1/system/networking/bgp-announce-set`,
        method: 'PUT',
        body,
        ...params,
      })
    },
    /**
     * Delete BGP announce set
     */
    networkingBgpAnnounceSetDelete: (
      { path }: { path: NetworkingBgpAnnounceSetDeletePathParams },
      params: FetchParams = {}
    ) => {
      return this.request<void>({
        path: `/v1/system/networking/bgp-announce-set/${path.announceSet}`,
        method: 'DELETE',
        ...params,
      })
    },
    /**
     * Get originated routes for a specified BGP announce set
     */
    networkingBgpAnnouncementList: (
      { path }: { path: NetworkingBgpAnnouncementListPathParams },
      params: FetchParams = {}
    ) => {
      return this.request<BgpAnnouncement[]>({
        path: `/v1/system/networking/bgp-announce-set/${path.announceSet}/announcement`,
        method: 'GET',
        ...params,
      })
    },
    /**
     * Get BGP exported routes
     */
    networkingBgpExported: (_: EmptyObj, params: FetchParams = {}) => {
      return this.request<BgpExported>({
        path: `/v1/system/networking/bgp-exported`,
        method: 'GET',
        ...params,
      })
    },
    /**
     * Get BGP router message history
     */
    networkingBgpMessageHistory: (
      { query }: { query: NetworkingBgpMessageHistoryQueryParams },
      params: FetchParams = {}
    ) => {
      return this.request<AggregateBgpMessageHistory>({
        path: `/v1/system/networking/bgp-message-history`,
        method: 'GET',
        query,
        ...params,
      })
    },
    /**
     * Get imported IPv4 BGP routes
     */
    networkingBgpImportedRoutesIpv4: (
      { query }: { query: NetworkingBgpImportedRoutesIpv4QueryParams },
      params: FetchParams = {}
    ) => {
      return this.request<BgpImportedRouteIpv4[]>({
        path: `/v1/system/networking/bgp-routes-ipv4`,
        method: 'GET',
        query,
        ...params,
      })
    },
    /**
     * Get BGP peer status
     */
    networkingBgpStatus: (_: EmptyObj, params: FetchParams = {}) => {
      return this.request<BgpPeerStatus[]>({
        path: `/v1/system/networking/bgp-status`,
        method: 'GET',
        ...params,
      })
    },
    /**
     * Return whether API services can receive limited ICMP traffic
     */
    networkingInboundIcmpView: (_: EmptyObj, params: FetchParams = {}) => {
      return this.request<ServiceIcmpConfig>({
        path: `/v1/system/networking/inbound-icmp`,
        method: 'GET',
        ...params,
      })
    },
    /**
     * Set whether API services can receive limited ICMP traffic
     */
    networkingInboundIcmpUpdate: (
      { body }: { body: ServiceIcmpConfig },
      params: FetchParams = {}
    ) => {
      return this.request<void>({
        path: `/v1/system/networking/inbound-icmp`,
        method: 'PUT',
        body,
        ...params,
      })
    },
    /**
     * List loopback addresses
     */
    networkingLoopbackAddressList: (
      { query = {} }: { query?: NetworkingLoopbackAddressListQueryParams },
      params: FetchParams = {}
    ) => {
      return this.request<LoopbackAddressResultsPage>({
        path: `/v1/system/networking/loopback-address`,
        method: 'GET',
        query,
        ...params,
      })
    },
    /**
     * Create loopback address
     */
    networkingLoopbackAddressCreate: (
      { body }: { body: LoopbackAddressCreate },
      params: FetchParams = {}
    ) => {
      return this.request<LoopbackAddress>({
        path: `/v1/system/networking/loopback-address`,
        method: 'POST',
        body,
        ...params,
      })
    },
    /**
     * Delete loopback address
     */
    networkingLoopbackAddressDelete: (
      { path }: { path: NetworkingLoopbackAddressDeletePathParams },
      params: FetchParams = {}
    ) => {
      return this.request<void>({
        path: `/v1/system/networking/loopback-address/${path.rackId}/${path.switchLocation}/${path.address}/${path.subnetMask}`,
        method: 'DELETE',
        ...params,
      })
    },
    /**
     * List switch port settings
     */
    networkingSwitchPortSettingsList: (
      { query = {} }: { query?: NetworkingSwitchPortSettingsListQueryParams },
      params: FetchParams = {}
    ) => {
      return this.request<SwitchPortSettingsIdentityResultsPage>({
        path: `/v1/system/networking/switch-port-settings`,
        method: 'GET',
        query,
        ...params,
      })
    },
    /**
     * Create switch port settings
     */
    networkingSwitchPortSettingsCreate: (
      { body }: { body: SwitchPortSettingsCreate },
      params: FetchParams = {}
    ) => {
      return this.request<SwitchPortSettings>({
        path: `/v1/system/networking/switch-port-settings`,
        method: 'POST',
        body,
        ...params,
      })
    },
    /**
     * Delete switch port settings
     */
    networkingSwitchPortSettingsDelete: (
      { query = {} }: { query?: NetworkingSwitchPortSettingsDeleteQueryParams },
      params: FetchParams = {}
    ) => {
      return this.request<void>({
        path: `/v1/system/networking/switch-port-settings`,
        method: 'DELETE',
        query,
        ...params,
      })
    },
    /**
     * Get information about switch port
     */
    networkingSwitchPortSettingsView: (
      { path }: { path: NetworkingSwitchPortSettingsViewPathParams },
      params: FetchParams = {}
    ) => {
      return this.request<SwitchPortSettings>({
        path: `/v1/system/networking/switch-port-settings/${path.port}`,
        method: 'GET',
        ...params,
      })
    },
    /**
     * Fetch top-level IAM policy
     */
    systemPolicyView: (_: EmptyObj, params: FetchParams = {}) => {
      return this.request<FleetRolePolicy>({
        path: `/v1/system/policy`,
        method: 'GET',
        ...params,
      })
    },
    /**
     * Update top-level IAM policy
     */
    systemPolicyUpdate: ({ body }: { body: FleetRolePolicy }, params: FetchParams = {}) => {
      return this.request<FleetRolePolicy>({
        path: `/v1/system/policy`,
        method: 'PUT',
        body,
        ...params,
      })
    },
    /**
     * Lists resource quotas for all silos
     */
    systemQuotasList: (
      { query = {} }: { query?: SystemQuotasListQueryParams },
      params: FetchParams = {}
    ) => {
      return this.request<SiloQuotasResultsPage>({
        path: `/v1/system/silo-quotas`,
        method: 'GET',
        query,
        ...params,
      })
    },
    /**
     * List silos
     */
    siloList: (
      { query = {} }: { query?: SiloListQueryParams },
      params: FetchParams = {}
    ) => {
      return this.request<SiloResultsPage>({
        path: `/v1/system/silos`,
        method: 'GET',
        query,
        ...params,
      })
    },
    /**
     * Create a silo
     */
    siloCreate: ({ body }: { body: SiloCreate }, params: FetchParams = {}) => {
      return this.request<Silo>({
        path: `/v1/system/silos`,
        method: 'POST',
        body,
        ...params,
      })
    },
    /**
     * Fetch silo
     */
    siloView: ({ path }: { path: SiloViewPathParams }, params: FetchParams = {}) => {
      return this.request<Silo>({
        path: `/v1/system/silos/${path.silo}`,
        method: 'GET',
        ...params,
      })
    },
    /**
     * Delete a silo
     */
    siloDelete: ({ path }: { path: SiloDeletePathParams }, params: FetchParams = {}) => {
      return this.request<void>({
        path: `/v1/system/silos/${path.silo}`,
        method: 'DELETE',
        ...params,
      })
    },
    /**
     * List IP pools linked to silo
     */
    siloIpPoolList: (
      {
        path,
        query = {},
      }: { path: SiloIpPoolListPathParams; query?: SiloIpPoolListQueryParams },
      params: FetchParams = {}
    ) => {
      return this.request<SiloIpPoolResultsPage>({
        path: `/v1/system/silos/${path.silo}/ip-pools`,
        method: 'GET',
        query,
        ...params,
      })
    },
    /**
     * Fetch silo IAM policy
     */
    siloPolicyView: (
      { path }: { path: SiloPolicyViewPathParams },
      params: FetchParams = {}
    ) => {
      return this.request<SiloRolePolicy>({
        path: `/v1/system/silos/${path.silo}/policy`,
        method: 'GET',
        ...params,
      })
    },
    /**
     * Update silo IAM policy
     */
    siloPolicyUpdate: (
      { path, body }: { path: SiloPolicyUpdatePathParams; body: SiloRolePolicy },
      params: FetchParams = {}
    ) => {
      return this.request<SiloRolePolicy>({
        path: `/v1/system/silos/${path.silo}/policy`,
        method: 'PUT',
        body,
        ...params,
      })
    },
    /**
     * Fetch resource quotas for silo
     */
    siloQuotasView: (
      { path }: { path: SiloQuotasViewPathParams },
      params: FetchParams = {}
    ) => {
      return this.request<SiloQuotas>({
        path: `/v1/system/silos/${path.silo}/quotas`,
        method: 'GET',
        ...params,
      })
    },
    /**
     * Update resource quotas for silo
     */
    siloQuotasUpdate: (
      { path, body }: { path: SiloQuotasUpdatePathParams; body: SiloQuotasUpdate },
      params: FetchParams = {}
    ) => {
      return this.request<SiloQuotas>({
        path: `/v1/system/silos/${path.silo}/quotas`,
        method: 'PUT',
        body,
        ...params,
      })
    },
    /**
     * Run timeseries query
     */
    systemTimeseriesQuery: (
      { body }: { body: TimeseriesQuery },
      params: FetchParams = {}
    ) => {
      return this.request<OxqlQueryResult>({
        path: `/v1/system/timeseries/query`,
        method: 'POST',
        body,
        ...params,
      })
    },
    /**
     * List timeseries schemas
     */
    systemTimeseriesSchemaList: (
      { query = {} }: { query?: SystemTimeseriesSchemaListQueryParams },
      params: FetchParams = {}
    ) => {
      return this.request<TimeseriesSchemaResultsPage>({
        path: `/v1/system/timeseries/schemas`,
        method: 'GET',
        query,
        ...params,
      })
    },
    /**
<<<<<<< HEAD
     * Upload TUF repository
=======
     * Upload system release repository
>>>>>>> 8c54bea3
     */
    systemUpdatePutRepository: (
      { query }: { query: SystemUpdatePutRepositoryQueryParams },
      params: FetchParams = {}
    ) => {
      return this.request<TufRepoInsertResponse>({
        path: `/v1/system/update/repository`,
        method: 'PUT',
        query,
        ...params,
      })
    },
    /**
<<<<<<< HEAD
     * Fetch TUF repository description
=======
     * Fetch system release repository description by version
>>>>>>> 8c54bea3
     */
    systemUpdateGetRepository: (
      { path }: { path: SystemUpdateGetRepositoryPathParams },
      params: FetchParams = {}
    ) => {
      return this.request<TufRepoGetResponse>({
        path: `/v1/system/update/repository/${path.systemVersion}`,
        method: 'GET',
        ...params,
      })
    },
    /**
     * Get the current target release of the rack's system software
     */
    targetReleaseView: (_: EmptyObj, params: FetchParams = {}) => {
      return this.request<TargetRelease>({
        path: `/v1/system/update/target-release`,
        method: 'GET',
        ...params,
      })
    },
    /**
     * Set the current target release of the rack's system software
     */
    targetReleaseUpdate: (
      { body }: { body: SetTargetReleaseParams },
      params: FetchParams = {}
    ) => {
      return this.request<TargetRelease>({
        path: `/v1/system/update/target-release`,
        method: 'PUT',
        body,
        ...params,
      })
    },
    /**
     * List root roles in the updates trust store
     */
    systemUpdateTrustRootList: (
      { query = {} }: { query?: SystemUpdateTrustRootListQueryParams },
      params: FetchParams = {}
    ) => {
      return this.request<UpdatesTrustRootResultsPage>({
        path: `/v1/system/update/trust-roots`,
        method: 'GET',
        query,
        ...params,
      })
    },
    /**
     * Add trusted root role to updates trust store
     */
    systemUpdateTrustRootCreate: (_: EmptyObj, params: FetchParams = {}) => {
      return this.request<UpdatesTrustRoot>({
        path: `/v1/system/update/trust-roots`,
        method: 'POST',
        ...params,
      })
    },
    /**
     * Fetch trusted root role
     */
    systemUpdateTrustRootView: (
      { path }: { path: SystemUpdateTrustRootViewPathParams },
      params: FetchParams = {}
    ) => {
      return this.request<UpdatesTrustRoot>({
        path: `/v1/system/update/trust-roots/${path.trustRootId}`,
        method: 'GET',
        ...params,
      })
    },
    /**
     * Delete trusted root role
     */
    systemUpdateTrustRootDelete: (
      { path }: { path: SystemUpdateTrustRootDeletePathParams },
      params: FetchParams = {}
    ) => {
      return this.request<void>({
        path: `/v1/system/update/trust-roots/${path.trustRootId}`,
        method: 'DELETE',
        ...params,
      })
    },
    /**
     * List built-in (system) users in silo
     */
    siloUserList: (
      { query = {} }: { query?: SiloUserListQueryParams },
      params: FetchParams = {}
    ) => {
      return this.request<UserResultsPage>({
        path: `/v1/system/users`,
        method: 'GET',
        query,
        ...params,
      })
    },
    /**
     * Fetch built-in (system) user
     */
    siloUserView: (
      { path, query }: { path: SiloUserViewPathParams; query: SiloUserViewQueryParams },
      params: FetchParams = {}
    ) => {
      return this.request<User>({
        path: `/v1/system/users/${path.userId}`,
        method: 'GET',
        query,
        ...params,
      })
    },
    /**
     * List built-in users
     */
    userBuiltinList: (
      { query = {} }: { query?: UserBuiltinListQueryParams },
      params: FetchParams = {}
    ) => {
      return this.request<UserBuiltinResultsPage>({
        path: `/v1/system/users-builtin`,
        method: 'GET',
        query,
        ...params,
      })
    },
    /**
     * Fetch built-in user
     */
    userBuiltinView: (
      { path }: { path: UserBuiltinViewPathParams },
      params: FetchParams = {}
    ) => {
      return this.request<UserBuiltin>({
        path: `/v1/system/users-builtin/${path.user}`,
        method: 'GET',
        ...params,
      })
    },
    /**
     * List current utilization state for all silos
     */
    siloUtilizationList: (
      { query = {} }: { query?: SiloUtilizationListQueryParams },
      params: FetchParams = {}
    ) => {
      return this.request<SiloUtilizationResultsPage>({
        path: `/v1/system/utilization/silos`,
        method: 'GET',
        query,
        ...params,
      })
    },
    /**
     * Fetch current utilization for given silo
     */
    siloUtilizationView: (
      { path }: { path: SiloUtilizationViewPathParams },
      params: FetchParams = {}
    ) => {
      return this.request<SiloUtilization>({
        path: `/v1/system/utilization/silos/${path.silo}`,
        method: 'GET',
        ...params,
      })
    },
    /**
     * Run project-scoped timeseries query
     */
    timeseriesQuery: (
      { query, body }: { query: TimeseriesQueryQueryParams; body: TimeseriesQuery },
      params: FetchParams = {}
    ) => {
      return this.request<OxqlQueryResult>({
        path: `/v1/timeseries/query`,
        method: 'POST',
        body,
        query,
        ...params,
      })
    },
    /**
     * List users
     */
    userList: (
      { query = {} }: { query?: UserListQueryParams },
      params: FetchParams = {}
    ) => {
      return this.request<UserResultsPage>({
        path: `/v1/users`,
        method: 'GET',
        query,
        ...params,
      })
    },
    /**
     * Fetch resource utilization for user's current silo
     */
    utilizationView: (_: EmptyObj, params: FetchParams = {}) => {
      return this.request<Utilization>({
        path: `/v1/utilization`,
        method: 'GET',
        ...params,
      })
    },
    /**
     * List firewall rules
     */
    vpcFirewallRulesView: (
      { query }: { query: VpcFirewallRulesViewQueryParams },
      params: FetchParams = {}
    ) => {
      return this.request<VpcFirewallRules>({
        path: `/v1/vpc-firewall-rules`,
        method: 'GET',
        query,
        ...params,
      })
    },
    /**
     * Replace firewall rules
     */
    vpcFirewallRulesUpdate: (
      {
        query,
        body,
      }: { query: VpcFirewallRulesUpdateQueryParams; body: VpcFirewallRuleUpdateParams },
      params: FetchParams = {}
    ) => {
      return this.request<VpcFirewallRules>({
        path: `/v1/vpc-firewall-rules`,
        method: 'PUT',
        body,
        query,
        ...params,
      })
    },
    /**
     * List routes
     */
    vpcRouterRouteList: (
      { query = {} }: { query?: VpcRouterRouteListQueryParams },
      params: FetchParams = {}
    ) => {
      return this.request<RouterRouteResultsPage>({
        path: `/v1/vpc-router-routes`,
        method: 'GET',
        query,
        ...params,
      })
    },
    /**
     * Create route
     */
    vpcRouterRouteCreate: (
      { query, body }: { query: VpcRouterRouteCreateQueryParams; body: RouterRouteCreate },
      params: FetchParams = {}
    ) => {
      return this.request<RouterRoute>({
        path: `/v1/vpc-router-routes`,
        method: 'POST',
        body,
        query,
        ...params,
      })
    },
    /**
     * Fetch route
     */
    vpcRouterRouteView: (
      {
        path,
        query = {},
      }: { path: VpcRouterRouteViewPathParams; query?: VpcRouterRouteViewQueryParams },
      params: FetchParams = {}
    ) => {
      return this.request<RouterRoute>({
        path: `/v1/vpc-router-routes/${path.route}`,
        method: 'GET',
        query,
        ...params,
      })
    },
    /**
     * Update route
     */
    vpcRouterRouteUpdate: (
      {
        path,
        query = {},
        body,
      }: {
        path: VpcRouterRouteUpdatePathParams
        query?: VpcRouterRouteUpdateQueryParams
        body: RouterRouteUpdate
      },
      params: FetchParams = {}
    ) => {
      return this.request<RouterRoute>({
        path: `/v1/vpc-router-routes/${path.route}`,
        method: 'PUT',
        body,
        query,
        ...params,
      })
    },
    /**
     * Delete route
     */
    vpcRouterRouteDelete: (
      {
        path,
        query = {},
      }: { path: VpcRouterRouteDeletePathParams; query?: VpcRouterRouteDeleteQueryParams },
      params: FetchParams = {}
    ) => {
      return this.request<void>({
        path: `/v1/vpc-router-routes/${path.route}`,
        method: 'DELETE',
        query,
        ...params,
      })
    },
    /**
     * List routers
     */
    vpcRouterList: (
      { query = {} }: { query?: VpcRouterListQueryParams },
      params: FetchParams = {}
    ) => {
      return this.request<VpcRouterResultsPage>({
        path: `/v1/vpc-routers`,
        method: 'GET',
        query,
        ...params,
      })
    },
    /**
     * Create VPC router
     */
    vpcRouterCreate: (
      { query, body }: { query: VpcRouterCreateQueryParams; body: VpcRouterCreate },
      params: FetchParams = {}
    ) => {
      return this.request<VpcRouter>({
        path: `/v1/vpc-routers`,
        method: 'POST',
        body,
        query,
        ...params,
      })
    },
    /**
     * Fetch router
     */
    vpcRouterView: (
      {
        path,
        query = {},
      }: { path: VpcRouterViewPathParams; query?: VpcRouterViewQueryParams },
      params: FetchParams = {}
    ) => {
      return this.request<VpcRouter>({
        path: `/v1/vpc-routers/${path.router}`,
        method: 'GET',
        query,
        ...params,
      })
    },
    /**
     * Update router
     */
    vpcRouterUpdate: (
      {
        path,
        query = {},
        body,
      }: {
        path: VpcRouterUpdatePathParams
        query?: VpcRouterUpdateQueryParams
        body: VpcRouterUpdate
      },
      params: FetchParams = {}
    ) => {
      return this.request<VpcRouter>({
        path: `/v1/vpc-routers/${path.router}`,
        method: 'PUT',
        body,
        query,
        ...params,
      })
    },
    /**
     * Delete router
     */
    vpcRouterDelete: (
      {
        path,
        query = {},
      }: { path: VpcRouterDeletePathParams; query?: VpcRouterDeleteQueryParams },
      params: FetchParams = {}
    ) => {
      return this.request<void>({
        path: `/v1/vpc-routers/${path.router}`,
        method: 'DELETE',
        query,
        ...params,
      })
    },
    /**
     * List subnets
     */
    vpcSubnetList: (
      { query = {} }: { query?: VpcSubnetListQueryParams },
      params: FetchParams = {}
    ) => {
      return this.request<VpcSubnetResultsPage>({
        path: `/v1/vpc-subnets`,
        method: 'GET',
        query,
        ...params,
      })
    },
    /**
     * Create subnet
     */
    vpcSubnetCreate: (
      { query, body }: { query: VpcSubnetCreateQueryParams; body: VpcSubnetCreate },
      params: FetchParams = {}
    ) => {
      return this.request<VpcSubnet>({
        path: `/v1/vpc-subnets`,
        method: 'POST',
        body,
        query,
        ...params,
      })
    },
    /**
     * Fetch subnet
     */
    vpcSubnetView: (
      {
        path,
        query = {},
      }: { path: VpcSubnetViewPathParams; query?: VpcSubnetViewQueryParams },
      params: FetchParams = {}
    ) => {
      return this.request<VpcSubnet>({
        path: `/v1/vpc-subnets/${path.subnet}`,
        method: 'GET',
        query,
        ...params,
      })
    },
    /**
     * Update subnet
     */
    vpcSubnetUpdate: (
      {
        path,
        query = {},
        body,
      }: {
        path: VpcSubnetUpdatePathParams
        query?: VpcSubnetUpdateQueryParams
        body: VpcSubnetUpdate
      },
      params: FetchParams = {}
    ) => {
      return this.request<VpcSubnet>({
        path: `/v1/vpc-subnets/${path.subnet}`,
        method: 'PUT',
        body,
        query,
        ...params,
      })
    },
    /**
     * Delete subnet
     */
    vpcSubnetDelete: (
      {
        path,
        query = {},
      }: { path: VpcSubnetDeletePathParams; query?: VpcSubnetDeleteQueryParams },
      params: FetchParams = {}
    ) => {
      return this.request<void>({
        path: `/v1/vpc-subnets/${path.subnet}`,
        method: 'DELETE',
        query,
        ...params,
      })
    },
    /**
     * List network interfaces
     */
    vpcSubnetListNetworkInterfaces: (
      {
        path,
        query = {},
      }: {
        path: VpcSubnetListNetworkInterfacesPathParams
        query?: VpcSubnetListNetworkInterfacesQueryParams
      },
      params: FetchParams = {}
    ) => {
      return this.request<InstanceNetworkInterfaceResultsPage>({
        path: `/v1/vpc-subnets/${path.subnet}/network-interfaces`,
        method: 'GET',
        query,
        ...params,
      })
    },
    /**
     * List VPCs
     */
    vpcList: ({ query = {} }: { query?: VpcListQueryParams }, params: FetchParams = {}) => {
      return this.request<VpcResultsPage>({
        path: `/v1/vpcs`,
        method: 'GET',
        query,
        ...params,
      })
    },
    /**
     * Create VPC
     */
    vpcCreate: (
      { query, body }: { query: VpcCreateQueryParams; body: VpcCreate },
      params: FetchParams = {}
    ) => {
      return this.request<Vpc>({
        path: `/v1/vpcs`,
        method: 'POST',
        body,
        query,
        ...params,
      })
    },
    /**
     * Fetch VPC
     */
    vpcView: (
      { path, query = {} }: { path: VpcViewPathParams; query?: VpcViewQueryParams },
      params: FetchParams = {}
    ) => {
      return this.request<Vpc>({
        path: `/v1/vpcs/${path.vpc}`,
        method: 'GET',
        query,
        ...params,
      })
    },
    /**
     * Update a VPC
     */
    vpcUpdate: (
      {
        path,
        query = {},
        body,
      }: { path: VpcUpdatePathParams; query?: VpcUpdateQueryParams; body: VpcUpdate },
      params: FetchParams = {}
    ) => {
      return this.request<Vpc>({
        path: `/v1/vpcs/${path.vpc}`,
        method: 'PUT',
        body,
        query,
        ...params,
      })
    },
    /**
     * Delete VPC
     */
    vpcDelete: (
      { path, query = {} }: { path: VpcDeletePathParams; query?: VpcDeleteQueryParams },
      params: FetchParams = {}
    ) => {
      return this.request<void>({
        path: `/v1/vpcs/${path.vpc}`,
        method: 'DELETE',
        query,
        ...params,
      })
    },
    /**
     * Create webhook receiver
     */
    webhookReceiverCreate: (
      { body }: { body: WebhookCreate },
      params: FetchParams = {}
    ) => {
      return this.request<WebhookReceiver>({
        path: `/v1/webhook-receivers`,
        method: 'POST',
        body,
        ...params,
      })
    },
    /**
     * Update webhook receiver
     */
    webhookReceiverUpdate: (
      {
        path,
        body,
      }: { path: WebhookReceiverUpdatePathParams; body: WebhookReceiverUpdate },
      params: FetchParams = {}
    ) => {
      return this.request<void>({
        path: `/v1/webhook-receivers/${path.receiver}`,
        method: 'PUT',
        body,
        ...params,
      })
    },
    /**
     * List webhook receiver secret IDs
     */
    webhookSecretsList: (
      { query }: { query: WebhookSecretsListQueryParams },
      params: FetchParams = {}
    ) => {
      return this.request<WebhookSecrets>({
        path: `/v1/webhook-secrets`,
        method: 'GET',
        query,
        ...params,
      })
    },
    /**
     * Add secret to webhook receiver
     */
    webhookSecretsAdd: (
      { query, body }: { query: WebhookSecretsAddQueryParams; body: WebhookSecretCreate },
      params: FetchParams = {}
    ) => {
      return this.request<WebhookSecret>({
        path: `/v1/webhook-secrets`,
        method: 'POST',
        body,
        query,
        ...params,
      })
    },
    /**
     * Remove secret from webhook receiver
     */
    webhookSecretsDelete: (
      { path }: { path: WebhookSecretsDeletePathParams },
      params: FetchParams = {}
    ) => {
      return this.request<void>({
        path: `/v1/webhook-secrets/${path.secretId}`,
        method: 'DELETE',
        ...params,
      })
    },
  }
  ws = {
    /**
     * Stream instance serial console
     */
    instanceSerialConsoleStream: ({
      host,
      secure = true,
      path,
      query = {},
    }: {
      host: string
      secure?: boolean
      path: InstanceSerialConsoleStreamPathParams
      query?: InstanceSerialConsoleStreamQueryParams
    }) => {
      const protocol = secure ? 'wss:' : 'ws:'
      const route = `/v1/instances/${path.instance}/serial-console/stream`
      return new WebSocket(protocol + '//' + host + route + toQueryString(query))
    },
  }
}

export default Api<|MERGE_RESOLUTION|>--- conflicted
+++ resolved
@@ -625,16 +625,18 @@
   version: string
 }
 
-/**
-<<<<<<< HEAD
+export type AuditLogEntryActor =
+  | { kind: 'user_builtin'; userBuiltinId: string }
+  | { kind: 'silo_user'; siloId: string; siloUserId: string }
+  | { kind: 'unauthenticated' }
+
+/**
  * Audit log entry
  */
 export type AuditLogEntry = {
-  /** API token or session cookie. Optional because it will not be defined on unauthenticated requests like login attempts. */
+  /** Indicates whether request was made with an API token or session cookie. Optional because it will not be defined on unauthenticated requests like login attempts. */
   accessMethod?: string | null
-  /** User ID of the actor who performed the action */
-  actorId?: string | null
-  actorSiloId?: string | null
+  actor: AuditLogEntryActor
   /** Error information if the action failed */
   errorCode?: string | null
   errorMessage?: string | null
@@ -648,14 +650,14 @@
   requestId: string
   /** Full URL of the request */
   requestUri: string
-  /** Resource identifier */
-  resourceId?: string | null
   /** IP address that made the request */
   sourceIp: string
   /** Time operation completed */
   timeCompleted: Date
   /** When the request was received */
-  timestamp: Date
+  timeStarted: Date
+  /** User agent string from the request */
+  userAgent?: string | null
 }
 
 /**
@@ -669,8 +671,6 @@
 }
 
 /**
-=======
->>>>>>> 8c54bea3
  * Authorization scope for a timeseries.
  *
  * This describes the level at which a user must be authorized to read data from a timeseries. For example, fleet-scoping means the data is only visible to an operator or fleet reader. Project-scoped, on the other hand, indicates that a user will see data limited to the projects on which they have read permissions.
@@ -1250,6 +1250,26 @@
 }
 
 /**
+ * View of a console session
+ */
+export type ConsoleSession = {
+  /** A unique, immutable, system-controlled identifier for the session */
+  id: string
+  timeCreated: Date
+  timeLastUsed: Date
+}
+
+/**
+ * A single page of results
+ */
+export type ConsoleSessionResultsPage = {
+  /** list of items on this page of results */
+  items: ConsoleSession[]
+  /** token used to fetch the next page of results (if any) */
+  nextPage?: string | null
+}
+
+/**
  * A cumulative or counter data type.
  */
 export type Cumulativedouble = { startTime: Date; value: number }
@@ -3246,7 +3266,7 @@
   dst: IpNet
   /** The route gateway. */
   gw: string
-  /** Local preference for route. Higher preference indictes precedence within and across protocols. */
+  /** Route RIB priority. Higher priority indicates precedence within and across protocols. */
   ribPriority?: number | null
   /** VLAN id the gateway is reachable over. */
   vid?: number | null
@@ -3874,6 +3894,11 @@
   nextPage?: string | null
 }
 
+export type SupportBundleCreate = {
+  /** User comment for the support bundle */
+  userComment?: string | null
+}
+
 export type TypedUuidForSupportBundleKind = string
 
 export type SupportBundleState =
@@ -3903,6 +3928,7 @@
   reasonForFailure?: string | null
   state: SupportBundleState
   timeCreated: Date
+  userComment?: string | null
 }
 
 /**
@@ -3913,6 +3939,11 @@
   items: SupportBundleInfo[]
   /** token used to fetch the next page of results (if any) */
   nextPage?: string | null
+}
+
+export type SupportBundleUpdate = {
+  /** User comment for the support bundle */
+  userComment?: string | null
 }
 
 /**
@@ -4136,7 +4167,7 @@
   interfaceName: Name
   /** The port settings object this route configuration belongs to. */
   portSettingsId: string
-  /** RIB Priority indicating priority within and across protocols. */
+  /** Route RIB priority. Higher priority indicates precedence within and across protocols. */
   ribPriority?: number | null
   /** The VLAN identifier for the route. Use this if the gateway is reachable over an 802.1Q tagged L2 segment. */
   vlanId?: number | null
@@ -4900,10 +4931,10 @@
  */
 export type TimeAndIdSortMode =
   /** sort in increasing order of timestamp and ID, i.e., earliest first */
-  | 'ascending'
+  | 'time_and_id_ascending'
 
   /** sort in increasing order of timestamp and ID, i.e., most recent first */
-  | 'descending'
+  | 'time_and_id_descending'
 
 export type DiskMetricName =
   | 'activated'
@@ -4974,6 +5005,10 @@
   bundleId: string
 }
 
+export interface SupportBundleUpdatePathParams {
+  bundleId: string
+}
+
 export interface SupportBundleDeletePathParams {
   bundleId: string
 }
@@ -6197,8 +6232,6 @@
   systemVersion: string
 }
 
-<<<<<<< HEAD
-=======
 export interface SystemUpdateTrustRootListQueryParams {
   limit?: number | null
   pageToken?: string | null
@@ -6213,7 +6246,6 @@
   trustRootId: string
 }
 
->>>>>>> 8c54bea3
 export interface SiloUserListQueryParams {
   limit?: number | null
   pageToken?: string | null
@@ -6255,6 +6287,34 @@
 
 export interface UserListQueryParams {
   group?: string | null
+  limit?: number | null
+  pageToken?: string | null
+  sortBy?: IdSortMode
+}
+
+export interface UserViewPathParams {
+  userId: string
+}
+
+export interface UserTokenListPathParams {
+  userId: string
+}
+
+export interface UserTokenListQueryParams {
+  limit?: number | null
+  pageToken?: string | null
+  sortBy?: IdSortMode
+}
+
+export interface UserLogoutPathParams {
+  userId: string
+}
+
+export interface UserSessionListPathParams {
+  userId: string
+}
+
+export interface UserSessionListQueryParams {
   limit?: number | null
   pageToken?: string | null
   sortBy?: IdSortMode
@@ -6566,10 +6626,14 @@
     /**
      * Create a new support bundle
      */
-    supportBundleCreate: (_: EmptyObj, params: FetchParams = {}) => {
+    supportBundleCreate: (
+      { body }: { body: SupportBundleCreate },
+      params: FetchParams = {}
+    ) => {
       return this.request<SupportBundleInfo>({
         path: `/experimental/v1/system/support-bundles`,
         method: 'POST',
+        body,
         ...params,
       })
     },
@@ -6583,6 +6647,20 @@
       return this.request<SupportBundleInfo>({
         path: `/experimental/v1/system/support-bundles/${path.bundleId}`,
         method: 'GET',
+        ...params,
+      })
+    },
+    /**
+     * Update a support bundle
+     */
+    supportBundleUpdate: (
+      { path, body }: { path: SupportBundleUpdatePathParams; body: SupportBundleUpdate },
+      params: FetchParams = {}
+    ) => {
+      return this.request<SupportBundleInfo>({
+        path: `/experimental/v1/system/support-bundles/${path.bundleId}`,
+        method: 'PUT',
+        body,
         ...params,
       })
     },
@@ -9843,11 +9921,7 @@
       })
     },
     /**
-<<<<<<< HEAD
-     * Upload TUF repository
-=======
      * Upload system release repository
->>>>>>> 8c54bea3
      */
     systemUpdatePutRepository: (
       { query }: { query: SystemUpdatePutRepositoryQueryParams },
@@ -9861,11 +9935,7 @@
       })
     },
     /**
-<<<<<<< HEAD
-     * Fetch TUF repository description
-=======
      * Fetch system release repository description by version
->>>>>>> 8c54bea3
      */
     systemUpdateGetRepository: (
       { path }: { path: SystemUpdateGetRepositoryPathParams },
@@ -10057,6 +10127,60 @@
     ) => {
       return this.request<UserResultsPage>({
         path: `/v1/users`,
+        method: 'GET',
+        query,
+        ...params,
+      })
+    },
+    /**
+     * Fetch user
+     */
+    userView: ({ path }: { path: UserViewPathParams }, params: FetchParams = {}) => {
+      return this.request<User>({
+        path: `/v1/users/${path.userId}`,
+        method: 'GET',
+        ...params,
+      })
+    },
+    /**
+     * List user's access tokens
+     */
+    userTokenList: (
+      {
+        path,
+        query = {},
+      }: { path: UserTokenListPathParams; query?: UserTokenListQueryParams },
+      params: FetchParams = {}
+    ) => {
+      return this.request<DeviceAccessTokenResultsPage>({
+        path: `/v1/users/${path.userId}/access-tokens`,
+        method: 'GET',
+        query,
+        ...params,
+      })
+    },
+    /**
+     * Log user out
+     */
+    userLogout: ({ path }: { path: UserLogoutPathParams }, params: FetchParams = {}) => {
+      return this.request<void>({
+        path: `/v1/users/${path.userId}/logout`,
+        method: 'POST',
+        ...params,
+      })
+    },
+    /**
+     * List user's console sessions
+     */
+    userSessionList: (
+      {
+        path,
+        query = {},
+      }: { path: UserSessionListPathParams; query?: UserSessionListQueryParams },
+      params: FetchParams = {}
+    ) => {
+      return this.request<ConsoleSessionResultsPage>({
+        path: `/v1/users/${path.userId}/sessions`,
         method: 'GET',
         query,
         ...params,
