/**
 * This Source Code Form is subject to the terms of the Mozilla Public
 * License, v. 2.0. If a copy of the MPL was not distributed with this
 * file, you can obtain one at https://mozilla.org/MPL/2.0/.
 *
 * Copyright Oxide Computer Company
 */

/* eslint-disable */

/**
 * This Source Code Form is subject to the terms of the Mozilla Public
 * License, v. 2.0. If a copy of the MPL was not distributed with this
 * file, you can obtain one at https://mozilla.org/MPL/2.0/.
 *
 * Copyright Oxide Computer Company
 */

import { HttpClient, toQueryString, type FetchParams } from './http-client'

export type { ApiConfig, ApiResult, ErrorBody, ErrorResult } from './http-client'

/**
 * An IPv4 subnet
 *
 * An IPv4 subnet, including prefix and prefix length
 */
export type Ipv4Net = string

/**
 * An IPv6 subnet
 *
 * An IPv6 subnet, including prefix and subnet mask
 */
export type Ipv6Net = string

export type IpNet = Ipv4Net | Ipv6Net

/**
 * A name unique within the parent collection
 *
 * Names must begin with a lower case ASCII letter, be composed exclusively of lowercase ASCII, uppercase ASCII, numbers, and '-', and may not end with a '-'. Names cannot be a UUID, but they may contain a UUID. They can be at most 63 characters long.
 */
export type Name = string

export type NameOrId = string | Name

/**
 * An address tied to an address lot.
 */
export type Address = {
  /** The address and prefix length of this address. */
  address: IpNet
  /** The address lot this address is drawn from. */
  addressLot: NameOrId
  /** Optional VLAN ID for this address */
  vlanId?: number | null
}

/**
 * A set of addresses associated with a port configuration.
 */
export type AddressConfig = {
  /** The set of addresses assigned to the port configuration. */
  addresses: Address[]
  /** Link to assign the addresses to. On ports that are not broken out, this is always phy0. On a 2x breakout the options are phy0 and phy1, on 4x phy0-phy3, etc. */
  linkName: Name
}

/**
 * The kind associated with an address lot.
 */
export type AddressLotKind =
  /** Infrastructure address lots are used for network infrastructure like addresses assigned to rack switches. */
  | 'infra'

  /** Pool address lots are used by IP pools. */
  | 'pool'

/**
 * Represents an address lot object, containing the id of the lot that can be used in other API calls.
 */
export type AddressLot = {
  /** human-readable free-form text about a resource */
  description: string
  /** unique, immutable, system-controlled identifier for each resource */
  id: string
  /** Desired use of `AddressLot` */
  kind: AddressLotKind
  /** unique, mutable, user-controlled identifier for each resource */
  name: Name
  /** timestamp when this resource was created */
  timeCreated: Date
  /** timestamp when this resource was last modified */
  timeModified: Date
}

/**
 * An address lot block is a part of an address lot and contains a range of addresses. The range is inclusive.
 */
export type AddressLotBlock = {
  /** The first address of the block (inclusive). */
  firstAddress: string
  /** The id of the address lot block. */
  id: string
  /** The last address of the block (inclusive). */
  lastAddress: string
}

/**
 * Parameters for creating an address lot block. Fist and last addresses are inclusive.
 */
export type AddressLotBlockCreate = {
  /** The first address in the lot (inclusive). */
  firstAddress: string
  /** The last address in the lot (inclusive). */
  lastAddress: string
}

/**
 * A single page of results
 */
export type AddressLotBlockResultsPage = {
  /** list of items on this page of results */
  items: AddressLotBlock[]
  /** token used to fetch the next page of results (if any) */
  nextPage?: string | null
}

/**
 * Parameters for creating an address lot.
 */
export type AddressLotCreate = {
  /** The blocks to add along with the new address lot. */
  blocks: AddressLotBlockCreate[]
  description: string
  /** The kind of address lot to create. */
  kind: AddressLotKind
  name: Name
}

/**
 * An address lot and associated blocks resulting from creating an address lot.
 */
export type AddressLotCreateResponse = {
  /** The address lot blocks that were created. */
  blocks: AddressLotBlock[]
  /** The address lot that was created. */
  lot: AddressLot
}

/**
 * A single page of results
 */
export type AddressLotResultsPage = {
  /** list of items on this page of results */
  items: AddressLot[]
  /** token used to fetch the next page of results (if any) */
  nextPage?: string | null
}

/**
 * Describes the scope of affinity for the purposes of co-location.
 */
export type FailureDomain = 'sled'

/**
 * Affinity policy used to describe "what to do when a request cannot be satisfied"
 *
 * Used for both Affinity and Anti-Affinity Groups
 */
export type AffinityPolicy =
  /** If the affinity request cannot be satisfied, allow it anyway.

This enables a "best-effort" attempt to satisfy the affinity policy. */
  | 'allow'

  /** If the affinity request cannot be satisfied, fail explicitly. */
  | 'fail'

/**
 * View of an Affinity Group
 */
export type AffinityGroup = {
  /** human-readable free-form text about a resource */
  description: string
  failureDomain: FailureDomain
  /** unique, immutable, system-controlled identifier for each resource */
  id: string
  /** unique, mutable, user-controlled identifier for each resource */
  name: Name
  policy: AffinityPolicy
  projectId: string
  /** timestamp when this resource was created */
  timeCreated: Date
  /** timestamp when this resource was last modified */
  timeModified: Date
}

/**
 * Create-time parameters for an `AffinityGroup`
 */
export type AffinityGroupCreate = {
  description: string
  failureDomain: FailureDomain
  name: Name
  policy: AffinityPolicy
}

export type TypedUuidForInstanceKind = string

/**
 * Running state of an Instance (primarily: booted or stopped)
 *
 * This typically reflects whether it's starting, running, stopping, or stopped, but also includes states related to the Instance's lifecycle
 */
export type InstanceState =
  /** The instance is being created. */
  | 'creating'

  /** The instance is currently starting up. */
  | 'starting'

  /** The instance is currently running. */
  | 'running'

  /** The instance has been requested to stop and a transition to "Stopped" is imminent. */
  | 'stopping'

  /** The instance is currently stopped. */
  | 'stopped'

  /** The instance is in the process of rebooting - it will remain in the "rebooting" state until the VM is starting once more. */
  | 'rebooting'

  /** The instance is in the process of migrating - it will remain in the "migrating" state until the migration process is complete and the destination propolis is ready to continue execution. */
  | 'migrating'

  /** The instance is attempting to recover from a failure. */
  | 'repairing'

  /** The instance has encountered a failure. */
  | 'failed'

  /** The instance has been deleted. */
  | 'destroyed'

/**
 * A member of an Affinity Group
 *
 * Membership in a group is not exclusive - members may belong to multiple affinity / anti-affinity groups.
 *
 * Affinity Groups can contain up to 32 members.
 */
export type AffinityGroupMember = {
  type: 'instance'
  value: { id: TypedUuidForInstanceKind; name: Name; runState: InstanceState }
}

/**
 * A single page of results
 */
export type AffinityGroupMemberResultsPage = {
  /** list of items on this page of results */
  items: AffinityGroupMember[]
  /** token used to fetch the next page of results (if any) */
  nextPage?: string | null
}

/**
 * A single page of results
 */
export type AffinityGroupResultsPage = {
  /** list of items on this page of results */
  items: AffinityGroup[]
  /** token used to fetch the next page of results (if any) */
  nextPage?: string | null
}

/**
 * Updateable properties of an `AffinityGroup`
 */
export type AffinityGroupUpdate = { description?: string | null; name?: Name | null }

export type BgpMessageHistory = Record<string, unknown>

/**
 * Identifies switch physical location
 */
export type SwitchLocation =
  /** Switch in upper slot */
  | 'switch0'

  /** Switch in lower slot */
  | 'switch1'

/**
 * BGP message history for a particular switch.
 */
export type SwitchBgpHistory = {
  /** Message history indexed by peer address. */
  history: Record<string, BgpMessageHistory>
  /** Switch this message history is associated with. */
  switch: SwitchLocation
}

/**
 * BGP message history for rack switches.
 */
export type AggregateBgpMessageHistory = {
  /** BGP history organized by switch. */
  switchHistories: SwitchBgpHistory[]
}

/**
 * An alert class.
 */
export type AlertClass = {
  /** A description of what this alert class represents. */
  description: string
  /** The name of the alert class. */
  name: string
}

/**
 * A single page of results
 */
export type AlertClassResultsPage = {
  /** list of items on this page of results */
  items: AlertClass[]
  /** token used to fetch the next page of results (if any) */
  nextPage?: string | null
}

export type TypedUuidForAlertKind = string

/**
 * The response received from a webhook receiver endpoint.
 */
export type WebhookDeliveryResponse = {
  /** The response time of the webhook endpoint, in milliseconds. */
  durationMs: number
  /** The HTTP status code returned from the webhook endpoint. */
  status: number
}

export type WebhookDeliveryAttemptResult =
  /** The webhook event has been delivered successfully. */
  | 'succeeded'

  /** A webhook request was sent to the endpoint, and it returned a HTTP error status code indicating an error. */
  | 'failed_http_error'

  /** The webhook request could not be sent to the receiver endpoint. */
  | 'failed_unreachable'

  /** A connection to the receiver endpoint was successfully established, but no response was received within the delivery timeout. */
  | 'failed_timeout'

/**
 * An individual delivery attempt for a webhook event.
 *
 * This represents a single HTTP request that was sent to the receiver, and its outcome.
 */
export type WebhookDeliveryAttempt = {
  /** The attempt number. */
  attempt: number
  response?: WebhookDeliveryResponse | null
  /** The outcome of this delivery attempt: either the event was delivered successfully, or the request failed for one of several reasons. */
  result: WebhookDeliveryAttemptResult
  /** The time at which the webhook delivery was attempted. */
  timeSent: Date
}

/**
 * A list of attempts to deliver an alert to a receiver.
 *
 * The type of the delivery attempt model depends on the receiver type, as it may contain information specific to that delivery mechanism. For example, webhook delivery attempts contain the HTTP status code of the webhook request.
 */
export type AlertDeliveryAttempts = { webhook: WebhookDeliveryAttempt[] }

export type TypedUuidForAlertReceiverKind = string

/**
 * The state of a webhook delivery attempt.
 */
export type AlertDeliveryState =
  /** The webhook event has not yet been delivered successfully.

Either no delivery attempts have yet been performed, or the delivery has failed at least once but has retries remaining. */
  | 'pending'

  /** The webhook event has been delivered successfully. */
  | 'delivered'

  /** The webhook delivery attempt has failed permanently and will not be retried again. */
  | 'failed'

/**
 * The reason an alert was delivered
 */
export type AlertDeliveryTrigger =
  /** Delivery was triggered by the alert itself. */
  | 'alert'

  /** Delivery was triggered by a request to resend the alert. */
  | 'resend'

  /** This delivery is a liveness probe. */
  | 'probe'

/**
 * A delivery of a webhook event.
 */
export type AlertDelivery = {
  /** The event class. */
  alertClass: string
  /** The UUID of the event. */
  alertId: TypedUuidForAlertKind
  /** Individual attempts to deliver this webhook event, and their outcomes. */
  attempts: AlertDeliveryAttempts
  /** The UUID of this delivery attempt. */
  id: string
  /** The UUID of the alert receiver that this event was delivered to. */
  receiverId: TypedUuidForAlertReceiverKind
  /** The state of this delivery. */
  state: AlertDeliveryState
  /** The time at which this delivery began (i.e. the event was dispatched to the receiver). */
  timeStarted: Date
  /** Why this delivery was performed. */
  trigger: AlertDeliveryTrigger
}

export type AlertDeliveryId = { deliveryId: string }

/**
 * A single page of results
 */
export type AlertDeliveryResultsPage = {
  /** list of items on this page of results */
  items: AlertDelivery[]
  /** token used to fetch the next page of results (if any) */
  nextPage?: string | null
}

/**
 * Data describing the result of an alert receiver liveness probe attempt.
 */
export type AlertProbeResult = {
  /** The outcome of the probe delivery. */
  probe: AlertDelivery
  /** If the probe request succeeded, and resending failed deliveries on success was requested, the number of new delivery attempts started. Otherwise, if the probe did not succeed, or resending failed deliveries was not requested, this is null.

Note that this may be 0, if there were no events found which had not been delivered successfully to this receiver. */
  resendsStarted?: number | null
}

/**
 * A view of a shared secret key assigned to a webhook receiver.
 *
 * Once a secret is created, the value of the secret is not available in the API, as it must remain secret. Instead, secrets are referenced by their unique IDs assigned when they are created.
 */
export type WebhookSecret = {
  /** The public unique ID of the secret. */
  id: string
  /** The UTC timestamp at which this secret was created. */
  timeCreated: Date
}

/**
 * The possible alert delivery mechanisms for an alert receiver.
 */
export type AlertReceiverKind = {
  /** The URL that webhook notification requests are sent to. */
  endpoint: string
  kind: 'webhook'
  secrets: WebhookSecret[]
}

/**
 * A webhook event class subscription
 *
 * A webhook event class subscription matches either a single event class exactly, or a glob pattern including wildcards that may match multiple event classes
 */
export type AlertSubscription = string

/**
 * The configuration for an alert receiver.
 */
export type AlertReceiver = {
  /** human-readable free-form text about a resource */
  description: string
  /** unique, immutable, system-controlled identifier for each resource */
  id: string
  /** Configuration specific to the kind of alert receiver that this is. */
  kind: AlertReceiverKind
  /** unique, mutable, user-controlled identifier for each resource */
  name: Name
  /** The list of alert classes to which this receiver is subscribed. */
  subscriptions: AlertSubscription[]
  /** timestamp when this resource was created */
  timeCreated: Date
  /** timestamp when this resource was last modified */
  timeModified: Date
}

/**
 * A single page of results
 */
export type AlertReceiverResultsPage = {
  /** list of items on this page of results */
  items: AlertReceiver[]
  /** token used to fetch the next page of results (if any) */
  nextPage?: string | null
}

export type AlertSubscriptionCreate = {
  /** The event class pattern to subscribe to. */
  subscription: AlertSubscription
}

export type AlertSubscriptionCreated = {
  /** The new subscription added to the receiver. */
  subscription: AlertSubscription
}

/**
 * Description of source IPs allowed to reach rack services.
 */
export type AllowedSourceIps =
  /** Allow traffic from any external IP address. */
  | { allow: 'any' }
  /** Restrict access to a specific set of source IP addresses or subnets.

All others are prevented from reaching rack services. */
  | { allow: 'list'; ips: IpNet[] }

/**
 * Allowlist of IPs or subnets that can make requests to user-facing services.
 */
export type AllowList = {
  /** The allowlist of IPs or subnets. */
  allowedIps: AllowedSourceIps
  /** Time the list was created. */
  timeCreated: Date
  /** Time the list was last modified. */
  timeModified: Date
}

/**
 * Parameters for updating allowed source IPs
 */
export type AllowListUpdate = {
  /** The new list of allowed source IPs. */
  allowedIps: AllowedSourceIps
}

/**
 * View of an Anti-Affinity Group
 */
export type AntiAffinityGroup = {
  /** human-readable free-form text about a resource */
  description: string
  failureDomain: FailureDomain
  /** unique, immutable, system-controlled identifier for each resource */
  id: string
  /** unique, mutable, user-controlled identifier for each resource */
  name: Name
  policy: AffinityPolicy
  projectId: string
  /** timestamp when this resource was created */
  timeCreated: Date
  /** timestamp when this resource was last modified */
  timeModified: Date
}

/**
 * Create-time parameters for an `AntiAffinityGroup`
 */
export type AntiAffinityGroupCreate = {
  description: string
  failureDomain: FailureDomain
  name: Name
  policy: AffinityPolicy
}

/**
 * A member of an Anti-Affinity Group
 *
 * Membership in a group is not exclusive - members may belong to multiple affinity / anti-affinity groups.
 *
 * Anti-Affinity Groups can contain up to 32 members.
 */
export type AntiAffinityGroupMember = {
  type: 'instance'
  value: { id: TypedUuidForInstanceKind; name: Name; runState: InstanceState }
}

/**
 * A single page of results
 */
export type AntiAffinityGroupMemberResultsPage = {
  /** list of items on this page of results */
  items: AntiAffinityGroupMember[]
  /** token used to fetch the next page of results (if any) */
  nextPage?: string | null
}

/**
 * A single page of results
 */
export type AntiAffinityGroupResultsPage = {
  /** list of items on this page of results */
  items: AntiAffinityGroup[]
  /** token used to fetch the next page of results (if any) */
  nextPage?: string | null
}

/**
 * Updateable properties of an `AntiAffinityGroup`
 */
export type AntiAffinityGroupUpdate = { description?: string | null; name?: Name | null }

/**
 * An identifier for an artifact.
 */
export type ArtifactId = {
  /** The kind of artifact this is. */
  kind: string
  /** The artifact's name. */
  name: string
  /** The artifact's version. */
  version: string
}

/**
 * Authorization scope for a timeseries.
 *
 * This describes the level at which a user must be authorized to read data from a timeseries. For example, fleet-scoping means the data is only visible to an operator or fleet reader. Project-scoped, on the other hand, indicates that a user will see data limited to the projects on which they have read permissions.
 */
export type AuthzScope =
  /** Timeseries data is limited to fleet readers. */
  | 'fleet'

  /** Timeseries data is limited to the authorized silo for a user. */
  | 'silo'

  /** Timeseries data is limited to the authorized projects for a user. */
  | 'project'

  /** The timeseries is viewable to all without limitation. */
  | 'viewable_to_all'

/**
 * Properties that uniquely identify an Oxide hardware component
 */
export type Baseboard = { part: string; revision: number; serial: string }

/**
 * BFD connection mode.
 */
export type BfdMode = 'single_hop' | 'multi_hop'

/**
 * Information needed to disable a BFD session
 */
export type BfdSessionDisable = {
  /** Address of the remote peer to disable a BFD session for. */
  remote: string
  /** The switch to enable this session on. Must be `switch0` or `switch1`. */
  switch: Name
}

/**
 * Information about a bidirectional forwarding detection (BFD) session.
 */
export type BfdSessionEnable = {
  /** The negotiated Control packet transmission interval, multiplied by this variable, will be the Detection Time for this session (as seen by the remote system) */
  detectionThreshold: number
  /** Address the Oxide switch will listen on for BFD traffic. If `None` then the unspecified address (0.0.0.0 or ::) is used. */
  local?: string | null
  /** Select either single-hop (RFC 5881) or multi-hop (RFC 5883) */
  mode: BfdMode
  /** Address of the remote peer to establish a BFD session with. */
  remote: string
  /** The minimum interval, in microseconds, between received BFD Control packets that this system requires */
  requiredRx: number
  /** The switch to enable this session on. Must be `switch0` or `switch1`. */
  switch: Name
}

export type BfdState =
  /** A stable down state. Non-responsive to incoming messages. */
  | 'admin_down'

  /** The initial state. */
  | 'down'

  /** The peer has detected a remote peer in the down state. */
  | 'init'

  /** The peer has detected a remote peer in the up or init state while in the init state. */
  | 'up'

export type BfdStatus = {
  detectionThreshold: number
  local?: string | null
  mode: BfdMode
  peer: string
  requiredRx: number
  state: BfdState
  switch: Name
}

/**
 * Represents a BGP announce set by id. The id can be used with other API calls to view and manage the announce set.
 */
export type BgpAnnounceSet = {
  /** human-readable free-form text about a resource */
  description: string
  /** unique, immutable, system-controlled identifier for each resource */
  id: string
  /** unique, mutable, user-controlled identifier for each resource */
  name: Name
  /** timestamp when this resource was created */
  timeCreated: Date
  /** timestamp when this resource was last modified */
  timeModified: Date
}

/**
 * A BGP announcement tied to a particular address lot block.
 */
export type BgpAnnouncementCreate = {
  /** Address lot this announcement is drawn from. */
  addressLotBlock: NameOrId
  /** The network being announced. */
  network: IpNet
}

/**
 * Parameters for creating a named set of BGP announcements.
 */
export type BgpAnnounceSetCreate = {
  /** The announcements in this set. */
  announcement: BgpAnnouncementCreate[]
  description: string
  name: Name
}

/**
 * A BGP announcement tied to an address lot block.
 */
export type BgpAnnouncement = {
  /** The address block the IP network being announced is drawn from. */
  addressLotBlockId: string
  /** The id of the set this announcement is a part of. */
  announceSetId: string
  /** The IP network being announced. */
  network: IpNet
}

/**
 * A base BGP configuration.
 */
export type BgpConfig = {
  /** The autonomous system number of this BGP configuration. */
  asn: number
  /** human-readable free-form text about a resource */
  description: string
  /** unique, immutable, system-controlled identifier for each resource */
  id: string
  /** unique, mutable, user-controlled identifier for each resource */
  name: Name
  /** timestamp when this resource was created */
  timeCreated: Date
  /** timestamp when this resource was last modified */
  timeModified: Date
  /** Optional virtual routing and forwarding identifier for this BGP configuration. */
  vrf?: string | null
}

/**
 * Parameters for creating a BGP configuration. This includes and autonomous system number (ASN) and a virtual routing and forwarding (VRF) identifier.
 */
export type BgpConfigCreate = {
  /** The autonomous system number of this BGP configuration. */
  asn: number
  bgpAnnounceSetId: NameOrId
  description: string
  name: Name
  /** Optional virtual routing and forwarding identifier for this BGP configuration. */
  vrf?: Name | null
}

/**
 * A single page of results
 */
export type BgpConfigResultsPage = {
  /** list of items on this page of results */
  items: BgpConfig[]
  /** token used to fetch the next page of results (if any) */
  nextPage?: string | null
}

/**
 * The current status of a BGP peer.
 */
export type BgpExported = {
  /** Exported routes indexed by peer address. */
  exports: Record<string, Ipv4Net[]>
}

/**
 * A route imported from a BGP peer.
 */
export type BgpImportedRouteIpv4 = {
  /** BGP identifier of the originating router. */
  id: number
  /** The nexthop the prefix is reachable through. */
  nexthop: string
  /** The destination network prefix. */
  prefix: Ipv4Net
  /** Switch the route is imported into. */
  switch: SwitchLocation
}

/**
 * Define policy relating to the import and export of prefixes from a BGP peer.
 */
export type ImportExportPolicy =
  /** Do not perform any filtering. */
  { type: 'no_filtering' } | { type: 'allow'; value: IpNet[] }

/**
 * A BGP peer configuration for an interface. Includes the set of announcements that will be advertised to the peer identified by `addr`. The `bgp_config` parameter is a reference to global BGP parameters. The `interface_name` indicates what interface the peer should be contacted on.
 */
export type BgpPeer = {
  /** The address of the host to peer with. */
  addr: string
  /** Define export policy for a peer. */
  allowedExport: ImportExportPolicy
  /** Define import policy for a peer. */
  allowedImport: ImportExportPolicy
  /** The global BGP configuration used for establishing a session with this peer. */
  bgpConfig: NameOrId
  /** Include the provided communities in updates sent to the peer. */
  communities: number[]
  /** How long to to wait between TCP connection retries (seconds). */
  connectRetry: number
  /** How long to delay sending an open request after establishing a TCP session (seconds). */
  delayOpen: number
  /** Enforce that the first AS in paths received from this peer is the peer's AS. */
  enforceFirstAs: boolean
  /** How long to hold peer connections between keepalives (seconds). */
  holdTime: number
  /** How long to hold a peer in idle before attempting a new session (seconds). */
  idleHoldTime: number
  /** The name of interface to peer on. This is relative to the port configuration this BGP peer configuration is a part of. For example this value could be phy0 to refer to a primary physical interface. Or it could be vlan47 to refer to a VLAN interface. */
  interfaceName: Name
  /** How often to send keepalive requests (seconds). */
  keepalive: number
  /** Apply a local preference to routes received from this peer. */
  localPref?: number | null
  /** Use the given key for TCP-MD5 authentication with the peer. */
  md5AuthKey?: string | null
  /** Require messages from a peer have a minimum IP time to live field. */
  minTtl?: number | null
  /** Apply the provided multi-exit discriminator (MED) updates sent to the peer. */
  multiExitDiscriminator?: number | null
  /** Require that a peer has a specified ASN. */
  remoteAsn?: number | null
  /** Associate a VLAN ID with a peer. */
  vlanId?: number | null
}

export type BgpPeerConfig = {
  /** Link that the peer is reachable on. On ports that are not broken out, this is always phy0. On a 2x breakout the options are phy0 and phy1, on 4x phy0-phy3, etc. */
  linkName: Name
  peers: BgpPeer[]
}

/**
 * The current state of a BGP peer.
 */
export type BgpPeerState =
  /** Initial state. Refuse all incoming BGP connections. No resources allocated to peer. */
  | 'idle'

  /** Waiting for the TCP connection to be completed. */
  | 'connect'

  /** Trying to acquire peer by listening for and accepting a TCP connection. */
  | 'active'

  /** Waiting for open message from peer. */
  | 'open_sent'

  /** Waiting for keepaliave or notification from peer. */
  | 'open_confirm'

  /** Synchronizing with peer. */
  | 'session_setup'

  /** Session established. Able to exchange update, notification and keepalive messages with peers. */
  | 'established'

/**
 * The current status of a BGP peer.
 */
export type BgpPeerStatus = {
  /** IP address of the peer. */
  addr: string
  /** Local autonomous system number. */
  localAsn: number
  /** Remote autonomous system number. */
  remoteAsn: number
  /** State of the peer. */
  state: BgpPeerState
  /** Time of last state change. */
  stateDurationMillis: number
  /** Switch with the peer session. */
  switch: SwitchLocation
}

/**
 * A type storing a range over `T`.
 *
 * This type supports ranges similar to the `RangeTo`, `Range` and `RangeFrom` types in the standard library. Those cover `(..end)`, `(start..end)`, and `(start..)` respectively.
 */
export type BinRangedouble =
  /** A range unbounded below and exclusively above, `..end`. */
  | { end: number; type: 'range_to' }
  /** A range bounded inclusively below and exclusively above, `start..end`. */
  | { end: number; start: number; type: 'range' }
  /** A range bounded inclusively below and unbounded above, `start..`. */
  | { start: number; type: 'range_from' }

/**
 * A type storing a range over `T`.
 *
 * This type supports ranges similar to the `RangeTo`, `Range` and `RangeFrom` types in the standard library. Those cover `(..end)`, `(start..end)`, and `(start..)` respectively.
 */
export type BinRangefloat =
  /** A range unbounded below and exclusively above, `..end`. */
  | { end: number; type: 'range_to' }
  /** A range bounded inclusively below and exclusively above, `start..end`. */
  | { end: number; start: number; type: 'range' }
  /** A range bounded inclusively below and unbounded above, `start..`. */
  | { start: number; type: 'range_from' }

/**
 * A type storing a range over `T`.
 *
 * This type supports ranges similar to the `RangeTo`, `Range` and `RangeFrom` types in the standard library. Those cover `(..end)`, `(start..end)`, and `(start..)` respectively.
 */
export type BinRangeint16 =
  /** A range unbounded below and exclusively above, `..end`. */
  | { end: number; type: 'range_to' }
  /** A range bounded inclusively below and exclusively above, `start..end`. */
  | { end: number; start: number; type: 'range' }
  /** A range bounded inclusively below and unbounded above, `start..`. */
  | { start: number; type: 'range_from' }

/**
 * A type storing a range over `T`.
 *
 * This type supports ranges similar to the `RangeTo`, `Range` and `RangeFrom` types in the standard library. Those cover `(..end)`, `(start..end)`, and `(start..)` respectively.
 */
export type BinRangeint32 =
  /** A range unbounded below and exclusively above, `..end`. */
  | { end: number; type: 'range_to' }
  /** A range bounded inclusively below and exclusively above, `start..end`. */
  | { end: number; start: number; type: 'range' }
  /** A range bounded inclusively below and unbounded above, `start..`. */
  | { start: number; type: 'range_from' }

/**
 * A type storing a range over `T`.
 *
 * This type supports ranges similar to the `RangeTo`, `Range` and `RangeFrom` types in the standard library. Those cover `(..end)`, `(start..end)`, and `(start..)` respectively.
 */
export type BinRangeint64 =
  /** A range unbounded below and exclusively above, `..end`. */
  | { end: number; type: 'range_to' }
  /** A range bounded inclusively below and exclusively above, `start..end`. */
  | { end: number; start: number; type: 'range' }
  /** A range bounded inclusively below and unbounded above, `start..`. */
  | { start: number; type: 'range_from' }

/**
 * A type storing a range over `T`.
 *
 * This type supports ranges similar to the `RangeTo`, `Range` and `RangeFrom` types in the standard library. Those cover `(..end)`, `(start..end)`, and `(start..)` respectively.
 */
export type BinRangeint8 =
  /** A range unbounded below and exclusively above, `..end`. */
  | { end: number; type: 'range_to' }
  /** A range bounded inclusively below and exclusively above, `start..end`. */
  | { end: number; start: number; type: 'range' }
  /** A range bounded inclusively below and unbounded above, `start..`. */
  | { start: number; type: 'range_from' }

/**
 * A type storing a range over `T`.
 *
 * This type supports ranges similar to the `RangeTo`, `Range` and `RangeFrom` types in the standard library. Those cover `(..end)`, `(start..end)`, and `(start..)` respectively.
 */
export type BinRangeuint16 =
  /** A range unbounded below and exclusively above, `..end`. */
  | { end: number; type: 'range_to' }
  /** A range bounded inclusively below and exclusively above, `start..end`. */
  | { end: number; start: number; type: 'range' }
  /** A range bounded inclusively below and unbounded above, `start..`. */
  | { start: number; type: 'range_from' }

/**
 * A type storing a range over `T`.
 *
 * This type supports ranges similar to the `RangeTo`, `Range` and `RangeFrom` types in the standard library. Those cover `(..end)`, `(start..end)`, and `(start..)` respectively.
 */
export type BinRangeuint32 =
  /** A range unbounded below and exclusively above, `..end`. */
  | { end: number; type: 'range_to' }
  /** A range bounded inclusively below and exclusively above, `start..end`. */
  | { end: number; start: number; type: 'range' }
  /** A range bounded inclusively below and unbounded above, `start..`. */
  | { start: number; type: 'range_from' }

/**
 * A type storing a range over `T`.
 *
 * This type supports ranges similar to the `RangeTo`, `Range` and `RangeFrom` types in the standard library. Those cover `(..end)`, `(start..end)`, and `(start..)` respectively.
 */
export type BinRangeuint64 =
  /** A range unbounded below and exclusively above, `..end`. */
  | { end: number; type: 'range_to' }
  /** A range bounded inclusively below and exclusively above, `start..end`. */
  | { end: number; start: number; type: 'range' }
  /** A range bounded inclusively below and unbounded above, `start..`. */
  | { start: number; type: 'range_from' }

/**
 * A type storing a range over `T`.
 *
 * This type supports ranges similar to the `RangeTo`, `Range` and `RangeFrom` types in the standard library. Those cover `(..end)`, `(start..end)`, and `(start..)` respectively.
 */
export type BinRangeuint8 =
  /** A range unbounded below and exclusively above, `..end`. */
  | { end: number; type: 'range_to' }
  /** A range bounded inclusively below and exclusively above, `start..end`. */
  | { end: number; start: number; type: 'range' }
  /** A range bounded inclusively below and unbounded above, `start..`. */
  | { start: number; type: 'range_from' }

/**
 * Type storing bin edges and a count of samples within it.
 */
export type Bindouble = {
  /** The total count of samples in this bin. */
  count: number
  /** The range of the support covered by this bin. */
  range: BinRangedouble
}

/**
 * Type storing bin edges and a count of samples within it.
 */
export type Binfloat = {
  /** The total count of samples in this bin. */
  count: number
  /** The range of the support covered by this bin. */
  range: BinRangefloat
}

/**
 * Type storing bin edges and a count of samples within it.
 */
export type Binint16 = {
  /** The total count of samples in this bin. */
  count: number
  /** The range of the support covered by this bin. */
  range: BinRangeint16
}

/**
 * Type storing bin edges and a count of samples within it.
 */
export type Binint32 = {
  /** The total count of samples in this bin. */
  count: number
  /** The range of the support covered by this bin. */
  range: BinRangeint32
}

/**
 * Type storing bin edges and a count of samples within it.
 */
export type Binint64 = {
  /** The total count of samples in this bin. */
  count: number
  /** The range of the support covered by this bin. */
  range: BinRangeint64
}

/**
 * Type storing bin edges and a count of samples within it.
 */
export type Binint8 = {
  /** The total count of samples in this bin. */
  count: number
  /** The range of the support covered by this bin. */
  range: BinRangeint8
}

/**
 * Type storing bin edges and a count of samples within it.
 */
export type Binuint16 = {
  /** The total count of samples in this bin. */
  count: number
  /** The range of the support covered by this bin. */
  range: BinRangeuint16
}

/**
 * Type storing bin edges and a count of samples within it.
 */
export type Binuint32 = {
  /** The total count of samples in this bin. */
  count: number
  /** The range of the support covered by this bin. */
  range: BinRangeuint32
}

/**
 * Type storing bin edges and a count of samples within it.
 */
export type Binuint64 = {
  /** The total count of samples in this bin. */
  count: number
  /** The range of the support covered by this bin. */
  range: BinRangeuint64
}

/**
 * Type storing bin edges and a count of samples within it.
 */
export type Binuint8 = {
  /** The total count of samples in this bin. */
  count: number
  /** The range of the support covered by this bin. */
  range: BinRangeuint8
}

/**
 * disk block size in bytes
 */
export type BlockSize = 512 | 2048 | 4096

/**
 * Byte count to express memory or storage capacity.
 */
export type ByteCount = number

/**
 * The service intended to use this certificate.
 */
export type ServiceUsingCertificate = 'external_api'

/**
 * View of a Certificate
 */
export type Certificate = {
  /** PEM-formatted string containing public certificate chain */
  cert: string
  /** human-readable free-form text about a resource */
  description: string
  /** unique, immutable, system-controlled identifier for each resource */
  id: string
  /** unique, mutable, user-controlled identifier for each resource */
  name: Name
  /** The service using this certificate */
  service: ServiceUsingCertificate
  /** timestamp when this resource was created */
  timeCreated: Date
  /** timestamp when this resource was last modified */
  timeModified: Date
}

/**
 * Create-time parameters for a `Certificate`
 */
export type CertificateCreate = {
  /** PEM-formatted string containing public certificate chain */
  cert: string
  description: string
  /** PEM-formatted string containing private key */
  key: string
  name: Name
  /** The service using this certificate */
  service: ServiceUsingCertificate
}

/**
 * A single page of results
 */
export type CertificateResultsPage = {
  /** list of items on this page of results */
  items: Certificate[]
  /** token used to fetch the next page of results (if any) */
  nextPage?: string | null
}

/**
 * View of a console session
 */
export type ConsoleSession = {
  /** A unique, immutable, system-controlled identifier for the session */
  id: string
  timeCreated: Date
  timeLastUsed: Date
}

/**
 * A single page of results
 */
export type ConsoleSessionResultsPage = {
  /** list of items on this page of results */
  items: ConsoleSession[]
  /** token used to fetch the next page of results (if any) */
  nextPage?: string | null
}

/**
 * A cumulative or counter data type.
 */
export type Cumulativedouble = { startTime: Date; value: number }

/**
 * A cumulative or counter data type.
 */
export type Cumulativefloat = { startTime: Date; value: number }

/**
 * A cumulative or counter data type.
 */
export type Cumulativeint64 = { startTime: Date; value: number }

/**
 * A cumulative or counter data type.
 */
export type Cumulativeuint64 = { startTime: Date; value: number }

/**
 * Info about the current user
 */
export type CurrentUser = {
  /** Human-readable name that can identify the user */
  displayName: string
  id: string
  /** Uuid of the silo to which this user belongs */
  siloId: string
  /** Name of the silo to which this user belongs. */
  siloName: Name
}

/**
 * Structure for estimating the p-quantile of a population.
 *
 * This is based on the P² algorithm for estimating quantiles using constant space.
 *
 * The algorithm consists of maintaining five markers: the minimum, the p/2-, p-, and (1 + p)/2 quantiles, and the maximum.
 */
export type Quantile = {
  /** The desired marker positions. */
  desiredMarkerPositions: number[]
  /** The heights of the markers. */
  markerHeights: number[]
  /** The positions of the markers.

We track sample size in the 5th position, as useful observations won't start until we've filled the heights at the 6th sample anyway This does deviate from the paper, but it's a more useful representation that works according to the paper's algorithm. */
  markerPositions: number[]
  /** The p value for the quantile. */
  p: number
}

/**
 * Histogram metric
 *
 * A histogram maintains the count of any number of samples, over a set of bins. Bins are specified on construction via their _left_ edges, inclusive. There can't be any "gaps" in the bins, and an additional bin may be added to the left, right, or both so that the bins extend to the entire range of the support.
 *
 * Note that any gaps, unsorted bins, or non-finite values will result in an error.
 */
export type Histogramint8 = {
  /** The bins of the histogram. */
  bins: Binint8[]
  /** The maximum value of all samples in the histogram. */
  max: number
  /** The minimum value of all samples in the histogram. */
  min: number
  /** The total number of samples in the histogram. */
  nSamples: number
  /** p50 Quantile */
  p50: Quantile
  /** p95 Quantile */
  p90: Quantile
  /** p99 Quantile */
  p99: Quantile
  /** M2 for Welford's algorithm for variance calculation.

Read about [Welford's algorithm](https://en.wikipedia.org/wiki/Algorithms_for_calculating_variance#Welford's_online_algorithm) for more information on the algorithm. */
  squaredMean: number
  /** The start time of the histogram. */
  startTime: Date
  /** The sum of all samples in the histogram. */
  sumOfSamples: number
}

/**
 * Histogram metric
 *
 * A histogram maintains the count of any number of samples, over a set of bins. Bins are specified on construction via their _left_ edges, inclusive. There can't be any "gaps" in the bins, and an additional bin may be added to the left, right, or both so that the bins extend to the entire range of the support.
 *
 * Note that any gaps, unsorted bins, or non-finite values will result in an error.
 */
export type Histogramuint8 = {
  /** The bins of the histogram. */
  bins: Binuint8[]
  /** The maximum value of all samples in the histogram. */
  max: number
  /** The minimum value of all samples in the histogram. */
  min: number
  /** The total number of samples in the histogram. */
  nSamples: number
  /** p50 Quantile */
  p50: Quantile
  /** p95 Quantile */
  p90: Quantile
  /** p99 Quantile */
  p99: Quantile
  /** M2 for Welford's algorithm for variance calculation.

Read about [Welford's algorithm](https://en.wikipedia.org/wiki/Algorithms_for_calculating_variance#Welford's_online_algorithm) for more information on the algorithm. */
  squaredMean: number
  /** The start time of the histogram. */
  startTime: Date
  /** The sum of all samples in the histogram. */
  sumOfSamples: number
}

/**
 * Histogram metric
 *
 * A histogram maintains the count of any number of samples, over a set of bins. Bins are specified on construction via their _left_ edges, inclusive. There can't be any "gaps" in the bins, and an additional bin may be added to the left, right, or both so that the bins extend to the entire range of the support.
 *
 * Note that any gaps, unsorted bins, or non-finite values will result in an error.
 */
export type Histogramint16 = {
  /** The bins of the histogram. */
  bins: Binint16[]
  /** The maximum value of all samples in the histogram. */
  max: number
  /** The minimum value of all samples in the histogram. */
  min: number
  /** The total number of samples in the histogram. */
  nSamples: number
  /** p50 Quantile */
  p50: Quantile
  /** p95 Quantile */
  p90: Quantile
  /** p99 Quantile */
  p99: Quantile
  /** M2 for Welford's algorithm for variance calculation.

Read about [Welford's algorithm](https://en.wikipedia.org/wiki/Algorithms_for_calculating_variance#Welford's_online_algorithm) for more information on the algorithm. */
  squaredMean: number
  /** The start time of the histogram. */
  startTime: Date
  /** The sum of all samples in the histogram. */
  sumOfSamples: number
}

/**
 * Histogram metric
 *
 * A histogram maintains the count of any number of samples, over a set of bins. Bins are specified on construction via their _left_ edges, inclusive. There can't be any "gaps" in the bins, and an additional bin may be added to the left, right, or both so that the bins extend to the entire range of the support.
 *
 * Note that any gaps, unsorted bins, or non-finite values will result in an error.
 */
export type Histogramuint16 = {
  /** The bins of the histogram. */
  bins: Binuint16[]
  /** The maximum value of all samples in the histogram. */
  max: number
  /** The minimum value of all samples in the histogram. */
  min: number
  /** The total number of samples in the histogram. */
  nSamples: number
  /** p50 Quantile */
  p50: Quantile
  /** p95 Quantile */
  p90: Quantile
  /** p99 Quantile */
  p99: Quantile
  /** M2 for Welford's algorithm for variance calculation.

Read about [Welford's algorithm](https://en.wikipedia.org/wiki/Algorithms_for_calculating_variance#Welford's_online_algorithm) for more information on the algorithm. */
  squaredMean: number
  /** The start time of the histogram. */
  startTime: Date
  /** The sum of all samples in the histogram. */
  sumOfSamples: number
}

/**
 * Histogram metric
 *
 * A histogram maintains the count of any number of samples, over a set of bins. Bins are specified on construction via their _left_ edges, inclusive. There can't be any "gaps" in the bins, and an additional bin may be added to the left, right, or both so that the bins extend to the entire range of the support.
 *
 * Note that any gaps, unsorted bins, or non-finite values will result in an error.
 */
export type Histogramint32 = {
  /** The bins of the histogram. */
  bins: Binint32[]
  /** The maximum value of all samples in the histogram. */
  max: number
  /** The minimum value of all samples in the histogram. */
  min: number
  /** The total number of samples in the histogram. */
  nSamples: number
  /** p50 Quantile */
  p50: Quantile
  /** p95 Quantile */
  p90: Quantile
  /** p99 Quantile */
  p99: Quantile
  /** M2 for Welford's algorithm for variance calculation.

Read about [Welford's algorithm](https://en.wikipedia.org/wiki/Algorithms_for_calculating_variance#Welford's_online_algorithm) for more information on the algorithm. */
  squaredMean: number
  /** The start time of the histogram. */
  startTime: Date
  /** The sum of all samples in the histogram. */
  sumOfSamples: number
}

/**
 * Histogram metric
 *
 * A histogram maintains the count of any number of samples, over a set of bins. Bins are specified on construction via their _left_ edges, inclusive. There can't be any "gaps" in the bins, and an additional bin may be added to the left, right, or both so that the bins extend to the entire range of the support.
 *
 * Note that any gaps, unsorted bins, or non-finite values will result in an error.
 */
export type Histogramuint32 = {
  /** The bins of the histogram. */
  bins: Binuint32[]
  /** The maximum value of all samples in the histogram. */
  max: number
  /** The minimum value of all samples in the histogram. */
  min: number
  /** The total number of samples in the histogram. */
  nSamples: number
  /** p50 Quantile */
  p50: Quantile
  /** p95 Quantile */
  p90: Quantile
  /** p99 Quantile */
  p99: Quantile
  /** M2 for Welford's algorithm for variance calculation.

Read about [Welford's algorithm](https://en.wikipedia.org/wiki/Algorithms_for_calculating_variance#Welford's_online_algorithm) for more information on the algorithm. */
  squaredMean: number
  /** The start time of the histogram. */
  startTime: Date
  /** The sum of all samples in the histogram. */
  sumOfSamples: number
}

/**
 * Histogram metric
 *
 * A histogram maintains the count of any number of samples, over a set of bins. Bins are specified on construction via their _left_ edges, inclusive. There can't be any "gaps" in the bins, and an additional bin may be added to the left, right, or both so that the bins extend to the entire range of the support.
 *
 * Note that any gaps, unsorted bins, or non-finite values will result in an error.
 */
export type Histogramint64 = {
  /** The bins of the histogram. */
  bins: Binint64[]
  /** The maximum value of all samples in the histogram. */
  max: number
  /** The minimum value of all samples in the histogram. */
  min: number
  /** The total number of samples in the histogram. */
  nSamples: number
  /** p50 Quantile */
  p50: Quantile
  /** p95 Quantile */
  p90: Quantile
  /** p99 Quantile */
  p99: Quantile
  /** M2 for Welford's algorithm for variance calculation.

Read about [Welford's algorithm](https://en.wikipedia.org/wiki/Algorithms_for_calculating_variance#Welford's_online_algorithm) for more information on the algorithm. */
  squaredMean: number
  /** The start time of the histogram. */
  startTime: Date
  /** The sum of all samples in the histogram. */
  sumOfSamples: number
}

/**
 * Histogram metric
 *
 * A histogram maintains the count of any number of samples, over a set of bins. Bins are specified on construction via their _left_ edges, inclusive. There can't be any "gaps" in the bins, and an additional bin may be added to the left, right, or both so that the bins extend to the entire range of the support.
 *
 * Note that any gaps, unsorted bins, or non-finite values will result in an error.
 */
export type Histogramuint64 = {
  /** The bins of the histogram. */
  bins: Binuint64[]
  /** The maximum value of all samples in the histogram. */
  max: number
  /** The minimum value of all samples in the histogram. */
  min: number
  /** The total number of samples in the histogram. */
  nSamples: number
  /** p50 Quantile */
  p50: Quantile
  /** p95 Quantile */
  p90: Quantile
  /** p99 Quantile */
  p99: Quantile
  /** M2 for Welford's algorithm for variance calculation.

Read about [Welford's algorithm](https://en.wikipedia.org/wiki/Algorithms_for_calculating_variance#Welford's_online_algorithm) for more information on the algorithm. */
  squaredMean: number
  /** The start time of the histogram. */
  startTime: Date
  /** The sum of all samples in the histogram. */
  sumOfSamples: number
}

/**
 * Histogram metric
 *
 * A histogram maintains the count of any number of samples, over a set of bins. Bins are specified on construction via their _left_ edges, inclusive. There can't be any "gaps" in the bins, and an additional bin may be added to the left, right, or both so that the bins extend to the entire range of the support.
 *
 * Note that any gaps, unsorted bins, or non-finite values will result in an error.
 */
export type Histogramfloat = {
  /** The bins of the histogram. */
  bins: Binfloat[]
  /** The maximum value of all samples in the histogram. */
  max: number
  /** The minimum value of all samples in the histogram. */
  min: number
  /** The total number of samples in the histogram. */
  nSamples: number
  /** p50 Quantile */
  p50: Quantile
  /** p95 Quantile */
  p90: Quantile
  /** p99 Quantile */
  p99: Quantile
  /** M2 for Welford's algorithm for variance calculation.

Read about [Welford's algorithm](https://en.wikipedia.org/wiki/Algorithms_for_calculating_variance#Welford's_online_algorithm) for more information on the algorithm. */
  squaredMean: number
  /** The start time of the histogram. */
  startTime: Date
  /** The sum of all samples in the histogram. */
  sumOfSamples: number
}

/**
 * Histogram metric
 *
 * A histogram maintains the count of any number of samples, over a set of bins. Bins are specified on construction via their _left_ edges, inclusive. There can't be any "gaps" in the bins, and an additional bin may be added to the left, right, or both so that the bins extend to the entire range of the support.
 *
 * Note that any gaps, unsorted bins, or non-finite values will result in an error.
 */
export type Histogramdouble = {
  /** The bins of the histogram. */
  bins: Bindouble[]
  /** The maximum value of all samples in the histogram. */
  max: number
  /** The minimum value of all samples in the histogram. */
  min: number
  /** The total number of samples in the histogram. */
  nSamples: number
  /** p50 Quantile */
  p50: Quantile
  /** p95 Quantile */
  p90: Quantile
  /** p99 Quantile */
  p99: Quantile
  /** M2 for Welford's algorithm for variance calculation.

Read about [Welford's algorithm](https://en.wikipedia.org/wiki/Algorithms_for_calculating_variance#Welford's_online_algorithm) for more information on the algorithm. */
  squaredMean: number
  /** The start time of the histogram. */
  startTime: Date
  /** The sum of all samples in the histogram. */
  sumOfSamples: number
}

/**
 * The type of an individual datum of a metric.
 */
export type DatumType =
  | 'bool'
  | 'i8'
  | 'u8'
  | 'i16'
  | 'u16'
  | 'i32'
  | 'u32'
  | 'i64'
  | 'u64'
  | 'f32'
  | 'f64'
  | 'string'
  | 'bytes'
  | 'cumulative_i64'
  | 'cumulative_u64'
  | 'cumulative_f32'
  | 'cumulative_f64'
  | 'histogram_i8'
  | 'histogram_u8'
  | 'histogram_i16'
  | 'histogram_u16'
  | 'histogram_i32'
  | 'histogram_u32'
  | 'histogram_i64'
  | 'histogram_u64'
  | 'histogram_f32'
  | 'histogram_f64'

export type MissingDatum = { datumType: DatumType; startTime?: Date | null }

/**
 * A `Datum` is a single sampled data point from a metric.
 */
export type Datum =
  | { datum: boolean; type: 'bool' }
  | { datum: number; type: 'i8' }
  | { datum: number; type: 'u8' }
  | { datum: number; type: 'i16' }
  | { datum: number; type: 'u16' }
  | { datum: number; type: 'i32' }
  | { datum: number; type: 'u32' }
  | { datum: number; type: 'i64' }
  | { datum: number; type: 'u64' }
  | { datum: number; type: 'f32' }
  | { datum: number; type: 'f64' }
  | { datum: string; type: 'string' }
  | { datum: number[]; type: 'bytes' }
  | { datum: Cumulativeint64; type: 'cumulative_i64' }
  | { datum: Cumulativeuint64; type: 'cumulative_u64' }
  | { datum: Cumulativefloat; type: 'cumulative_f32' }
  | { datum: Cumulativedouble; type: 'cumulative_f64' }
  | { datum: Histogramint8; type: 'histogram_i8' }
  | { datum: Histogramuint8; type: 'histogram_u8' }
  | { datum: Histogramint16; type: 'histogram_i16' }
  | { datum: Histogramuint16; type: 'histogram_u16' }
  | { datum: Histogramint32; type: 'histogram_i32' }
  | { datum: Histogramuint32; type: 'histogram_u32' }
  | { datum: Histogramint64; type: 'histogram_i64' }
  | { datum: Histogramuint64; type: 'histogram_u64' }
  | { datum: Histogramfloat; type: 'histogram_f32' }
  | { datum: Histogramdouble; type: 'histogram_f64' }
  | { datum: MissingDatum; type: 'missing' }

export type DerEncodedKeyPair = {
  /** request signing RSA private key in PKCS#1 format (base64 encoded der file) */
  privateKey: string
  /** request signing public certificate (base64 encoded der file) */
  publicCert: string
}

/**
 * View of a device access token
 */
export type DeviceAccessToken = {
  /** A unique, immutable, system-controlled identifier for the token. Note that this ID is not the bearer token itself, which starts with "oxide-token-" */
  id: string
  timeCreated: Date
  /** Expiration timestamp. A null value means the token does not automatically expire. */
  timeExpires?: Date | null
}

export type DeviceAccessTokenRequest = {
  clientId: string
  deviceCode: string
  grantType: string
}

/**
 * A single page of results
 */
export type DeviceAccessTokenResultsPage = {
  /** list of items on this page of results */
  items: DeviceAccessToken[]
  /** token used to fetch the next page of results (if any) */
  nextPage?: string | null
}

export type DeviceAuthRequest = {
  clientId: string
  /** Optional lifetime for the access token in seconds. If not specified, the silo's max TTL will be used (if set). */
  ttlSeconds?: number | null
}

export type DeviceAuthVerify = { userCode: string }

export type Digest = { type: 'sha256'; value: string }

/**
 * State of a Disk
 */
export type DiskState =
  /** Disk is being initialized */
  | { state: 'creating' }
  /** Disk is ready but detached from any Instance */
  | { state: 'detached' }
  /** Disk is ready to receive blocks from an external source */
  | { state: 'import_ready' }
  /** Disk is importing blocks from a URL */
  | { state: 'importing_from_url' }
  /** Disk is importing blocks from bulk writes */
  | { state: 'importing_from_bulk_writes' }
  /** Disk is being finalized to state Detached */
  | { state: 'finalizing' }
  /** Disk is undergoing maintenance */
  | { state: 'maintenance' }
  /** Disk is being attached to the given Instance */
  | { instance: string; state: 'attaching' }
  /** Disk is attached to the given Instance */
  | { instance: string; state: 'attached' }
  /** Disk is being detached from the given Instance */
  | { instance: string; state: 'detaching' }
  /** Disk has been destroyed */
  | { state: 'destroyed' }
  /** Disk is unavailable */
  | { state: 'faulted' }

/**
 * View of a Disk
 */
export type Disk = {
  blockSize: ByteCount
  /** human-readable free-form text about a resource */
  description: string
  devicePath: string
  /** unique, immutable, system-controlled identifier for each resource */
  id: string
  /** ID of image from which disk was created, if any */
  imageId?: string | null
  /** unique, mutable, user-controlled identifier for each resource */
  name: Name
  projectId: string
  size: ByteCount
  /** ID of snapshot from which disk was created, if any */
  snapshotId?: string | null
  state: DiskState
  /** timestamp when this resource was created */
  timeCreated: Date
  /** timestamp when this resource was last modified */
  timeModified: Date
}

/**
 * Different sources for a disk
 */
export type DiskSource =
  /** Create a blank disk */
  | {
      /** size of blocks for this Disk. valid values are: 512, 2048, or 4096 */
      blockSize: BlockSize
      type: 'blank'
    }
  /** Create a disk from a disk snapshot */
  | { snapshotId: string; type: 'snapshot' }
  /** Create a disk from an image */
  | { imageId: string; type: 'image' }
  /** Create a blank disk that will accept bulk writes or pull blocks from an external source. */
  | { blockSize: BlockSize; type: 'importing_blocks' }

/**
 * Create-time parameters for a `Disk`
 */
export type DiskCreate = {
  description: string
  /** The initial source for this disk */
  diskSource: DiskSource
  name: Name
  /** The total size of the Disk (in bytes) */
  size: ByteCount
}

export type DiskPath = {
  /** Name or ID of the disk */
  disk: NameOrId
}

/**
 * A single page of results
 */
export type DiskResultsPage = {
  /** list of items on this page of results */
  items: Disk[]
  /** token used to fetch the next page of results (if any) */
  nextPage?: string | null
}

/**
 * A distribution is a sequence of bins and counts in those bins, and some statistical information tracked to compute the mean, standard deviation, and quantile estimates.
 *
 * Min, max, and the p-* quantiles are treated as optional due to the possibility of distribution operations, like subtraction.
 */
export type Distributiondouble = {
  bins: number[]
  counts: number[]
  max?: number | null
  min?: number | null
  p50?: Quantile | null
  p90?: Quantile | null
  p99?: Quantile | null
  squaredMean: number
  sumOfSamples: number
}

/**
 * A distribution is a sequence of bins and counts in those bins, and some statistical information tracked to compute the mean, standard deviation, and quantile estimates.
 *
 * Min, max, and the p-* quantiles are treated as optional due to the possibility of distribution operations, like subtraction.
 */
export type Distributionint64 = {
  bins: number[]
  counts: number[]
  max?: number | null
  min?: number | null
  p50?: Quantile | null
  p90?: Quantile | null
  p99?: Quantile | null
  squaredMean: number
  sumOfSamples: number
}

/**
 * Parameters for creating an ephemeral IP address for an instance.
 */
export type EphemeralIpCreate = {
  /** Name or ID of the IP pool used to allocate an address. If unspecified, the default IP pool will be used. */
  pool?: NameOrId | null
}

export type ExternalIp =
  /** A source NAT IP address.

SNAT addresses are ephemeral addresses used only for outbound connectivity. */
  | {
      /** The first usable port within the IP address. */
      firstPort: number
      /** The IP address. */
      ip: string
      /** ID of the IP Pool from which the address is taken. */
      ipPoolId: string
      kind: 'snat'
      /** The last usable port within the IP address. */
      lastPort: number
    }
  | { ip: string; ipPoolId: string; kind: 'ephemeral' }
  /** A Floating IP is a well-known IP address which can be attached and detached from instances. */
  | {
      /** human-readable free-form text about a resource */
      description: string
      /** unique, immutable, system-controlled identifier for each resource */
      id: string
      /** The ID of the instance that this Floating IP is attached to, if it is presently in use. */
      instanceId?: string | null
      /** The IP address held by this resource. */
      ip: string
      /** The ID of the IP pool this resource belongs to. */
      ipPoolId: string
      kind: 'floating'
      /** unique, mutable, user-controlled identifier for each resource */
      name: Name
      /** The project this resource exists within. */
      projectId: string
      /** timestamp when this resource was created */
      timeCreated: Date
      /** timestamp when this resource was last modified */
      timeModified: Date
    }

/**
 * Parameters for creating an external IP address for instances.
 */
export type ExternalIpCreate =
  /** An IP address providing both inbound and outbound access. The address is automatically assigned from the provided IP pool or the default IP pool if not specified. */
  | { pool?: NameOrId | null; type: 'ephemeral' }
  /** An IP address providing both inbound and outbound access. The address is an existing floating IP object assigned to the current project.

The floating IP must not be in use by another instance or service. */
  | { floatingIp: NameOrId; type: 'floating' }

/**
 * A single page of results
 */
export type ExternalIpResultsPage = {
  /** list of items on this page of results */
  items: ExternalIp[]
  /** token used to fetch the next page of results (if any) */
  nextPage?: string | null
}

/**
 * The `FieldType` identifies the data type of a target or metric field.
 */
export type FieldType =
  | 'string'
  | 'i8'
  | 'u8'
  | 'i16'
  | 'u16'
  | 'i32'
  | 'u32'
  | 'i64'
  | 'u64'
  | 'ip_addr'
  | 'uuid'
  | 'bool'

/**
 * The source from which a field is derived, the target or metric.
 */
export type FieldSource = 'target' | 'metric'

/**
 * The name and type information for a field of a timeseries schema.
 */
export type FieldSchema = {
  description: string
  fieldType: FieldType
  name: string
  source: FieldSource
}

/**
 * The `FieldValue` contains the value of a target or metric field.
 */
export type FieldValue =
  | { type: 'string'; value: string }
  | { type: 'i8'; value: number }
  | { type: 'u8'; value: number }
  | { type: 'i16'; value: number }
  | { type: 'u16'; value: number }
  | { type: 'i32'; value: number }
  | { type: 'u32'; value: number }
  | { type: 'i64'; value: number }
  | { type: 'u64'; value: number }
  | { type: 'ip_addr'; value: string }
  | { type: 'uuid'; value: string }
  | { type: 'bool'; value: boolean }

/**
 * Parameters for finalizing a disk
 */
export type FinalizeDisk = {
  /** If specified a snapshot of the disk will be created with the given name during finalization. If not specified, a snapshot for the disk will _not_ be created. A snapshot can be manually created once the disk transitions into the `Detached` state. */
  snapshotName?: Name | null
}

export type FleetRole = 'admin' | 'collaborator' | 'viewer'

/**
 * Describes what kind of identity is described by an id
 */
export type IdentityType = 'silo_user' | 'silo_group'

/**
 * Describes the assignment of a particular role on a particular resource to a particular identity (user, group, etc.)
 *
 * The resource is not part of this structure.  Rather, `RoleAssignment`s are put into a `Policy` and that Policy is applied to a particular resource.
 */
export type FleetRoleRoleAssignment = {
  identityId: string
  identityType: IdentityType
  roleName: FleetRole
}

/**
 * Policy for a particular resource
 *
 * Note that the Policy only describes access granted explicitly for this resource.  The policies of parent resources can also cause a user to have access to this resource.
 */
export type FleetRolePolicy = {
  /** Roles directly assigned on this resource */
  roleAssignments: FleetRoleRoleAssignment[]
}

/**
 * A Floating IP is a well-known IP address which can be attached and detached from instances.
 */
export type FloatingIp = {
  /** human-readable free-form text about a resource */
  description: string
  /** unique, immutable, system-controlled identifier for each resource */
  id: string
  /** The ID of the instance that this Floating IP is attached to, if it is presently in use. */
  instanceId?: string | null
  /** The IP address held by this resource. */
  ip: string
  /** The ID of the IP pool this resource belongs to. */
  ipPoolId: string
  /** unique, mutable, user-controlled identifier for each resource */
  name: Name
  /** The project this resource exists within. */
  projectId: string
  /** timestamp when this resource was created */
  timeCreated: Date
  /** timestamp when this resource was last modified */
  timeModified: Date
}

/**
 * The type of resource that a floating IP is attached to
 */
export type FloatingIpParentKind = 'instance'

/**
 * Parameters for attaching a floating IP address to another resource
 */
export type FloatingIpAttach = {
  /** The type of `parent`'s resource */
  kind: FloatingIpParentKind
  /** Name or ID of the resource that this IP address should be attached to */
  parent: NameOrId
}

/**
 * Parameters for creating a new floating IP address for instances.
 */
export type FloatingIpCreate = {
  description: string
  /** An IP address to reserve for use as a floating IP. This field is optional: when not set, an address will be automatically chosen from `pool`. If set, then the IP must be available in the resolved `pool`. */
  ip?: string | null
  name: Name
  /** The parent IP pool that a floating IP is pulled from. If unset, the default pool is selected. */
  pool?: NameOrId | null
}

/**
 * A single page of results
 */
export type FloatingIpResultsPage = {
  /** list of items on this page of results */
  items: FloatingIp[]
  /** token used to fetch the next page of results (if any) */
  nextPage?: string | null
}

/**
 * Updateable identity-related parameters
 */
export type FloatingIpUpdate = { description?: string | null; name?: Name | null }

/**
 * View of a Group
 */
export type Group = {
  /** Human-readable name that can identify the group */
  displayName: string
  id: string
  /** Uuid of the silo to which this group belongs */
  siloId: string
}

/**
 * A single page of results
 */
export type GroupResultsPage = {
  /** list of items on this page of results */
  items: Group[]
  /** token used to fetch the next page of results (if any) */
  nextPage?: string | null
}

/**
 * An RFC-1035-compliant hostname
 *
 * A hostname identifies a host on a network, and is usually a dot-delimited sequence of labels, where each label contains only letters, digits, or the hyphen. See RFCs 1035 and 952 for more details.
 */
export type Hostname = string

/**
 * A range of ICMP(v6) types or codes
 *
 * An inclusive-inclusive range of ICMP(v6) types or codes. The second value may be omitted to represent a single parameter.
 */
export type IcmpParamRange = string

export type IdentityProviderType = 'saml'

/**
 * View of an Identity Provider
 */
export type IdentityProvider = {
  /** human-readable free-form text about a resource */
  description: string
  /** unique, immutable, system-controlled identifier for each resource */
  id: string
  /** unique, mutable, user-controlled identifier for each resource */
  name: Name
  /** Identity provider type */
  providerType: IdentityProviderType
  /** timestamp when this resource was created */
  timeCreated: Date
  /** timestamp when this resource was last modified */
  timeModified: Date
}

/**
 * A single page of results
 */
export type IdentityProviderResultsPage = {
  /** list of items on this page of results */
  items: IdentityProvider[]
  /** token used to fetch the next page of results (if any) */
  nextPage?: string | null
}

export type IdpMetadataSource =
  | { type: 'url'; url: string }
  | { data: string; type: 'base64_encoded_xml' }

/**
 * View of an image
 *
 * If `project_id` is present then the image is only visible inside that project. If it's not present then the image is visible to all projects in the silo.
 */
export type Image = {
  /** size of blocks in bytes */
  blockSize: ByteCount
  /** human-readable free-form text about a resource */
  description: string
  /** Hash of the image contents, if applicable */
  digest?: Digest | null
  /** unique, immutable, system-controlled identifier for each resource */
  id: string
  /** unique, mutable, user-controlled identifier for each resource */
  name: Name
  /** The family of the operating system like Debian, Ubuntu, etc. */
  os: string
  /** ID of the parent project if the image is a project image */
  projectId?: string | null
  /** total size in bytes */
  size: ByteCount
  /** timestamp when this resource was created */
  timeCreated: Date
  /** timestamp when this resource was last modified */
  timeModified: Date
  /** Version of the operating system */
  version: string
}

/**
 * The source of the underlying image.
 */
export type ImageSource = { id: string; type: 'snapshot' }

/**
 * Create-time parameters for an `Image`
 */
export type ImageCreate = {
  description: string
  name: Name
  /** The family of the operating system (e.g. Debian, Ubuntu, etc.) */
  os: string
  /** The source of the image's contents. */
  source: ImageSource
  /** The version of the operating system (e.g. 18.04, 20.04, etc.) */
  version: string
}

/**
 * A single page of results
 */
export type ImageResultsPage = {
  /** list of items on this page of results */
  items: Image[]
  /** token used to fetch the next page of results (if any) */
  nextPage?: string | null
}

/**
 * Parameters for importing blocks with a bulk write
 */
export type ImportBlocksBulkWrite = { base64EncodedData: string; offset: number }

/**
 * A policy determining when an instance should be automatically restarted by the control plane.
 */
export type InstanceAutoRestartPolicy =
  /** The instance should not be automatically restarted by the control plane if it fails. */
  | 'never'

  /** If this instance is running and unexpectedly fails (e.g. due to a host software crash or unexpected host reboot), the control plane will make a best-effort attempt to restart it. The control plane may choose not to restart the instance to preserve the overall availability of the system. */
  | 'best_effort'

/**
 * The number of CPUs in an Instance
 */
export type InstanceCpuCount = number

/**
 * View of an Instance
 */
export type Instance = {
  /** The time at which the auto-restart cooldown period for this instance completes, permitting it to be automatically restarted again. If the instance enters the `Failed` state, it will not be restarted until after this time.

If this is not present, then either the instance has never been automatically restarted, or the cooldown period has already expired, allowing the instance to be restarted immediately if it fails. */
  autoRestartCooldownExpiration?: Date | null
  /** `true` if this instance's auto-restart policy will permit the control plane to automatically restart it if it enters the `Failed` state. */
  autoRestartEnabled: boolean
  /** The auto-restart policy configured for this instance, or `null` if no explicit policy has been configured.

This policy determines whether the instance should be automatically restarted by the control plane on failure. If this is `null`, the control plane will use the default policy when determining whether or not to automatically restart this instance, which may or may not allow it to be restarted. The value of the `auto_restart_enabled` field indicates whether the instance will be auto-restarted, based on its current policy or the default if it has no configured policy. */
  autoRestartPolicy?: InstanceAutoRestartPolicy | null
  /** the ID of the disk used to boot this Instance, if a specific one is assigned. */
  bootDiskId?: string | null
  /** human-readable free-form text about a resource */
  description: string
  /** RFC1035-compliant hostname for the Instance. */
  hostname: string
  /** unique, immutable, system-controlled identifier for each resource */
  id: string
  /** memory allocated for this Instance */
  memory: ByteCount
  /** unique, mutable, user-controlled identifier for each resource */
  name: Name
  /** number of CPUs allocated for this Instance */
  ncpus: InstanceCpuCount
  /** id for the project containing this Instance */
  projectId: string
  runState: InstanceState
  /** timestamp when this resource was created */
  timeCreated: Date
  /** The timestamp of the most recent time this instance was automatically restarted by the control plane.

If this is not present, then this instance has not been automatically restarted. */
  timeLastAutoRestarted?: Date | null
  /** timestamp when this resource was last modified */
  timeModified: Date
  timeRunStateUpdated: Date
}

/**
 * Describe the instance's disks at creation time
 */
export type InstanceDiskAttachment =
  /** During instance creation, create and attach disks */
  | {
      description: string
      /** The initial source for this disk */
      diskSource: DiskSource
      name: Name
      /** The total size of the Disk (in bytes) */
      size: ByteCount
      type: 'create'
    }
  /** During instance creation, attach this disk */
  | {
      /** A disk name to attach */
      name: Name
      type: 'attach'
    }

/**
 * Create-time parameters for an `InstanceNetworkInterface`
 */
export type InstanceNetworkInterfaceCreate = {
  description: string
  /** The IP address for the interface. One will be auto-assigned if not provided. */
  ip?: string | null
  name: Name
  /** The VPC Subnet in which to create the interface. */
  subnetName: Name
  /** The VPC in which to create the interface. */
  vpcName: Name
}

/**
 * Describes an attachment of an `InstanceNetworkInterface` to an `Instance`, at the time the instance is created.
 */
export type InstanceNetworkInterfaceAttachment =
  /** Create one or more `InstanceNetworkInterface`s for the `Instance`.

If more than one interface is provided, then the first will be designated the primary interface for the instance. */
  | { params: InstanceNetworkInterfaceCreate[]; type: 'create' }
  /** The default networking configuration for an instance is to create a single primary interface with an automatically-assigned IP address. The IP will be pulled from the Project's default VPC / VPC Subnet. */
  | { type: 'default' }
  /** No network interfaces at all will be created for the instance. */
  | { type: 'none' }

/**
 * Create-time parameters for an `Instance`
 */
export type InstanceCreate = {
  /** Anti-Affinity groups which this instance should be added. */
  antiAffinityGroups?: NameOrId[]
  /** The auto-restart policy for this instance.

This policy determines whether the instance should be automatically restarted by the control plane on failure. If this is `null`, no auto-restart policy will be explicitly configured for this instance, and the control plane will select the default policy when determining whether the instance can be automatically restarted.

Currently, the global default auto-restart policy is "best-effort", so instances with `null` auto-restart policies will be automatically restarted. However, in the future, the default policy may be configurable through other mechanisms, such as on a per-project basis. In that case, any configured default policy will be used if this is `null`. */
  autoRestartPolicy?: InstanceAutoRestartPolicy | null
  /** The disk the instance is configured to boot from.

This disk can either be attached if it already exists or created along with the instance.

Specifying a boot disk is optional but recommended to ensure predictable boot behavior. The boot disk can be set during instance creation or later if the instance is stopped. The boot disk counts against the disk attachment limit.

An instance that does not have a boot disk set will use the boot options specified in its UEFI settings, which are controlled by both the instance's UEFI firmware and the guest operating system. Boot options can change as disks are attached and detached, which may result in an instance that only boots to the EFI shell until a boot disk is set. */
  bootDisk?: InstanceDiskAttachment | null
  description: string
  /** A list of disks to be attached to the instance.

Disk attachments of type "create" will be created, while those of type "attach" must already exist.

The order of this list does not guarantee a boot order for the instance. Use the boot_disk attribute to specify a boot disk. When boot_disk is specified it will count against the disk attachment limit. */
  disks?: InstanceDiskAttachment[]
  /** The external IP addresses provided to this instance.

By default, all instances have outbound connectivity, but no inbound connectivity. These external addresses can be used to provide a fixed, known IP address for making inbound connections to the instance. */
  externalIps?: ExternalIpCreate[]
  /** The hostname to be assigned to the instance */
  hostname: Hostname
  /** The amount of RAM (in bytes) to be allocated to the instance */
  memory: ByteCount
  name: Name
  /** The number of vCPUs to be allocated to the instance */
  ncpus: InstanceCpuCount
  /** The network interfaces to be created for this instance. */
  networkInterfaces?: InstanceNetworkInterfaceAttachment
  /** An allowlist of SSH public keys to be transferred to the instance via cloud-init during instance creation.

If not provided, all SSH public keys from the user's profile will be sent. If an empty list is provided, no public keys will be transmitted to the instance. */
  sshPublicKeys?: NameOrId[] | null
  /** Should this instance be started upon creation; true by default. */
  start?: boolean
  /** User data for instance initialization systems (such as cloud-init). Must be a Base64-encoded string, as specified in RFC 4648 § 4 (+ and / characters with padding). Maximum 32 KiB unencoded data. */
  userData?: string
}

/**
 * A MAC address
 *
 * A Media Access Control address, in EUI-48 format
 */
export type MacAddr = string

/**
 * An `InstanceNetworkInterface` represents a virtual network interface device attached to an instance.
 */
export type InstanceNetworkInterface = {
  /** human-readable free-form text about a resource */
  description: string
  /** unique, immutable, system-controlled identifier for each resource */
  id: string
  /** The Instance to which the interface belongs. */
  instanceId: string
  /** The IP address assigned to this interface. */
  ip: string
  /** The MAC address assigned to this interface. */
  mac: MacAddr
  /** unique, mutable, user-controlled identifier for each resource */
  name: Name
  /** True if this interface is the primary for the instance to which it's attached. */
  primary: boolean
  /** The subnet to which the interface belongs. */
  subnetId: string
  /** timestamp when this resource was created */
  timeCreated: Date
  /** timestamp when this resource was last modified */
  timeModified: Date
  /** A set of additional networks that this interface may send and receive traffic on. */
  transitIps?: IpNet[]
  /** The VPC to which the interface belongs. */
  vpcId: string
}

/**
 * A single page of results
 */
export type InstanceNetworkInterfaceResultsPage = {
  /** list of items on this page of results */
  items: InstanceNetworkInterface[]
  /** token used to fetch the next page of results (if any) */
  nextPage?: string | null
}

/**
 * Parameters for updating an `InstanceNetworkInterface`
 *
 * Note that modifying IP addresses for an interface is not yet supported, a new interface must be created instead.
 */
export type InstanceNetworkInterfaceUpdate = {
  description?: string | null
  name?: Name | null
  /** Make a secondary interface the instance's primary interface.

If applied to a secondary interface, that interface will become the primary on the next reboot of the instance. Note that this may have implications for routing between instances, as the new primary interface will be on a distinct subnet from the previous primary interface.

Note that this can only be used to select a new primary interface for an instance. Requests to change the primary interface into a secondary will return an error. */
  primary?: boolean
  /** A set of additional networks that this interface may send and receive traffic on. */
  transitIps?: IpNet[]
}

/**
 * A single page of results
 */
export type InstanceResultsPage = {
  /** list of items on this page of results */
  items: Instance[]
  /** token used to fetch the next page of results (if any) */
  nextPage?: string | null
}

/**
 * Contents of an Instance's serial console buffer.
 */
export type InstanceSerialConsoleData = {
  /** The bytes starting from the requested offset up to either the end of the buffer or the request's `max_bytes`. Provided as a u8 array rather than a string, as it may not be UTF-8. */
  data: number[]
  /** The absolute offset since boot (suitable for use as `byte_offset` in a subsequent request) of the last byte returned in `data`. */
  lastByteOffset: number
}

/**
 * Parameters of an `Instance` that can be reconfigured after creation.
 */
export type InstanceUpdate = {
  /** Sets the auto-restart policy for this instance.

This policy determines whether the instance should be automatically restarted by the control plane on failure. If this is `null`, any explicitly configured auto-restart policy will be unset, and the control plane will select the default policy when determining whether the instance can be automatically restarted.

Currently, the global default auto-restart policy is "best-effort", so instances with `null` auto-restart policies will be automatically restarted. However, in the future, the default policy may be configurable through other mechanisms, such as on a per-project basis. In that case, any configured default policy will be used if this is `null`. */
  autoRestartPolicy?: InstanceAutoRestartPolicy | null
  /** Name or ID of the disk the instance should be instructed to boot from.

If not provided, unset the instance's boot disk. */
  bootDisk?: NameOrId | null
  /** The amount of memory to assign to this instance. */
  memory: ByteCount
  /** The number of CPUs to assign to this instance. */
  ncpus: InstanceCpuCount
}

export type InterfaceNum =
  | { unknown: number }
  | { ifIndex: number }
  | { portNumber: number }

/**
 * An internet gateway provides a path between VPC networks and external networks.
 */
export type InternetGateway = {
  /** human-readable free-form text about a resource */
  description: string
  /** unique, immutable, system-controlled identifier for each resource */
  id: string
  /** unique, mutable, user-controlled identifier for each resource */
  name: Name
  /** timestamp when this resource was created */
  timeCreated: Date
  /** timestamp when this resource was last modified */
  timeModified: Date
  /** The VPC to which the gateway belongs. */
  vpcId: string
}

/**
 * Create-time parameters for an `InternetGateway`
 */
export type InternetGatewayCreate = { description: string; name: Name }

/**
 * An IP address that is attached to an internet gateway
 */
export type InternetGatewayIpAddress = {
  /** The associated IP address, */
  address: string
  /** human-readable free-form text about a resource */
  description: string
  /** unique, immutable, system-controlled identifier for each resource */
  id: string
  /** The associated internet gateway. */
  internetGatewayId: string
  /** unique, mutable, user-controlled identifier for each resource */
  name: Name
  /** timestamp when this resource was created */
  timeCreated: Date
  /** timestamp when this resource was last modified */
  timeModified: Date
}

/**
 * Create-time identity-related parameters
 */
export type InternetGatewayIpAddressCreate = {
  address: string
  description: string
  name: Name
}

/**
 * A single page of results
 */
export type InternetGatewayIpAddressResultsPage = {
  /** list of items on this page of results */
  items: InternetGatewayIpAddress[]
  /** token used to fetch the next page of results (if any) */
  nextPage?: string | null
}

/**
 * An IP pool that is attached to an internet gateway
 */
export type InternetGatewayIpPool = {
  /** human-readable free-form text about a resource */
  description: string
  /** unique, immutable, system-controlled identifier for each resource */
  id: string
  /** The associated internet gateway. */
  internetGatewayId: string
  /** The associated IP pool. */
  ipPoolId: string
  /** unique, mutable, user-controlled identifier for each resource */
  name: Name
  /** timestamp when this resource was created */
  timeCreated: Date
  /** timestamp when this resource was last modified */
  timeModified: Date
}

/**
 * Create-time identity-related parameters
 */
export type InternetGatewayIpPoolCreate = {
  description: string
  ipPool: NameOrId
  name: Name
}

/**
 * A single page of results
 */
export type InternetGatewayIpPoolResultsPage = {
  /** list of items on this page of results */
  items: InternetGatewayIpPool[]
  /** token used to fetch the next page of results (if any) */
  nextPage?: string | null
}

/**
 * A single page of results
 */
export type InternetGatewayResultsPage = {
  /** list of items on this page of results */
  items: InternetGateway[]
  /** token used to fetch the next page of results (if any) */
  nextPage?: string | null
}

/**
 * A collection of IP ranges. If a pool is linked to a silo, IP addresses from the pool can be allocated within that silo
 */
export type IpPool = {
  /** human-readable free-form text about a resource */
  description: string
  /** unique, immutable, system-controlled identifier for each resource */
  id: string
  /** unique, mutable, user-controlled identifier for each resource */
  name: Name
  /** timestamp when this resource was created */
  timeCreated: Date
  /** timestamp when this resource was last modified */
  timeModified: Date
}

/**
 * Create-time parameters for an `IpPool`
 */
export type IpPoolCreate = { description: string; name: Name }

export type IpPoolLinkSilo = {
  /** When a pool is the default for a silo, floating IPs and instance ephemeral IPs will come from that pool when no other pool is specified. There can be at most one default for a given silo. */
  isDefault: boolean
  silo: NameOrId
}

/**
 * A non-decreasing IPv4 address range, inclusive of both ends.
 *
 * The first address must be less than or equal to the last address.
 */
export type Ipv4Range = { first: string; last: string }

/**
 * A non-decreasing IPv6 address range, inclusive of both ends.
 *
 * The first address must be less than or equal to the last address.
 */
export type Ipv6Range = { first: string; last: string }

export type IpRange = Ipv4Range | Ipv6Range

export type IpPoolRange = {
  id: string
  ipPoolId: string
  range: IpRange
  timeCreated: Date
}

/**
 * A single page of results
 */
export type IpPoolRangeResultsPage = {
  /** list of items on this page of results */
  items: IpPoolRange[]
  /** token used to fetch the next page of results (if any) */
  nextPage?: string | null
}

/**
 * A single page of results
 */
export type IpPoolResultsPage = {
  /** list of items on this page of results */
  items: IpPool[]
  /** token used to fetch the next page of results (if any) */
  nextPage?: string | null
}

/**
 * A link between an IP pool and a silo that allows one to allocate IPs from the pool within the silo
 */
export type IpPoolSiloLink = {
  ipPoolId: string
  /** When a pool is the default for a silo, floating IPs and instance ephemeral IPs will come from that pool when no other pool is specified. There can be at most one default for a given silo. */
  isDefault: boolean
  siloId: string
}

/**
 * A single page of results
 */
export type IpPoolSiloLinkResultsPage = {
  /** list of items on this page of results */
  items: IpPoolSiloLink[]
  /** token used to fetch the next page of results (if any) */
  nextPage?: string | null
}

export type IpPoolSiloUpdate = {
  /** When a pool is the default for a silo, floating IPs and instance ephemeral IPs will come from that pool when no other pool is specified. There can be at most one default for a given silo, so when a pool is made default, an existing default will remain linked but will no longer be the default. */
  isDefault: boolean
}

/**
 * Parameters for updating an IP Pool
 */
export type IpPoolUpdate = { description?: string | null; name?: Name | null }

export type Ipv4Utilization = {
  /** The number of IPv4 addresses allocated from this pool */
  allocated: number
  /** The total number of IPv4 addresses in the pool, i.e., the sum of the lengths of the IPv4 ranges. Unlike IPv6 capacity, can be a 32-bit integer because there are only 2^32 IPv4 addresses. */
  capacity: number
}

export type Ipv6Utilization = {
  /** The number of IPv6 addresses allocated from this pool. A 128-bit integer string to match the capacity field. */
  allocated: string
  /** The total number of IPv6 addresses in the pool, i.e., the sum of the lengths of the IPv6 ranges. An IPv6 range can contain up to 2^128 addresses, so we represent this value in JSON as a numeric string with a custom "uint128" format. */
  capacity: string
}

export type IpPoolUtilization = {
  /** Number of allocated and total available IPv4 addresses in pool */
  ipv4: Ipv4Utilization
  /** Number of allocated and total available IPv6 addresses in pool */
  ipv6: Ipv6Utilization
}

/**
 * A range of IP ports
 *
 * An inclusive-inclusive range of IP ports. The second port may be omitted to represent a single port.
 */
export type L4PortRange = string

/**
 * The forward error correction mode of a link.
 */
export type LinkFec =
  /** Firecode forward error correction. */
  | 'firecode'

  /** No forward error correction. */
  | 'none'

  /** Reed-Solomon forward error correction. */
  | 'rs'

/**
 * The LLDP configuration associated with a port.
 */
export type LldpLinkConfigCreate = {
  /** The LLDP chassis identifier TLV. */
  chassisId?: string | null
  /** Whether or not LLDP is enabled. */
  enabled: boolean
  /** The LLDP link description TLV. */
  linkDescription?: string | null
  /** The LLDP link name TLV. */
  linkName?: string | null
  /** The LLDP management IP TLV. */
  managementIp?: string | null
  /** The LLDP system description TLV. */
  systemDescription?: string | null
  /** The LLDP system name TLV. */
  systemName?: string | null
}

/**
 * The speed of a link.
 */
export type LinkSpeed =
  /** Zero gigabits per second. */
  | 'speed0_g'

  /** 1 gigabit per second. */
  | 'speed1_g'

  /** 10 gigabits per second. */
  | 'speed10_g'

  /** 25 gigabits per second. */
  | 'speed25_g'

  /** 40 gigabits per second. */
  | 'speed40_g'

  /** 50 gigabits per second. */
  | 'speed50_g'

  /** 100 gigabits per second. */
  | 'speed100_g'

  /** 200 gigabits per second. */
  | 'speed200_g'

  /** 400 gigabits per second. */
  | 'speed400_g'

/**
 * Per-port tx-eq overrides.  This can be used to fine-tune the transceiver equalization settings to improve signal integrity.
 */
export type TxEqConfig = {
  /** Main tap */
  main?: number | null
  /** Post-cursor tap1 */
  post1?: number | null
  /** Post-cursor tap2 */
  post2?: number | null
  /** Pre-cursor tap1 */
  pre1?: number | null
  /** Pre-cursor tap2 */
  pre2?: number | null
}

/**
 * Switch link configuration.
 */
export type LinkConfigCreate = {
  /** Whether or not to set autonegotiation. */
  autoneg: boolean
  /** The requested forward-error correction method.  If this is not specified, the standard FEC for the underlying media will be applied if it can be determined. */
  fec?: LinkFec | null
  /** Link name. On ports that are not broken out, this is always phy0. On a 2x breakout the options are phy0 and phy1, on 4x phy0-phy3, etc. */
  linkName: Name
  /** The link-layer discovery protocol (LLDP) configuration for the link. */
  lldp: LldpLinkConfigCreate
  /** Maximum transmission unit for the link. */
  mtu: number
  /** The speed of the link. */
  speed: LinkSpeed
  /** Optional tx_eq settings. */
  txEq?: TxEqConfig | null
}

/**
 * A link layer discovery protocol (LLDP) service configuration.
 */
export type LldpLinkConfig = {
  /** The LLDP chassis identifier TLV. */
  chassisId?: string | null
  /** Whether or not the LLDP service is enabled. */
  enabled: boolean
  /** The id of this LLDP service instance. */
  id: string
  /** The LLDP link description TLV. */
  linkDescription?: string | null
  /** The LLDP link name TLV. */
  linkName?: string | null
  /** The LLDP management IP TLV. */
  managementIp?: string | null
  /** The LLDP system description TLV. */
  systemDescription?: string | null
  /** The LLDP system name TLV. */
  systemName?: string | null
}

export type NetworkAddress = { ipAddr: string } | { iEEE802: number[] }

export type ManagementAddress = {
  addr: NetworkAddress
  interfaceNum: InterfaceNum
  oid?: number[] | null
}

/**
 * Information about LLDP advertisements from other network entities directly connected to a switch port.  This structure contains both metadata about when and where the neighbor was seen, as well as the specific information the neighbor was advertising.
 */
export type LldpNeighbor = {
  /** The LLDP chassis identifier advertised by the neighbor */
  chassisId: string
  /** Initial sighting of this LldpNeighbor */
  firstSeen: Date
  /** Most recent sighting of this LldpNeighbor */
  lastSeen: Date
  /** The LLDP link description advertised by the neighbor */
  linkDescription?: string | null
  /** The LLDP link name advertised by the neighbor */
  linkName: string
  /** The port on which the neighbor was seen */
  localPort: string
  /** The LLDP management IP(s) advertised by the neighbor */
  managementIp: ManagementAddress[]
  /** The LLDP system description advertised by the neighbor */
  systemDescription?: string | null
  /** The LLDP system name advertised by the neighbor */
  systemName?: string | null
}

/**
 * A single page of results
 */
export type LldpNeighborResultsPage = {
  /** list of items on this page of results */
  items: LldpNeighbor[]
  /** token used to fetch the next page of results (if any) */
  nextPage?: string | null
}

/**
 * A loopback address is an address that is assigned to a rack switch but is not associated with any particular port.
 */
export type LoopbackAddress = {
  /** The loopback IP address and prefix length. */
  address: IpNet
  /** The address lot block this address came from. */
  addressLotBlockId: string
  /** The id of the loopback address. */
  id: string
  /** The id of the rack where this loopback address is assigned. */
  rackId: string
  /** Switch location where this loopback address is assigned. */
  switchLocation: string
}

/**
 * Parameters for creating a loopback address on a particular rack switch.
 */
export type LoopbackAddressCreate = {
  /** The address to create. */
  address: string
  /** The name or id of the address lot this loopback address will pull an address from. */
  addressLot: NameOrId
  /** Address is an anycast address. This allows the address to be assigned to multiple locations simultaneously. */
  anycast: boolean
  /** The subnet mask to use for the address. */
  mask: number
  /** The containing the switch this loopback address will be configured on. */
  rackId: string
  /** The location of the switch within the rack this loopback address will be configured on. */
  switchLocation: Name
}

/**
 * A single page of results
 */
export type LoopbackAddressResultsPage = {
  /** list of items on this page of results */
  items: LoopbackAddress[]
  /** token used to fetch the next page of results (if any) */
  nextPage?: string | null
}

/**
 * A `Measurement` is a timestamped datum from a single metric
 */
export type Measurement = { datum: Datum; timestamp: Date }

/**
 * A single page of results
 */
export type MeasurementResultsPage = {
  /** list of items on this page of results */
  items: Measurement[]
  /** token used to fetch the next page of results (if any) */
  nextPage?: string | null
}

/**
 * The type of the metric itself, indicating what its values represent.
 */
export type MetricType =
  /** The value represents an instantaneous measurement in time. */
  | 'gauge'

  /** The value represents a difference between two points in time. */
  | 'delta'

  /** The value represents an accumulation between two points in time. */
  | 'cumulative'

/**
 * The type of network interface
 */
export type NetworkInterfaceKind =
  /** A vNIC attached to a guest instance */
  | { id: string; type: 'instance' }
  /** A vNIC associated with an internal service */
  | { id: string; type: 'service' }
  /** A vNIC associated with a probe */
  | { id: string; type: 'probe' }

/**
 * A Geneve Virtual Network Identifier
 */
export type Vni = number

/**
 * Information required to construct a virtual network interface
 */
export type NetworkInterface = {
  id: string
  ip: string
  kind: NetworkInterfaceKind
  mac: MacAddr
  name: Name
  primary: boolean
  slot: number
  subnet: IpNet
  transitIps?: IpNet[]
  vni: Vni
}

/**
 * List of data values for one timeseries.
 *
 * Each element is an option, where `None` represents a missing sample.
 */
export type ValueArray =
  | { type: 'integer'; values: (number | null)[] }
  | { type: 'double'; values: (number | null)[] }
  | { type: 'boolean'; values: (boolean | null)[] }
  | { type: 'string'; values: (string | null)[] }
  | { type: 'integer_distribution'; values: (Distributionint64 | null)[] }
  | { type: 'double_distribution'; values: (Distributiondouble | null)[] }

/**
 * A single list of values, for one dimension of a timeseries.
 */
export type Values = {
  /** The type of this metric. */
  metricType: MetricType
  /** The data values. */
  values: ValueArray
}

/**
 * Timepoints and values for one timeseries.
 */
export type Points = { startTimes?: Date[] | null; timestamps: Date[]; values: Values[] }

/**
 * A timeseries contains a timestamped set of values from one source.
 *
 * This includes the typed key-value pairs that uniquely identify it, and the set of timestamps and data values from it.
 */
export type Timeseries = { fields: Record<string, FieldValue>; points: Points }

/**
 * A table represents one or more timeseries with the same schema.
 *
 * A table is the result of an OxQL query. It contains a name, usually the name of the timeseries schema from which the data is derived, and any number of timeseries, which contain the actual data.
 */
export type Table = { name: string; timeseries: Record<string, Timeseries> }

/**
 * The result of a successful OxQL query.
 */
export type OxqlQueryResult = {
  /** Tables resulting from the query, each containing timeseries. */
  tables: Table[]
}

/**
 * A password used to authenticate a user
 *
 * Passwords may be subject to additional constraints.
 */
export type Password = string

/**
 * Describes the form factor of physical disks.
 */
export type PhysicalDiskKind = 'm2' | 'u2'

/**
 * The operator-defined policy of a physical disk.
 */
export type PhysicalDiskPolicy =
  /** The operator has indicated that the disk is in-service. */
  | { kind: 'in_service' }
  /** The operator has indicated that the disk has been permanently removed from service.

This is a terminal state: once a particular disk ID is expunged, it will never return to service. (The actual hardware may be reused, but it will be treated as a brand-new disk.)

An expunged disk is always non-provisionable. */
  | { kind: 'expunged' }

/**
 * The current state of the disk, as determined by Nexus.
 */
export type PhysicalDiskState =
  /** The disk is currently active, and has resources allocated on it. */
  | 'active'

  /** The disk has been permanently removed from service.

This is a terminal state: once a particular disk ID is decommissioned, it will never return to service. (The actual hardware may be reused, but it will be treated as a brand-new disk.) */
  | 'decommissioned'

/**
 * View of a Physical Disk
 *
 * Physical disks reside in a particular sled and are used to store both Instance Disk data as well as internal metadata.
 */
export type PhysicalDisk = {
  formFactor: PhysicalDiskKind
  /** unique, immutable, system-controlled identifier for each resource */
  id: string
  model: string
  /** The operator-defined policy for a physical disk. */
  policy: PhysicalDiskPolicy
  serial: string
  /** The sled to which this disk is attached, if any. */
  sledId?: string | null
  /** The current state Nexus believes the disk to be in. */
  state: PhysicalDiskState
  /** timestamp when this resource was created */
  timeCreated: Date
  /** timestamp when this resource was last modified */
  timeModified: Date
  vendor: string
}

/**
 * A single page of results
 */
export type PhysicalDiskResultsPage = {
  /** list of items on this page of results */
  items: PhysicalDisk[]
  /** token used to fetch the next page of results (if any) */
  nextPage?: string | null
}

export type PingStatus = 'ok'

export type Ping = {
  /** Whether the external API is reachable. Will always be Ok if the endpoint returns anything at all. */
  status: PingStatus
}

/**
 * Identity-related metadata that's included in nearly all public API objects
 */
export type Probe = {
  /** human-readable free-form text about a resource */
  description: string
  /** unique, immutable, system-controlled identifier for each resource */
  id: string
  /** unique, mutable, user-controlled identifier for each resource */
  name: Name
  sled: string
  /** timestamp when this resource was created */
  timeCreated: Date
  /** timestamp when this resource was last modified */
  timeModified: Date
}

/**
 * Create time parameters for probes.
 */
export type ProbeCreate = {
  description: string
  ipPool?: NameOrId | null
  name: Name
  sled: string
}

export type ProbeExternalIpKind = 'snat' | 'floating' | 'ephemeral'

export type ProbeExternalIp = {
  firstPort: number
  ip: string
  kind: ProbeExternalIpKind
  lastPort: number
}

export type ProbeInfo = {
  externalIps: ProbeExternalIp[]
  id: string
  interface: NetworkInterface
  name: Name
  sled: string
}

/**
 * A single page of results
 */
export type ProbeInfoResultsPage = {
  /** list of items on this page of results */
  items: ProbeInfo[]
  /** token used to fetch the next page of results (if any) */
  nextPage?: string | null
}

/**
 * View of a Project
 */
export type Project = {
  /** human-readable free-form text about a resource */
  description: string
  /** unique, immutable, system-controlled identifier for each resource */
  id: string
  /** unique, mutable, user-controlled identifier for each resource */
  name: Name
  /** timestamp when this resource was created */
  timeCreated: Date
  /** timestamp when this resource was last modified */
  timeModified: Date
}

/**
 * Create-time parameters for a `Project`
 */
export type ProjectCreate = { description: string; name: Name }

/**
 * A single page of results
 */
export type ProjectResultsPage = {
  /** list of items on this page of results */
  items: Project[]
  /** token used to fetch the next page of results (if any) */
  nextPage?: string | null
}

export type ProjectRole = 'admin' | 'collaborator' | 'viewer'

/**
 * Describes the assignment of a particular role on a particular resource to a particular identity (user, group, etc.)
 *
 * The resource is not part of this structure.  Rather, `RoleAssignment`s are put into a `Policy` and that Policy is applied to a particular resource.
 */
export type ProjectRoleRoleAssignment = {
  identityId: string
  identityType: IdentityType
  roleName: ProjectRole
}

/**
 * Policy for a particular resource
 *
 * Note that the Policy only describes access granted explicitly for this resource.  The policies of parent resources can also cause a user to have access to this resource.
 */
export type ProjectRolePolicy = {
  /** Roles directly assigned on this resource */
  roleAssignments: ProjectRoleRoleAssignment[]
}

/**
 * Updateable properties of a `Project`
 */
export type ProjectUpdate = { description?: string | null; name?: Name | null }

/**
 * View of an Rack
 */
export type Rack = {
  /** unique, immutable, system-controlled identifier for each resource */
  id: string
  /** timestamp when this resource was created */
  timeCreated: Date
  /** timestamp when this resource was last modified */
  timeModified: Date
}

/**
 * A single page of results
 */
export type RackResultsPage = {
  /** list of items on this page of results */
  items: Rack[]
  /** token used to fetch the next page of results (if any) */
  nextPage?: string | null
}

/**
 * A route to a destination network through a gateway address.
 */
export type Route = {
  /** The route destination. */
  dst: IpNet
  /** The route gateway. */
  gw: string
  /** Route RIB priority. Higher priority indicates precedence within and across protocols. */
  ribPriority?: number | null
  /** VLAN id the gateway is reachable over. */
  vid?: number | null
}

/**
 * Route configuration data associated with a switch port configuration.
 */
export type RouteConfig = {
  /** Link name. On ports that are not broken out, this is always phy0. On a 2x breakout the options are phy0 and phy1, on 4x phy0-phy3, etc. */
  linkName: Name
  /** The set of routes assigned to a switch port. */
  routes: Route[]
}

/**
 * A `RouteDestination` is used to match traffic with a routing rule based on the destination of that traffic.
 *
 * When traffic is to be sent to a destination that is within a given `RouteDestination`, the corresponding `RouterRoute` applies, and traffic will be forward to the `RouteTarget` for that rule.
 */
export type RouteDestination =
  /** Route applies to traffic destined for the specified IP address */
  | { type: 'ip'; value: string }
  /** Route applies to traffic destined for the specified IP subnet */
  | { type: 'ip_net'; value: IpNet }
  /** Route applies to traffic destined for the specified VPC */
  | { type: 'vpc'; value: Name }
  /** Route applies to traffic destined for the specified VPC subnet */
  | { type: 'subnet'; value: Name }

/**
 * A `RouteTarget` describes the possible locations that traffic matching a route destination can be sent.
 */
export type RouteTarget =
  /** Forward traffic to a particular IP address. */
  | { type: 'ip'; value: string }
  /** Forward traffic to a VPC */
  | { type: 'vpc'; value: Name }
  /** Forward traffic to a VPC Subnet */
  | { type: 'subnet'; value: Name }
  /** Forward traffic to a specific instance */
  | { type: 'instance'; value: Name }
  /** Forward traffic to an internet gateway */
  | { type: 'internet_gateway'; value: Name }
  /** Drop matching traffic */
  | { type: 'drop' }

/**
 * The kind of a `RouterRoute`
 *
 * The kind determines certain attributes such as if the route is modifiable and describes how or where the route was created.
 */
export type RouterRouteKind =
  /** Determines the default destination of traffic, such as whether it goes to the internet or not.

`Destination: An Internet Gateway` `Modifiable: true` */
  | 'default'

  /** Automatically added for each VPC Subnet in the VPC

`Destination: A VPC Subnet` `Modifiable: false` */
  | 'vpc_subnet'

  /** Automatically added when VPC peering is established

`Destination: A different VPC` `Modifiable: false` */
  | 'vpc_peering'

  /** Created by a user; see `RouteTarget`

`Destination: User defined` `Modifiable: true` */
  | 'custom'

/**
 * A route defines a rule that governs where traffic should be sent based on its destination.
 */
export type RouterRoute = {
  /** human-readable free-form text about a resource */
  description: string
  /** Selects which traffic this routing rule will apply to */
  destination: RouteDestination
  /** unique, immutable, system-controlled identifier for each resource */
  id: string
  /** Describes the kind of router. Set at creation. `read-only` */
  kind: RouterRouteKind
  /** unique, mutable, user-controlled identifier for each resource */
  name: Name
  /** The location that matched packets should be forwarded to */
  target: RouteTarget
  /** timestamp when this resource was created */
  timeCreated: Date
  /** timestamp when this resource was last modified */
  timeModified: Date
  /** The ID of the VPC Router to which the route belongs */
  vpcRouterId: string
}

/**
 * Create-time parameters for a `RouterRoute`
 */
export type RouterRouteCreate = {
  description: string
  /** Selects which traffic this routing rule will apply to. */
  destination: RouteDestination
  name: Name
  /** The location that matched packets should be forwarded to. */
  target: RouteTarget
}

/**
 * A single page of results
 */
export type RouterRouteResultsPage = {
  /** list of items on this page of results */
  items: RouterRoute[]
  /** token used to fetch the next page of results (if any) */
  nextPage?: string | null
}

/**
 * Updateable properties of a `RouterRoute`
 */
export type RouterRouteUpdate = {
  description?: string | null
  /** Selects which traffic this routing rule will apply to. */
  destination: RouteDestination
  name?: Name | null
  /** The location that matched packets should be forwarded to. */
  target: RouteTarget
}

/**
 * Identity-related metadata that's included in nearly all public API objects
 */
export type SamlIdentityProvider = {
  /** Service provider endpoint where the response will be sent */
  acsUrl: string
  /** human-readable free-form text about a resource */
  description: string
  /** If set, attributes with this name will be considered to denote a user's group membership, where the values will be the group names. */
  groupAttributeName?: string | null
  /** unique, immutable, system-controlled identifier for each resource */
  id: string
  /** IdP's entity id */
  idpEntityId: string
  /** unique, mutable, user-controlled identifier for each resource */
  name: Name
  /** Optional request signing public certificate (base64 encoded der file) */
  publicCert?: string | null
  /** Service provider endpoint where the idp should send log out requests */
  sloUrl: string
  /** SP's client id */
  spClientId: string
  /** Customer's technical contact for saml configuration */
  technicalContactEmail: string
  /** timestamp when this resource was created */
  timeCreated: Date
  /** timestamp when this resource was last modified */
  timeModified: Date
}

/**
 * Create-time identity-related parameters
 */
export type SamlIdentityProviderCreate = {
  /** service provider endpoint where the response will be sent */
  acsUrl: string
  description: string
  /** If set, SAML attributes with this name will be considered to denote a user's group membership, where the attribute value(s) should be a comma-separated list of group names. */
  groupAttributeName?: string | null
  /** idp's entity id */
  idpEntityId: string
  /** the source of an identity provider metadata descriptor */
  idpMetadataSource: IdpMetadataSource
  name: Name
  /** request signing key pair */
  signingKeypair?: DerEncodedKeyPair | null
  /** service provider endpoint where the idp should send log out requests */
  sloUrl: string
  /** sp's client id */
  spClientId: string
  /** customer's technical contact for saml configuration */
  technicalContactEmail: string
}

/**
 * Configuration of inbound ICMP allowed by API services.
 */
export type ServiceIcmpConfig = {
  /** When enabled, Nexus is able to receive ICMP Destination Unreachable type 3 (port unreachable) and type 4 (fragmentation needed), Redirect, and Time Exceeded messages. These enable Nexus to perform Path MTU discovery and better cope with fragmentation issues. Otherwise all inbound ICMP traffic will be dropped. */
  enabled: boolean
}

/**
 * Parameters for PUT requests to `/v1/system/update/target-release`.
 */
export type SetTargetReleaseParams = {
  /** Version of the system software to make the target release. */
  systemVersion: string
}

/**
 * Describes how identities are managed and users are authenticated in this Silo
 */
export type SiloIdentityMode =
  /** Users are authenticated with SAML using an external authentication provider.  The system updates information about users and groups only during successful authentication (i.e,. "JIT provisioning" of users and groups). */
  | 'saml_jit'

  /** The system is the source of truth about users.  There is no linkage to an external authentication provider or identity provider. */
  | 'local_only'

/**
 * View of a Silo
 *
 * A Silo is the highest level unit of isolation.
 */
export type Silo = {
  /** human-readable free-form text about a resource */
  description: string
  /** A silo where discoverable is false can be retrieved only by its id - it will not be part of the "list all silos" output. */
  discoverable: boolean
  /** unique, immutable, system-controlled identifier for each resource */
  id: string
  /** How users and groups are managed in this Silo */
  identityMode: SiloIdentityMode
  /** Mapping of which Fleet roles are conferred by each Silo role

The default is that no Fleet roles are conferred by any Silo roles unless there's a corresponding entry in this map. */
  mappedFleetRoles: Record<string, FleetRole[]>
  /** unique, mutable, user-controlled identifier for each resource */
  name: Name
  /** timestamp when this resource was created */
  timeCreated: Date
  /** timestamp when this resource was last modified */
  timeModified: Date
}

/**
 * View of silo authentication settings
 */
export type SiloAuthSettings = {
  /** Maximum lifetime of a device token in seconds. If set to null, users will be able to create tokens that do not expire. */
  deviceTokenMaxTtlSeconds?: number | null
  siloId: string
}

/**
 * Updateable properties of a silo's settings.
 */
export type SiloAuthSettingsUpdate = {
  /** Maximum lifetime of a device token in seconds. If set to null, users will be able to create tokens that do not expire. */
  deviceTokenMaxTtlSeconds: number | null
}

/**
 * The amount of provisionable resources for a Silo
 */
export type SiloQuotasCreate = {
  /** The amount of virtual CPUs available for running instances in the Silo */
  cpus: number
  /** The amount of RAM (in bytes) available for running instances in the Silo */
  memory: ByteCount
  /** The amount of storage (in bytes) available for disks or snapshots */
  storage: ByteCount
}

/**
 * Create-time parameters for a `Silo`
 */
export type SiloCreate = {
  /** If set, this group will be created during Silo creation and granted the "Silo Admin" role. Identity providers can assert that users belong to this group and those users can log in and further initialize the Silo.

Note that if configuring a SAML based identity provider, group_attribute_name must be set for users to be considered part of a group. See `SamlIdentityProviderCreate` for more information. */
  adminGroupName?: string | null
  description: string
  discoverable: boolean
  identityMode: SiloIdentityMode
  /** Mapping of which Fleet roles are conferred by each Silo role

The default is that no Fleet roles are conferred by any Silo roles unless there's a corresponding entry in this map. */
  mappedFleetRoles?: Record<string, FleetRole[]>
  name: Name
  /** Limits the amount of provisionable CPU, memory, and storage in the Silo. CPU and memory are only consumed by running instances, while storage is consumed by any disk or snapshot. A value of 0 means that resource is *not* provisionable. */
  quotas: SiloQuotasCreate
  /** Initial TLS certificates to be used for the new Silo's console and API endpoints.  These should be valid for the Silo's DNS name(s). */
  tlsCertificates: CertificateCreate[]
}

/**
 * An IP pool in the context of a silo
 */
export type SiloIpPool = {
  /** human-readable free-form text about a resource */
  description: string
  /** unique, immutable, system-controlled identifier for each resource */
  id: string
  /** When a pool is the default for a silo, floating IPs and instance ephemeral IPs will come from that pool when no other pool is specified. There can be at most one default for a given silo. */
  isDefault: boolean
  /** unique, mutable, user-controlled identifier for each resource */
  name: Name
  /** timestamp when this resource was created */
  timeCreated: Date
  /** timestamp when this resource was last modified */
  timeModified: Date
}

/**
 * A single page of results
 */
export type SiloIpPoolResultsPage = {
  /** list of items on this page of results */
  items: SiloIpPool[]
  /** token used to fetch the next page of results (if any) */
  nextPage?: string | null
}

/**
 * A collection of resource counts used to set the virtual capacity of a silo
 */
export type SiloQuotas = {
  /** Number of virtual CPUs */
  cpus: number
  /** Amount of memory in bytes */
  memory: ByteCount
  siloId: string
  /** Amount of disk storage in bytes */
  storage: ByteCount
}

/**
 * A single page of results
 */
export type SiloQuotasResultsPage = {
  /** list of items on this page of results */
  items: SiloQuotas[]
  /** token used to fetch the next page of results (if any) */
  nextPage?: string | null
}

/**
 * Updateable properties of a Silo's resource limits. If a value is omitted it will not be updated.
 */
export type SiloQuotasUpdate = {
  /** The amount of virtual CPUs available for running instances in the Silo */
  cpus?: number | null
  /** The amount of RAM (in bytes) available for running instances in the Silo */
  memory?: ByteCount | null
  /** The amount of storage (in bytes) available for disks or snapshots */
  storage?: ByteCount | null
}

/**
 * A single page of results
 */
export type SiloResultsPage = {
  /** list of items on this page of results */
  items: Silo[]
  /** token used to fetch the next page of results (if any) */
  nextPage?: string | null
}

export type SiloRole = 'admin' | 'collaborator' | 'viewer'

/**
 * Describes the assignment of a particular role on a particular resource to a particular identity (user, group, etc.)
 *
 * The resource is not part of this structure.  Rather, `RoleAssignment`s are put into a `Policy` and that Policy is applied to a particular resource.
 */
export type SiloRoleRoleAssignment = {
  identityId: string
  identityType: IdentityType
  roleName: SiloRole
}

/**
 * Policy for a particular resource
 *
 * Note that the Policy only describes access granted explicitly for this resource.  The policies of parent resources can also cause a user to have access to this resource.
 */
export type SiloRolePolicy = {
  /** Roles directly assigned on this resource */
  roleAssignments: SiloRoleRoleAssignment[]
}

/**
 * A collection of resource counts used to describe capacity and utilization
 */
export type VirtualResourceCounts = {
  /** Number of virtual CPUs */
  cpus: number
  /** Amount of memory in bytes */
  memory: ByteCount
  /** Amount of disk storage in bytes */
  storage: ByteCount
}

/**
 * View of a silo's resource utilization and capacity
 */
export type SiloUtilization = {
  /** Accounts for the total amount of resources reserved for silos via their quotas */
  allocated: VirtualResourceCounts
  /** Accounts for resources allocated by in silos like CPU or memory for running instances and storage for disks and snapshots Note that CPU and memory resources associated with a stopped instances are not counted here */
  provisioned: VirtualResourceCounts
  siloId: string
  siloName: Name
}

/**
 * A single page of results
 */
export type SiloUtilizationResultsPage = {
  /** list of items on this page of results */
  items: SiloUtilization[]
  /** token used to fetch the next page of results (if any) */
  nextPage?: string | null
}

/**
 * The operator-defined provision policy of a sled.
 *
 * This controls whether new resources are going to be provisioned on this sled.
 */
export type SledProvisionPolicy =
  /** New resources will be provisioned on this sled. */
  | 'provisionable'

  /** New resources will not be provisioned on this sled. However, if the sled is currently in service, existing resources will continue to be on this sled unless manually migrated off. */
  | 'non_provisionable'

/**
 * The operator-defined policy of a sled.
 */
export type SledPolicy =
  /** The operator has indicated that the sled is in-service. */
  | {
      kind: 'in_service'
      /** Determines whether new resources can be provisioned onto the sled. */
      provisionPolicy: SledProvisionPolicy
    }
  /** The operator has indicated that the sled has been permanently removed from service.

This is a terminal state: once a particular sled ID is expunged, it will never return to service. (The actual hardware may be reused, but it will be treated as a brand-new sled.)

An expunged sled is always non-provisionable. */
  | { kind: 'expunged' }

/**
 * The current state of the sled.
 */
export type SledState =
  /** The sled is currently active, and has resources allocated on it. */
  | 'active'

  /** The sled has been permanently removed from service.

This is a terminal state: once a particular sled ID is decommissioned, it will never return to service. (The actual hardware may be reused, but it will be treated as a brand-new sled.) */
  | 'decommissioned'

/**
 * An operator's view of a Sled.
 */
export type Sled = {
  baseboard: Baseboard
  /** unique, immutable, system-controlled identifier for each resource */
  id: string
  /** The operator-defined policy of a sled. */
  policy: SledPolicy
  /** The rack to which this Sled is currently attached */
  rackId: string
  /** The current state of the sled. */
  state: SledState
  /** timestamp when this resource was created */
  timeCreated: Date
  /** timestamp when this resource was last modified */
  timeModified: Date
  /** The number of hardware threads which can execute on this sled */
  usableHardwareThreads: number
  /** Amount of RAM which may be used by the Sled's OS */
  usablePhysicalRam: ByteCount
}

/**
 * The unique ID of a sled.
 */
export type SledId = { id: string }

/**
 * An operator's view of an instance running on a given sled
 */
export type SledInstance = {
  activeSledId: string
  /** unique, immutable, system-controlled identifier for each resource */
  id: string
  memory: number
  migrationId?: string | null
  name: Name
  ncpus: number
  projectName: Name
  siloName: Name
  state: InstanceState
  /** timestamp when this resource was created */
  timeCreated: Date
  /** timestamp when this resource was last modified */
  timeModified: Date
}

/**
 * A single page of results
 */
export type SledInstanceResultsPage = {
  /** list of items on this page of results */
  items: SledInstance[]
  /** token used to fetch the next page of results (if any) */
  nextPage?: string | null
}

/**
 * Parameters for `sled_set_provision_policy`.
 */
export type SledProvisionPolicyParams = {
  /** The provision state. */
  state: SledProvisionPolicy
}

/**
 * Response to `sled_set_provision_policy`.
 */
export type SledProvisionPolicyResponse = {
  /** The new provision state. */
  newState: SledProvisionPolicy
  /** The old provision state. */
  oldState: SledProvisionPolicy
}

/**
 * A single page of results
 */
export type SledResultsPage = {
  /** list of items on this page of results */
  items: Sled[]
  /** token used to fetch the next page of results (if any) */
  nextPage?: string | null
}

export type SnapshotState = 'creating' | 'ready' | 'faulted' | 'destroyed'

/**
 * View of a Snapshot
 */
export type Snapshot = {
  /** human-readable free-form text about a resource */
  description: string
  diskId: string
  /** unique, immutable, system-controlled identifier for each resource */
  id: string
  /** unique, mutable, user-controlled identifier for each resource */
  name: Name
  projectId: string
  size: ByteCount
  state: SnapshotState
  /** timestamp when this resource was created */
  timeCreated: Date
  /** timestamp when this resource was last modified */
  timeModified: Date
}

/**
 * Create-time parameters for a `Snapshot`
 */
export type SnapshotCreate = {
  description: string
  /** The disk to be snapshotted */
  disk: NameOrId
  name: Name
}

/**
 * A single page of results
 */
export type SnapshotResultsPage = {
  /** list of items on this page of results */
  items: Snapshot[]
  /** token used to fetch the next page of results (if any) */
  nextPage?: string | null
}

/**
 * View of an SSH Key
 */
export type SshKey = {
  /** human-readable free-form text about a resource */
  description: string
  /** unique, immutable, system-controlled identifier for each resource */
  id: string
  /** unique, mutable, user-controlled identifier for each resource */
  name: Name
  /** SSH public key, e.g., `"ssh-ed25519 AAAAC3NzaC..."` */
  publicKey: string
  /** The user to whom this key belongs */
  siloUserId: string
  /** timestamp when this resource was created */
  timeCreated: Date
  /** timestamp when this resource was last modified */
  timeModified: Date
}

/**
 * Create-time parameters for an `SshKey`
 */
export type SshKeyCreate = {
  description: string
  name: Name
  /** SSH public key, e.g., `"ssh-ed25519 AAAAC3NzaC..."` */
  publicKey: string
}

/**
 * A single page of results
 */
export type SshKeyResultsPage = {
  /** list of items on this page of results */
  items: SshKey[]
  /** token used to fetch the next page of results (if any) */
  nextPage?: string | null
}

export type SupportBundleCreate = {
  /** User comment for the support bundle */
  userComment?: string | null
}

export type TypedUuidForSupportBundleKind = string

export type SupportBundleState =
  /** Support Bundle still actively being collected.

This is the initial state for a Support Bundle, and it will automatically transition to either "Failing" or "Active".

If a user no longer wants to access a Support Bundle, they can request cancellation, which will transition to the "Destroying" state. */
  | 'collecting'

  /** Support Bundle is being destroyed.

Once backing storage has been freed, this bundle is destroyed. */
  | 'destroying'

  /** Support Bundle was not created successfully, or was created and has lost backing storage.

The record of the bundle still exists for readability, but the only valid operation on these bundles is to destroy them. */
  | 'failed'

  /** Support Bundle has been processed, and is ready for usage. */
  | 'active'

export type SupportBundleInfo = {
  id: TypedUuidForSupportBundleKind
  reasonForCreation: string
  reasonForFailure?: string | null
  state: SupportBundleState
  timeCreated: Date
  userComment?: string | null
}

/**
 * A single page of results
 */
export type SupportBundleInfoResultsPage = {
  /** list of items on this page of results */
  items: SupportBundleInfo[]
  /** token used to fetch the next page of results (if any) */
  nextPage?: string | null
}

export type SupportBundleUpdate = {
  /** User comment for the support bundle */
  userComment?: string | null
}

/**
 * An operator's view of a Switch.
 */
export type Switch = {
  baseboard: Baseboard
  /** unique, immutable, system-controlled identifier for each resource */
  id: string
  /** The rack to which this Switch is currently attached */
  rackId: string
  /** timestamp when this resource was created */
  timeCreated: Date
  /** timestamp when this resource was last modified */
  timeModified: Date
}

/**
 * Describes the kind of an switch interface.
 */
export type SwitchInterfaceKind2 =
  /** Primary interfaces are associated with physical links. There is exactly one primary interface per physical link. */
  | 'primary'

  /** VLAN interfaces allow physical interfaces to be multiplexed onto multiple logical links, each distinguished by a 12-bit 802.1Q Ethernet tag. */
  | 'vlan'

  /** Loopback interfaces are anchors for IP addresses that are not specific to any particular port. */
  | 'loopback'

/**
 * A switch port interface configuration for a port settings object.
 */
export type SwitchInterfaceConfig = {
  /** A unique identifier for this switch interface. */
  id: string
  /** The name of this switch interface. */
  interfaceName: Name
  /** The switch interface kind. */
  kind: SwitchInterfaceKind2
  /** The port settings object this switch interface configuration belongs to. */
  portSettingsId: string
  /** Whether or not IPv6 is enabled on this interface. */
  v6Enabled: boolean
}

/**
 * Indicates the kind for a switch interface.
 */
export type SwitchInterfaceKind =
  /** Primary interfaces are associated with physical links. There is exactly one primary interface per physical link. */
  | { type: 'primary' }
  /** VLAN interfaces allow physical interfaces to be multiplexed onto multiple logical links, each distinguished by a 12-bit 802.1Q Ethernet tag. */
  | {
      type: 'vlan'
      /** The virtual network id (VID) that distinguishes this interface and is used for producing and consuming 802.1Q Ethernet tags. This field has a maximum value of 4095 as 802.1Q tags are twelve bits. */
      vid: number
    }
  /** Loopback interfaces are anchors for IP addresses that are not specific to any particular port. */
  | { type: 'loopback' }

/**
 * A layer-3 switch interface configuration. When IPv6 is enabled, a link local address will be created for the interface.
 */
export type SwitchInterfaceConfigCreate = {
  /** What kind of switch interface this configuration represents. */
  kind: SwitchInterfaceKind
  /** Link name. On ports that are not broken out, this is always phy0. On a 2x breakout the options are phy0 and phy1, on 4x phy0-phy3, etc. */
  linkName: Name
  /** Whether or not IPv6 is enabled. */
  v6Enabled: boolean
}

export type SwitchLinkState = Record<string, unknown>

/**
 * A switch port represents a physical external port on a rack switch.
 */
export type SwitchPort = {
  /** The id of the switch port. */
  id: string
  /** The name of this switch port. */
  portName: Name
  /** The primary settings group of this switch port. Will be `None` until this switch port is configured. */
  portSettingsId?: string | null
  /** The rack this switch port belongs to. */
  rackId: string
  /** The switch location of this switch port. */
  switchLocation: string
}

/**
 * An IP address configuration for a port settings object.
 */
export type SwitchPortAddressView = {
  /** The IP address and prefix. */
  address: IpNet
  /** The id of the address lot block this address is drawn from. */
  addressLotBlockId: string
  /** The id of the address lot this address is drawn from. */
  addressLotId: string
  /** The name of the address lot this address is drawn from. */
  addressLotName: Name
  /** The interface name this address belongs to. */
  interfaceName: Name
  /** The port settings object this address configuration belongs to. */
  portSettingsId: string
  /** An optional VLAN ID */
  vlanId?: number | null
}

/**
 * Parameters for applying settings to switch ports.
 */
export type SwitchPortApplySettings = {
  /** A name or id to use when applying switch port settings. */
  portSettings: NameOrId
}

/**
 * The link geometry associated with a switch port.
 */
export type SwitchPortGeometry2 =
  /** The port contains a single QSFP28 link with four lanes. */
  | 'qsfp28x1'

  /** The port contains two QSFP28 links each with two lanes. */
  | 'qsfp28x2'

  /** The port contains four SFP28 links each with one lane. */
  | 'sfp28x4'

/**
 * A physical port configuration for a port settings object.
 */
export type SwitchPortConfig = {
  /** The physical link geometry of the port. */
  geometry: SwitchPortGeometry2
  /** The id of the port settings object this configuration belongs to. */
  portSettingsId: string
}

/**
 * The link geometry associated with a switch port.
 */
export type SwitchPortGeometry =
  /** The port contains a single QSFP28 link with four lanes. */
  | 'qsfp28x1'

  /** The port contains two QSFP28 links each with two lanes. */
  | 'qsfp28x2'

  /** The port contains four SFP28 links each with one lane. */
  | 'sfp28x4'

/**
 * Physical switch port configuration.
 */
export type SwitchPortConfigCreate = {
  /** Link geometry for the switch port. */
  geometry: SwitchPortGeometry
}

/**
 * Per-port tx-eq overrides.  This can be used to fine-tune the transceiver equalization settings to improve signal integrity.
 */
export type TxEqConfig2 = {
  /** Main tap */
  main?: number | null
  /** Post-cursor tap1 */
  post1?: number | null
  /** Post-cursor tap2 */
  post2?: number | null
  /** Pre-cursor tap1 */
  pre1?: number | null
  /** Pre-cursor tap2 */
  pre2?: number | null
}

/**
 * A link configuration for a port settings object.
 */
export type SwitchPortLinkConfig = {
  /** Whether or not the link has autonegotiation enabled. */
  autoneg: boolean
  /** The requested forward-error correction method.  If this is not specified, the standard FEC for the underlying media will be applied if it can be determined. */
  fec?: LinkFec | null
  /** The name of this link. */
  linkName: Name
  /** The link-layer discovery protocol service configuration for this link. */
  lldpLinkConfig?: LldpLinkConfig | null
  /** The maximum transmission unit for this link. */
  mtu: number
  /** The port settings this link configuration belongs to. */
  portSettingsId: string
  /** The configured speed of the link. */
  speed: LinkSpeed
  /** The tx_eq configuration for this link. */
  txEqConfig?: TxEqConfig2 | null
}

/**
 * A single page of results
 */
export type SwitchPortResultsPage = {
  /** list of items on this page of results */
  items: SwitchPort[]
  /** token used to fetch the next page of results (if any) */
  nextPage?: string | null
}

/**
 * A route configuration for a port settings object.
 */
export type SwitchPortRouteConfig = {
  /** The route's destination network. */
  dst: IpNet
  /** The route's gateway address. */
  gw: string
  /** The interface name this route configuration is assigned to. */
  interfaceName: Name
  /** The port settings object this route configuration belongs to. */
  portSettingsId: string
  /** Route RIB priority. Higher priority indicates precedence within and across protocols. */
  ribPriority?: number | null
  /** The VLAN identifier for the route. Use this if the gateway is reachable over an 802.1Q tagged L2 segment. */
  vlanId?: number | null
}

/**
 * This structure maps a port settings object to a port settings groups. Port settings objects may inherit settings from groups. This mapping defines the relationship between settings objects and the groups they reference.
 */
export type SwitchPortSettingsGroups = {
  /** The id of a port settings group being referenced by a port settings object. */
  portSettingsGroupId: string
  /** The id of a port settings object referencing a port settings group. */
  portSettingsId: string
}

/**
 * A switch port VLAN interface configuration for a port settings object.
 */
export type SwitchVlanInterfaceConfig = {
  /** The switch interface configuration this VLAN interface configuration belongs to. */
  interfaceConfigId: string
  /** The virtual network id for this interface that is used for producing and consuming 802.1Q Ethernet tags. This field has a maximum value of 4095 as 802.1Q tags are twelve bits. */
  vlanId: number
}

/**
 * This structure contains all port settings information in one place. It's a convenience data structure for getting a complete view of a particular port's settings.
 */
export type SwitchPortSettings = {
  /** Layer 3 IP address settings. */
  addresses: SwitchPortAddressView[]
  /** BGP peer settings. */
  bgpPeers: BgpPeer[]
  /** human-readable free-form text about a resource */
  description: string
  /** Switch port settings included from other switch port settings groups. */
  groups: SwitchPortSettingsGroups[]
  /** unique, immutable, system-controlled identifier for each resource */
  id: string
  /** Layer 3 interface settings. */
  interfaces: SwitchInterfaceConfig[]
  /** Layer 2 link settings. */
  links: SwitchPortLinkConfig[]
  /** unique, mutable, user-controlled identifier for each resource */
  name: Name
  /** Layer 1 physical port settings. */
  port: SwitchPortConfig
  /** IP route settings. */
  routes: SwitchPortRouteConfig[]
  /** timestamp when this resource was created */
  timeCreated: Date
  /** timestamp when this resource was last modified */
  timeModified: Date
  /** Vlan interface settings. */
  vlanInterfaces: SwitchVlanInterfaceConfig[]
}

/**
 * Parameters for creating switch port settings. Switch port settings are the central data structure for setting up external networking. Switch port settings include link, interface, route, address and dynamic network protocol configuration.
 */
export type SwitchPortSettingsCreate = {
  /** Address configurations. */
  addresses: AddressConfig[]
  /** BGP peer configurations. */
  bgpPeers?: BgpPeerConfig[]
  description: string
  groups?: NameOrId[]
  /** Interface configurations. */
  interfaces?: SwitchInterfaceConfigCreate[]
  /** Link configurations. */
  links: LinkConfigCreate[]
  name: Name
  portConfig: SwitchPortConfigCreate
  /** Route configurations. */
  routes?: RouteConfig[]
}

/**
 * A switch port settings identity whose id may be used to view additional details.
 */
export type SwitchPortSettingsIdentity = {
  /** human-readable free-form text about a resource */
  description: string
  /** unique, immutable, system-controlled identifier for each resource */
  id: string
  /** unique, mutable, user-controlled identifier for each resource */
  name: Name
  /** timestamp when this resource was created */
  timeCreated: Date
  /** timestamp when this resource was last modified */
  timeModified: Date
}

/**
 * A single page of results
 */
export type SwitchPortSettingsIdentityResultsPage = {
  /** list of items on this page of results */
  items: SwitchPortSettingsIdentity[]
  /** token used to fetch the next page of results (if any) */
  nextPage?: string | null
}

/**
 * A single page of results
 */
export type SwitchResultsPage = {
  /** list of items on this page of results */
  items: Switch[]
  /** token used to fetch the next page of results (if any) */
  nextPage?: string | null
}

/**
 * Source of a system software target release.
 */
export type TargetReleaseSource =
  /** Unspecified or unknown source (probably MUPdate). */
  | { type: 'unspecified' }
  /** The specified release of the rack's system software. */
  | { type: 'system_version'; version: string }

/**
 * View of a system software target release.
 */
export type TargetRelease = {
  /** The target-release generation number. */
  generation: number
  /** The source of the target release. */
  releaseSource: TargetReleaseSource
  /** The time it was set as the target release. */
  timeRequested: Date
}

/**
 * Text descriptions for the target and metric of a timeseries.
 */
export type TimeseriesDescription = { metric: string; target: string }

/**
 * The name of a timeseries
 *
 * Names are constructed by concatenating the target and metric names with ':'. Target and metric names must be lowercase alphanumeric characters with '_' separating words.
 */
export type TimeseriesName = string

/**
 * A timeseries query string, written in the Oximeter query language.
 */
export type TimeseriesQuery = {
  /** A timeseries query string, written in the Oximeter query language. */
  query: string
}

/**
 * Measurement units for timeseries samples.
 */
export type Units =
  | 'count'
  | 'bytes'
  | 'seconds'
  | 'nanoseconds'
  | 'volts'
  | 'amps'
  | 'watts'
  | 'degrees_celsius'

  /** No meaningful units, e.g. a dimensionless quanity. */
  | 'none'

  /** Rotations per minute. */
  | 'rpm'

/**
 * The schema for a timeseries.
 *
 * This includes the name of the timeseries, as well as the datum type of its metric and the schema for each field.
 */
export type TimeseriesSchema = {
  authzScope: AuthzScope
  created: Date
  datumType: DatumType
  description: TimeseriesDescription
  fieldSchema: FieldSchema[]
  timeseriesName: TimeseriesName
  units: Units
  version: number
}

/**
 * A single page of results
 */
export type TimeseriesSchemaResultsPage = {
  /** list of items on this page of results */
  items: TimeseriesSchema[]
  /** token used to fetch the next page of results (if any) */
  nextPage?: string | null
}

/**
 * Metadata about an individual TUF artifact.
 *
 * Found within a `TufRepoDescription`.
 */
export type TufArtifactMeta = {
  /** The hash of the artifact. */
  hash: string
  /** The artifact ID. */
  id: ArtifactId
  /** The size of the artifact in bytes. */
  size: number
}

/**
 * Metadata about a TUF repository.
 *
 * Found within a `TufRepoDescription`.
 */
export type TufRepoMeta = {
  /** The file name of the repository.

This is purely used for debugging and may not always be correct (e.g. with wicket, we read the file contents from stdin so we don't know the correct file name). */
  fileName: string
  /** The hash of the repository.

This is a slight abuse of `ArtifactHash`, since that's the hash of individual artifacts within the repository. However, we use it here for convenience. */
  hash: string
  /** The system version in artifacts.json. */
  systemVersion: string
  /** The version of the targets role. */
  targetsRoleVersion: number
  /** The time until which the repo is valid. */
  validUntil: Date
}

/**
 * A description of an uploaded TUF repository.
 */
export type TufRepoDescription = {
  /** Information about the artifacts present in the repository. */
  artifacts: TufArtifactMeta[]
  /** Information about the repository. */
  repo: TufRepoMeta
}

/**
 * Data about a successful TUF repo get from Nexus.
 */
export type TufRepoGetResponse = {
  /** The description of the repository. */
  description: TufRepoDescription
}

/**
 * Status of a TUF repo import.
 *
 * Part of `TufRepoInsertResponse`.
 */
export type TufRepoInsertStatus =
  /** The repository already existed in the database. */
  | 'already_exists'

  /** The repository did not exist, and was inserted into the database. */
  | 'inserted'

/**
 * Data about a successful TUF repo import into Nexus.
 */
export type TufRepoInsertResponse = {
  /** The repository as present in the database. */
  recorded: TufRepoDescription
  /** Whether this repository already existed or is new. */
  status: TufRepoInsertStatus
}

/**
 * A sled that has not been added to an initialized rack yet
 */
export type UninitializedSled = { baseboard: Baseboard; cubby: number; rackId: string }

/**
 * The unique hardware ID for a sled
 */
export type UninitializedSledId = { part: string; serial: string }

/**
 * A single page of results
 */
export type UninitializedSledResultsPage = {
  /** list of items on this page of results */
  items: UninitializedSled[]
  /** token used to fetch the next page of results (if any) */
  nextPage?: string | null
}

/**
 * Trusted root role used by the update system to verify update repositories.
 */
export type UpdatesTrustRoot = {
  /** The UUID of this trusted root role. */
  id: string
  /** The trusted root role itself, a JSON document as described by The Update Framework. */
  rootRole: Record<string, unknown>
  /** Time the trusted root role was added. */
  timeCreated: Date
}

/**
 * A single page of results
 */
export type UpdatesTrustRootResultsPage = {
  /** list of items on this page of results */
  items: UpdatesTrustRoot[]
  /** token used to fetch the next page of results (if any) */
  nextPage?: string | null
}

/**
 * View of a User
 */
export type User = {
  /** Human-readable name that can identify the user */
  displayName: string
  id: string
  /** Uuid of the silo to which this user belongs */
  siloId: string
}

/**
 * View of a Built-in User
 *
 * Built-in users are identities internal to the system, used when the control plane performs actions autonomously
 */
export type UserBuiltin = {
  /** human-readable free-form text about a resource */
  description: string
  /** unique, immutable, system-controlled identifier for each resource */
  id: string
  /** unique, mutable, user-controlled identifier for each resource */
  name: Name
  /** timestamp when this resource was created */
  timeCreated: Date
  /** timestamp when this resource was last modified */
  timeModified: Date
}

/**
 * A single page of results
 */
export type UserBuiltinResultsPage = {
  /** list of items on this page of results */
  items: UserBuiltin[]
  /** token used to fetch the next page of results (if any) */
  nextPage?: string | null
}

/**
 * A username for a local-only user
 *
 * Usernames must begin with a lower case ASCII letter, be composed exclusively of lowercase ASCII, uppercase ASCII, numbers, and '-', and may not end with a '-'. Usernames cannot be a UUID, but they may contain a UUID. They can be at most 63 characters long.
 */
export type UserId = string

/**
 * Parameters for setting a user's password
 */
export type UserPassword =
  /** Sets the user's password to the provided value */
  | { mode: 'password'; value: Password }
  /** Invalidates any current password (disabling password authentication) */
  | { mode: 'login_disallowed' }

/**
 * Create-time parameters for a `User`
 */
export type UserCreate = {
  /** username used to log in */
  externalId: UserId
  /** how to set the user's login password */
  password: UserPassword
}

/**
 * A single page of results
 */
export type UserResultsPage = {
  /** list of items on this page of results */
  items: User[]
  /** token used to fetch the next page of results (if any) */
  nextPage?: string | null
}

/**
 * Credentials for local user login
 */
export type UsernamePasswordCredentials = { password: Password; username: UserId }

/**
 * View of the current silo's resource utilization and capacity
 */
export type Utilization = {
  /** The total amount of resources that can be provisioned in this silo Actions that would exceed this limit will fail */
  capacity: VirtualResourceCounts
  /** Accounts for resources allocated to running instances or storage allocated via disks or snapshots Note that CPU and memory resources associated with a stopped instances are not counted here whereas associated disks will still be counted */
  provisioned: VirtualResourceCounts
}

/**
 * View of a VPC
 */
export type Vpc = {
  /** human-readable free-form text about a resource */
  description: string
  /** The name used for the VPC in DNS. */
  dnsName: Name
  /** unique, immutable, system-controlled identifier for each resource */
  id: string
  /** The unique local IPv6 address range for subnets in this VPC */
  ipv6Prefix: Ipv6Net
  /** unique, mutable, user-controlled identifier for each resource */
  name: Name
  /** id for the project containing this VPC */
  projectId: string
  /** id for the system router where subnet default routes are registered */
  systemRouterId: string
  /** timestamp when this resource was created */
  timeCreated: Date
  /** timestamp when this resource was last modified */
  timeModified: Date
}

/**
 * Create-time parameters for a `Vpc`
 */
export type VpcCreate = {
  description: string
  dnsName: Name
  /** The IPv6 prefix for this VPC

All IPv6 subnets created from this VPC must be taken from this range, which should be a Unique Local Address in the range `fd00::/48`. The default VPC Subnet will have the first `/64` range from this prefix. */
  ipv6Prefix?: Ipv6Net | null
  name: Name
}

export type VpcFirewallIcmpFilter = { code?: IcmpParamRange | null; icmpType: number }

export type VpcFirewallRuleAction = 'allow' | 'deny'

export type VpcFirewallRuleDirection = 'inbound' | 'outbound'

/**
 * The `VpcFirewallRuleHostFilter` is used to filter traffic on the basis of its source or destination host.
 */
export type VpcFirewallRuleHostFilter =
  /** The rule applies to traffic from/to all instances in the VPC */
  | { type: 'vpc'; value: Name }
  /** The rule applies to traffic from/to all instances in the VPC Subnet */
  | { type: 'subnet'; value: Name }
  /** The rule applies to traffic from/to this specific instance */
  | { type: 'instance'; value: Name }
  /** The rule applies to traffic from/to a specific IP address */
  | { type: 'ip'; value: string }
  /** The rule applies to traffic from/to a specific IP subnet */
  | { type: 'ip_net'; value: IpNet }

/**
 * The protocols that may be specified in a firewall rule's filter
 */
export type VpcFirewallRuleProtocol =
  | { type: 'tcp' }
  | { type: 'udp' }
  | { type: 'icmp'; value: VpcFirewallIcmpFilter | null }

/**
 * Filters reduce the scope of a firewall rule. Without filters, the rule applies to all packets to the targets (or from the targets, if it's an outbound rule). With multiple filters, the rule applies only to packets matching ALL filters. The maximum number of each type of filter is 256.
 */
export type VpcFirewallRuleFilter = {
  /** If present, host filters match the "other end" of traffic from the target’s perspective: for an inbound rule, they match the source of traffic. For an outbound rule, they match the destination. */
  hosts?: VpcFirewallRuleHostFilter[] | null
  /** If present, the destination ports or port ranges this rule applies to. */
  ports?: L4PortRange[] | null
  /** If present, the networking protocols this rule applies to. */
  protocols?: VpcFirewallRuleProtocol[] | null
}

export type VpcFirewallRuleStatus = 'disabled' | 'enabled'

/**
 * A `VpcFirewallRuleTarget` is used to specify the set of instances to which a firewall rule applies. You can target instances directly by name, or specify a VPC, VPC subnet, IP, or IP subnet, which will apply the rule to traffic going to all matching instances. Targets are additive: the rule applies to instances matching ANY target.
 */
export type VpcFirewallRuleTarget =
  /** The rule applies to all instances in the VPC */
  | { type: 'vpc'; value: Name }
  /** The rule applies to all instances in the VPC Subnet */
  | { type: 'subnet'; value: Name }
  /** The rule applies to this specific instance */
  | { type: 'instance'; value: Name }
  /** The rule applies to a specific IP address */
  | { type: 'ip'; value: string }
  /** The rule applies to a specific IP subnet */
  | { type: 'ip_net'; value: IpNet }

/**
 * A single rule in a VPC firewall
 */
export type VpcFirewallRule = {
  /** Whether traffic matching the rule should be allowed or dropped */
  action: VpcFirewallRuleAction
  /** human-readable free-form text about a resource */
  description: string
  /** Whether this rule is for incoming or outgoing traffic */
  direction: VpcFirewallRuleDirection
  /** Reductions on the scope of the rule */
  filters: VpcFirewallRuleFilter
  /** unique, immutable, system-controlled identifier for each resource */
  id: string
  /** unique, mutable, user-controlled identifier for each resource */
  name: Name
  /** The relative priority of this rule */
  priority: number
  /** Whether this rule is in effect */
  status: VpcFirewallRuleStatus
  /** Determine the set of instances that the rule applies to */
  targets: VpcFirewallRuleTarget[]
  /** timestamp when this resource was created */
  timeCreated: Date
  /** timestamp when this resource was last modified */
  timeModified: Date
  /** The VPC to which this rule belongs */
  vpcId: string
}

/**
 * A single rule in a VPC firewall
 */
export type VpcFirewallRuleUpdate = {
  /** Whether traffic matching the rule should be allowed or dropped */
  action: VpcFirewallRuleAction
  /** Human-readable free-form text about a resource */
  description: string
  /** Whether this rule is for incoming or outgoing traffic */
  direction: VpcFirewallRuleDirection
  /** Reductions on the scope of the rule */
  filters: VpcFirewallRuleFilter
  /** Name of the rule, unique to this VPC */
  name: Name
  /** The relative priority of this rule */
  priority: number
  /** Whether this rule is in effect */
  status: VpcFirewallRuleStatus
  /** Determine the set of instances that the rule applies to */
  targets: VpcFirewallRuleTarget[]
}

/**
 * Updated list of firewall rules. Will replace all existing rules.
 */
export type VpcFirewallRuleUpdateParams = { rules?: VpcFirewallRuleUpdate[] }

/**
 * Collection of a Vpc's firewall rules
 */
export type VpcFirewallRules = { rules: VpcFirewallRule[] }

/**
 * A single page of results
 */
export type VpcResultsPage = {
  /** list of items on this page of results */
  items: Vpc[]
  /** token used to fetch the next page of results (if any) */
  nextPage?: string | null
}

export type VpcRouterKind = 'system' | 'custom'

/**
 * A VPC router defines a series of rules that indicate where traffic should be sent depending on its destination.
 */
export type VpcRouter = {
  /** human-readable free-form text about a resource */
  description: string
  /** unique, immutable, system-controlled identifier for each resource */
  id: string
  kind: VpcRouterKind
  /** unique, mutable, user-controlled identifier for each resource */
  name: Name
  /** timestamp when this resource was created */
  timeCreated: Date
  /** timestamp when this resource was last modified */
  timeModified: Date
  /** The VPC to which the router belongs. */
  vpcId: string
}

/**
 * Create-time parameters for a `VpcRouter`
 */
export type VpcRouterCreate = { description: string; name: Name }

/**
 * A single page of results
 */
export type VpcRouterResultsPage = {
  /** list of items on this page of results */
  items: VpcRouter[]
  /** token used to fetch the next page of results (if any) */
  nextPage?: string | null
}

/**
 * Updateable properties of a `VpcRouter`
 */
export type VpcRouterUpdate = { description?: string | null; name?: Name | null }

/**
 * A VPC subnet represents a logical grouping for instances that allows network traffic between them, within a IPv4 subnetwork or optionally an IPv6 subnetwork.
 */
export type VpcSubnet = {
  /** ID for an attached custom router. */
  customRouterId?: string | null
  /** human-readable free-form text about a resource */
  description: string
  /** unique, immutable, system-controlled identifier for each resource */
  id: string
  /** The IPv4 subnet CIDR block. */
  ipv4Block: Ipv4Net
  /** The IPv6 subnet CIDR block. */
  ipv6Block: Ipv6Net
  /** unique, mutable, user-controlled identifier for each resource */
  name: Name
  /** timestamp when this resource was created */
  timeCreated: Date
  /** timestamp when this resource was last modified */
  timeModified: Date
  /** The VPC to which the subnet belongs. */
  vpcId: string
}

/**
 * Create-time parameters for a `VpcSubnet`
 */
export type VpcSubnetCreate = {
  /** An optional router, used to direct packets sent from hosts in this subnet to any destination address.

Custom routers apply in addition to the VPC-wide *system* router, and have higher priority than the system router for an otherwise equal-prefix-length match. */
  customRouter?: NameOrId | null
  description: string
  /** The IPv4 address range for this subnet.

It must be allocated from an RFC 1918 private address range, and must not overlap with any other existing subnet in the VPC. */
  ipv4Block: Ipv4Net
  /** The IPv6 address range for this subnet.

It must be allocated from the RFC 4193 Unique Local Address range, with the prefix equal to the parent VPC's prefix. A random `/64` block will be assigned if one is not provided. It must not overlap with any existing subnet in the VPC. */
  ipv6Block?: Ipv6Net | null
  name: Name
}

/**
 * A single page of results
 */
export type VpcSubnetResultsPage = {
  /** list of items on this page of results */
  items: VpcSubnet[]
  /** token used to fetch the next page of results (if any) */
  nextPage?: string | null
}

/**
 * Updateable properties of a `VpcSubnet`
 */
export type VpcSubnetUpdate = {
  /** An optional router, used to direct packets sent from hosts in this subnet to any destination address. */
  customRouter?: NameOrId | null
  description?: string | null
  name?: Name | null
}

/**
 * Updateable properties of a `Vpc`
 */
export type VpcUpdate = {
  description?: string | null
  dnsName?: Name | null
  name?: Name | null
}

/**
 * Create-time identity-related parameters
 */
export type WebhookCreate = {
  description: string
  /** The URL that webhook notification requests should be sent to */
  endpoint: string
  name: Name
  /** A non-empty list of secret keys used to sign webhook payloads. */
  secrets: string[]
  /** A list of webhook event class subscriptions.

If this list is empty or is not included in the request body, the webhook will not be subscribed to any events. */
  subscriptions?: AlertSubscription[]
}

/**
 * The configuration for a webhook alert receiver.
 */
export type WebhookReceiver = {
  /** human-readable free-form text about a resource */
  description: string
  /** The URL that webhook notification requests are sent to. */
  endpoint: string
  /** unique, immutable, system-controlled identifier for each resource */
  id: string
  /** unique, mutable, user-controlled identifier for each resource */
  name: Name
  secrets: WebhookSecret[]
  /** The list of alert classes to which this receiver is subscribed. */
  subscriptions: AlertSubscription[]
  /** timestamp when this resource was created */
  timeCreated: Date
  /** timestamp when this resource was last modified */
  timeModified: Date
}

/**
 * Parameters to update a webhook configuration.
 */
export type WebhookReceiverUpdate = {
  description?: string | null
  /** The URL that webhook notification requests should be sent to */
  endpoint?: string | null
  name?: Name | null
}

export type WebhookSecretCreate = {
  /** The value of the shared secret key. */
  secret: string
}

/**
 * A list of the IDs of secrets associated with a webhook receiver.
 */
export type WebhookSecrets = { secrets: WebhookSecret[] }

/**
 * Supported set of sort modes for scanning by name or id
 */
export type NameOrIdSortMode =
  /** sort in increasing order of "name" */
  | 'name_ascending'

  /** sort in decreasing order of "name" */
  | 'name_descending'

  /** sort in increasing order of "id" */
  | 'id_ascending'

/**
 * Supported set of sort modes for scanning by timestamp and ID
 */
export type TimeAndIdSortMode =
  /** sort in increasing order of timestamp and ID, i.e., earliest first */
  | 'time_and_id_ascending'

  /** sort in increasing order of timestamp and ID, i.e., most recent first */
  | 'time_and_id_descending'
<<<<<<< HEAD

export type DiskMetricName =
  | 'activated'
  | 'flush'
  | 'read'
  | 'read_bytes'
  | 'write'
  | 'write_bytes'

/**
 * The order in which the client wants to page through the requested collection
 */
export type PaginationOrder = 'ascending' | 'descending'
=======
>>>>>>> 29599677

/**
 * Supported set of sort modes for scanning by id only.
 *
 * Currently, we only support scanning in ascending order.
 */
export type IdSortMode = 'id_ascending'

export type SystemMetricName =
  | 'virtual_disk_space_provisioned'
  | 'cpus_provisioned'
  | 'ram_provisioned'

/**
 * The order in which the client wants to page through the requested collection
 */
export type PaginationOrder = 'ascending' | 'descending'

/**
 * Supported set of sort modes for scanning by name only
 *
 * Currently, we only support scanning in ascending order.
 */
export type NameSortMode = 'name_ascending'

export interface ProbeListQueryParams {
  limit?: number | null
  pageToken?: string | null
  project?: NameOrId
  sortBy?: NameOrIdSortMode
}

export interface ProbeCreateQueryParams {
  project: NameOrId
}

export interface ProbeViewPathParams {
  probe: NameOrId
}

export interface ProbeViewQueryParams {
  project: NameOrId
}

export interface ProbeDeletePathParams {
  probe: NameOrId
}

export interface ProbeDeleteQueryParams {
  project: NameOrId
}

export interface SupportBundleListQueryParams {
  limit?: number | null
  pageToken?: string | null
  sortBy?: TimeAndIdSortMode
}

export interface SupportBundleViewPathParams {
  bundleId: string
}

export interface SupportBundleUpdatePathParams {
  bundleId: string
}

export interface SupportBundleDeletePathParams {
  bundleId: string
}

export interface SupportBundleDownloadPathParams {
  bundleId: string
}

export interface SupportBundleHeadPathParams {
  bundleId: string
}

export interface SupportBundleDownloadFilePathParams {
  bundleId: string
  file: string
}

export interface SupportBundleHeadFilePathParams {
  bundleId: string
  file: string
}

export interface SupportBundleIndexPathParams {
  bundleId: string
}

export interface LoginSamlPathParams {
  providerName: Name
  siloName: Name
}

export interface AffinityGroupListQueryParams {
  limit?: number | null
  pageToken?: string | null
  project?: NameOrId
  sortBy?: NameOrIdSortMode
}

export interface AffinityGroupCreateQueryParams {
  project: NameOrId
}

export interface AffinityGroupViewPathParams {
  affinityGroup: NameOrId
}

export interface AffinityGroupViewQueryParams {
  project?: NameOrId
}

export interface AffinityGroupUpdatePathParams {
  affinityGroup: NameOrId
}

export interface AffinityGroupUpdateQueryParams {
  project?: NameOrId
}

export interface AffinityGroupDeletePathParams {
  affinityGroup: NameOrId
}

export interface AffinityGroupDeleteQueryParams {
  project?: NameOrId
}

export interface AffinityGroupMemberListPathParams {
  affinityGroup: NameOrId
}

export interface AffinityGroupMemberListQueryParams {
  limit?: number | null
  pageToken?: string | null
  project?: NameOrId
  sortBy?: NameOrIdSortMode
}

export interface AffinityGroupMemberInstanceViewPathParams {
  affinityGroup: NameOrId
  instance: NameOrId
}

export interface AffinityGroupMemberInstanceViewQueryParams {
  project?: NameOrId
}

export interface AffinityGroupMemberInstanceAddPathParams {
  affinityGroup: NameOrId
  instance: NameOrId
}

export interface AffinityGroupMemberInstanceAddQueryParams {
  project?: NameOrId
}

export interface AffinityGroupMemberInstanceDeletePathParams {
  affinityGroup: NameOrId
  instance: NameOrId
}

export interface AffinityGroupMemberInstanceDeleteQueryParams {
  project?: NameOrId
}

export interface AlertClassListQueryParams {
  limit?: number | null
  pageToken?: string | null
  filter?: AlertSubscription
}

export interface AlertReceiverListQueryParams {
  limit?: number | null
  pageToken?: string | null
  sortBy?: NameOrIdSortMode
}

export interface AlertReceiverViewPathParams {
  receiver: NameOrId
}

export interface AlertReceiverDeletePathParams {
  receiver: NameOrId
}

export interface AlertDeliveryListPathParams {
  receiver: NameOrId
}

export interface AlertDeliveryListQueryParams {
  delivered?: boolean | null
  failed?: boolean | null
  pending?: boolean | null
  limit?: number | null
  pageToken?: string | null
  sortBy?: TimeAndIdSortMode
}

export interface AlertReceiverProbePathParams {
  receiver: NameOrId
}

export interface AlertReceiverProbeQueryParams {
  resend?: boolean
}

export interface AlertReceiverSubscriptionAddPathParams {
  receiver: NameOrId
}

export interface AlertReceiverSubscriptionRemovePathParams {
  receiver: NameOrId
  subscription: AlertSubscription
}

export interface AlertDeliveryResendPathParams {
  alertId: string
}

export interface AlertDeliveryResendQueryParams {
  receiver: NameOrId
}

export interface AntiAffinityGroupListQueryParams {
  limit?: number | null
  pageToken?: string | null
  project?: NameOrId
  sortBy?: NameOrIdSortMode
}

export interface AntiAffinityGroupCreateQueryParams {
  project: NameOrId
}

export interface AntiAffinityGroupViewPathParams {
  antiAffinityGroup: NameOrId
}

export interface AntiAffinityGroupViewQueryParams {
  project?: NameOrId
}

export interface AntiAffinityGroupUpdatePathParams {
  antiAffinityGroup: NameOrId
}

export interface AntiAffinityGroupUpdateQueryParams {
  project?: NameOrId
}

export interface AntiAffinityGroupDeletePathParams {
  antiAffinityGroup: NameOrId
}

export interface AntiAffinityGroupDeleteQueryParams {
  project?: NameOrId
}

export interface AntiAffinityGroupMemberListPathParams {
  antiAffinityGroup: NameOrId
}

export interface AntiAffinityGroupMemberListQueryParams {
  limit?: number | null
  pageToken?: string | null
  project?: NameOrId
  sortBy?: NameOrIdSortMode
}

export interface AntiAffinityGroupMemberInstanceViewPathParams {
  antiAffinityGroup: NameOrId
  instance: NameOrId
}

export interface AntiAffinityGroupMemberInstanceViewQueryParams {
  project?: NameOrId
}

export interface AntiAffinityGroupMemberInstanceAddPathParams {
  antiAffinityGroup: NameOrId
  instance: NameOrId
}

export interface AntiAffinityGroupMemberInstanceAddQueryParams {
  project?: NameOrId
}

export interface AntiAffinityGroupMemberInstanceDeletePathParams {
  antiAffinityGroup: NameOrId
  instance: NameOrId
}

export interface AntiAffinityGroupMemberInstanceDeleteQueryParams {
  project?: NameOrId
}

export interface CertificateListQueryParams {
  limit?: number | null
  pageToken?: string | null
  sortBy?: NameOrIdSortMode
}

export interface CertificateViewPathParams {
  certificate: NameOrId
}

export interface CertificateDeletePathParams {
  certificate: NameOrId
}

export interface DiskListQueryParams {
  limit?: number | null
  pageToken?: string | null
  project?: NameOrId
  sortBy?: NameOrIdSortMode
}

export interface DiskCreateQueryParams {
  project: NameOrId
}

export interface DiskViewPathParams {
  disk: NameOrId
}

export interface DiskViewQueryParams {
  project?: NameOrId
}

export interface DiskDeletePathParams {
  disk: NameOrId
}

export interface DiskDeleteQueryParams {
  project?: NameOrId
}

export interface DiskBulkWriteImportPathParams {
  disk: NameOrId
}

export interface DiskBulkWriteImportQueryParams {
  project?: NameOrId
}

export interface DiskBulkWriteImportStartPathParams {
  disk: NameOrId
}

export interface DiskBulkWriteImportStartQueryParams {
  project?: NameOrId
}

export interface DiskBulkWriteImportStopPathParams {
  disk: NameOrId
}

export interface DiskBulkWriteImportStopQueryParams {
  project?: NameOrId
}

export interface DiskFinalizeImportPathParams {
  disk: NameOrId
}

export interface DiskFinalizeImportQueryParams {
  project?: NameOrId
}

export interface FloatingIpListQueryParams {
  limit?: number | null
  pageToken?: string | null
  project?: NameOrId
  sortBy?: NameOrIdSortMode
}

export interface FloatingIpCreateQueryParams {
  project: NameOrId
}

export interface FloatingIpViewPathParams {
  floatingIp: NameOrId
}

export interface FloatingIpViewQueryParams {
  project?: NameOrId
}

export interface FloatingIpUpdatePathParams {
  floatingIp: NameOrId
}

export interface FloatingIpUpdateQueryParams {
  project?: NameOrId
}

export interface FloatingIpDeletePathParams {
  floatingIp: NameOrId
}

export interface FloatingIpDeleteQueryParams {
  project?: NameOrId
}

export interface FloatingIpAttachPathParams {
  floatingIp: NameOrId
}

export interface FloatingIpAttachQueryParams {
  project?: NameOrId
}

export interface FloatingIpDetachPathParams {
  floatingIp: NameOrId
}

export interface FloatingIpDetachQueryParams {
  project?: NameOrId
}

export interface GroupListQueryParams {
  limit?: number | null
  pageToken?: string | null
  sortBy?: IdSortMode
}

export interface GroupViewPathParams {
  groupId: string
}

export interface ImageListQueryParams {
  limit?: number | null
  pageToken?: string | null
  project?: NameOrId
  sortBy?: NameOrIdSortMode
}

export interface ImageCreateQueryParams {
  project?: NameOrId
}

export interface ImageViewPathParams {
  image: NameOrId
}

export interface ImageViewQueryParams {
  project?: NameOrId
}

export interface ImageDeletePathParams {
  image: NameOrId
}

export interface ImageDeleteQueryParams {
  project?: NameOrId
}

export interface ImageDemotePathParams {
  image: NameOrId
}

export interface ImageDemoteQueryParams {
  project: NameOrId
}

export interface ImagePromotePathParams {
  image: NameOrId
}

export interface ImagePromoteQueryParams {
  project?: NameOrId
}

export interface InstanceListQueryParams {
  limit?: number | null
  pageToken?: string | null
  project?: NameOrId
  sortBy?: NameOrIdSortMode
}

export interface InstanceCreateQueryParams {
  project: NameOrId
}

export interface InstanceViewPathParams {
  instance: NameOrId
}

export interface InstanceViewQueryParams {
  project?: NameOrId
}

export interface InstanceUpdatePathParams {
  instance: NameOrId
}

export interface InstanceUpdateQueryParams {
  project?: NameOrId
}

export interface InstanceDeletePathParams {
  instance: NameOrId
}

export interface InstanceDeleteQueryParams {
  project?: NameOrId
}

export interface InstanceAffinityGroupListPathParams {
  instance: NameOrId
}

export interface InstanceAffinityGroupListQueryParams {
  limit?: number | null
  pageToken?: string | null
  project?: NameOrId
  sortBy?: NameOrIdSortMode
}

export interface InstanceAntiAffinityGroupListPathParams {
  instance: NameOrId
}

export interface InstanceAntiAffinityGroupListQueryParams {
  limit?: number | null
  pageToken?: string | null
  project?: NameOrId
  sortBy?: NameOrIdSortMode
}

export interface InstanceDiskListPathParams {
  instance: NameOrId
}

export interface InstanceDiskListQueryParams {
  limit?: number | null
  pageToken?: string | null
  project?: NameOrId
  sortBy?: NameOrIdSortMode
}

export interface InstanceDiskAttachPathParams {
  instance: NameOrId
}

export interface InstanceDiskAttachQueryParams {
  project?: NameOrId
}

export interface InstanceDiskDetachPathParams {
  instance: NameOrId
}

export interface InstanceDiskDetachQueryParams {
  project?: NameOrId
}

export interface InstanceExternalIpListPathParams {
  instance: NameOrId
}

export interface InstanceExternalIpListQueryParams {
  project?: NameOrId
}

export interface InstanceEphemeralIpAttachPathParams {
  instance: NameOrId
}

export interface InstanceEphemeralIpAttachQueryParams {
  project?: NameOrId
}

export interface InstanceEphemeralIpDetachPathParams {
  instance: NameOrId
}

export interface InstanceEphemeralIpDetachQueryParams {
  project?: NameOrId
}

export interface InstanceRebootPathParams {
  instance: NameOrId
}

export interface InstanceRebootQueryParams {
  project?: NameOrId
}

export interface InstanceSerialConsolePathParams {
  instance: NameOrId
}

export interface InstanceSerialConsoleQueryParams {
  fromStart?: number | null
  maxBytes?: number | null
  mostRecent?: number | null
  project?: NameOrId
}

export interface InstanceSerialConsoleStreamPathParams {
  instance: NameOrId
}

export interface InstanceSerialConsoleStreamQueryParams {
  mostRecent?: number | null
  project?: NameOrId
}

export interface InstanceSshPublicKeyListPathParams {
  instance: NameOrId
}

export interface InstanceSshPublicKeyListQueryParams {
  limit?: number | null
  pageToken?: string | null
  project?: NameOrId
  sortBy?: NameOrIdSortMode
}

export interface InstanceStartPathParams {
  instance: NameOrId
}

export interface InstanceStartQueryParams {
  project?: NameOrId
}

export interface InstanceStopPathParams {
  instance: NameOrId
}

export interface InstanceStopQueryParams {
  project?: NameOrId
}

export interface InternetGatewayIpAddressListQueryParams {
  gateway?: NameOrId
  limit?: number | null
  pageToken?: string | null
  project?: NameOrId
  sortBy?: NameOrIdSortMode
  vpc?: NameOrId
}

export interface InternetGatewayIpAddressCreateQueryParams {
  gateway: NameOrId
  project?: NameOrId
  vpc?: NameOrId
}

export interface InternetGatewayIpAddressDeletePathParams {
  address: NameOrId
}

export interface InternetGatewayIpAddressDeleteQueryParams {
  cascade?: boolean
  gateway?: NameOrId
  project?: NameOrId
  vpc?: NameOrId
}

export interface InternetGatewayIpPoolListQueryParams {
  gateway?: NameOrId
  limit?: number | null
  pageToken?: string | null
  project?: NameOrId
  sortBy?: NameOrIdSortMode
  vpc?: NameOrId
}

export interface InternetGatewayIpPoolCreateQueryParams {
  gateway: NameOrId
  project?: NameOrId
  vpc?: NameOrId
}

export interface InternetGatewayIpPoolDeletePathParams {
  pool: NameOrId
}

export interface InternetGatewayIpPoolDeleteQueryParams {
  cascade?: boolean
  gateway?: NameOrId
  project?: NameOrId
  vpc?: NameOrId
}

export interface InternetGatewayListQueryParams {
  limit?: number | null
  pageToken?: string | null
  project?: NameOrId
  sortBy?: NameOrIdSortMode
  vpc?: NameOrId
}

export interface InternetGatewayCreateQueryParams {
  project?: NameOrId
  vpc: NameOrId
}

export interface InternetGatewayViewPathParams {
  gateway: NameOrId
}

export interface InternetGatewayViewQueryParams {
  project?: NameOrId
  vpc?: NameOrId
}

export interface InternetGatewayDeletePathParams {
  gateway: NameOrId
}

export interface InternetGatewayDeleteQueryParams {
  cascade?: boolean
  project?: NameOrId
  vpc?: NameOrId
}

export interface ProjectIpPoolListQueryParams {
  limit?: number | null
  pageToken?: string | null
  sortBy?: NameOrIdSortMode
}

export interface ProjectIpPoolViewPathParams {
  pool: NameOrId
}

export interface LoginLocalPathParams {
  siloName: Name
}

export interface CurrentUserAccessTokenListQueryParams {
  limit?: number | null
  pageToken?: string | null
  sortBy?: IdSortMode
}

export interface CurrentUserAccessTokenDeletePathParams {
  tokenId: string
}

export interface CurrentUserGroupsQueryParams {
  limit?: number | null
  pageToken?: string | null
  sortBy?: IdSortMode
}

export interface CurrentUserSshKeyListQueryParams {
  limit?: number | null
  pageToken?: string | null
  sortBy?: NameOrIdSortMode
}

export interface CurrentUserSshKeyViewPathParams {
  sshKey: NameOrId
}

export interface CurrentUserSshKeyDeletePathParams {
  sshKey: NameOrId
}

export interface SiloMetricPathParams {
  metricName: SystemMetricName
}

export interface SiloMetricQueryParams {
  endTime?: Date
  limit?: number | null
  order?: PaginationOrder
  pageToken?: string | null
  startTime?: Date
  project?: NameOrId
}

export interface InstanceNetworkInterfaceListQueryParams {
  instance?: NameOrId
  limit?: number | null
  pageToken?: string | null
  project?: NameOrId
  sortBy?: NameOrIdSortMode
}

export interface InstanceNetworkInterfaceCreateQueryParams {
  instance: NameOrId
  project?: NameOrId
}

export interface InstanceNetworkInterfaceViewPathParams {
  interface: NameOrId
}

export interface InstanceNetworkInterfaceViewQueryParams {
  instance?: NameOrId
  project?: NameOrId
}

export interface InstanceNetworkInterfaceUpdatePathParams {
  interface: NameOrId
}

export interface InstanceNetworkInterfaceUpdateQueryParams {
  instance?: NameOrId
  project?: NameOrId
}

export interface InstanceNetworkInterfaceDeletePathParams {
  interface: NameOrId
}

export interface InstanceNetworkInterfaceDeleteQueryParams {
  instance?: NameOrId
  project?: NameOrId
}

export interface ProjectListQueryParams {
  limit?: number | null
  pageToken?: string | null
  sortBy?: NameOrIdSortMode
}

export interface ProjectViewPathParams {
  project: NameOrId
}

export interface ProjectUpdatePathParams {
  project: NameOrId
}

export interface ProjectDeletePathParams {
  project: NameOrId
}

export interface ProjectPolicyViewPathParams {
  project: NameOrId
}

export interface ProjectPolicyUpdatePathParams {
  project: NameOrId
}

export interface SnapshotListQueryParams {
  limit?: number | null
  pageToken?: string | null
  project?: NameOrId
  sortBy?: NameOrIdSortMode
}

export interface SnapshotCreateQueryParams {
  project: NameOrId
}

export interface SnapshotViewPathParams {
  snapshot: NameOrId
}

export interface SnapshotViewQueryParams {
  project?: NameOrId
}

export interface SnapshotDeletePathParams {
  snapshot: NameOrId
}

export interface SnapshotDeleteQueryParams {
  project?: NameOrId
}

export interface PhysicalDiskListQueryParams {
  limit?: number | null
  pageToken?: string | null
  sortBy?: IdSortMode
}

export interface PhysicalDiskViewPathParams {
  diskId: string
}

export interface NetworkingSwitchPortLldpNeighborsPathParams {
  port: Name
  rackId: string
  switchLocation: Name
}

export interface NetworkingSwitchPortLldpNeighborsQueryParams {
  limit?: number | null
  pageToken?: string | null
  sortBy?: IdSortMode
}

export interface RackListQueryParams {
  limit?: number | null
  pageToken?: string | null
  sortBy?: IdSortMode
}

export interface RackViewPathParams {
  rackId: string
}

export interface SledListQueryParams {
  limit?: number | null
  pageToken?: string | null
  sortBy?: IdSortMode
}

export interface SledViewPathParams {
  sledId: string
}

export interface SledPhysicalDiskListPathParams {
  sledId: string
}

export interface SledPhysicalDiskListQueryParams {
  limit?: number | null
  pageToken?: string | null
  sortBy?: IdSortMode
}

export interface SledInstanceListPathParams {
  sledId: string
}

export interface SledInstanceListQueryParams {
  limit?: number | null
  pageToken?: string | null
  sortBy?: IdSortMode
}

export interface SledSetProvisionPolicyPathParams {
  sledId: string
}

export interface SledListUninitializedQueryParams {
  limit?: number | null
  pageToken?: string | null
}

export interface NetworkingSwitchPortListQueryParams {
  limit?: number | null
  pageToken?: string | null
  sortBy?: IdSortMode
  switchPortId?: string | null
}

export interface NetworkingSwitchPortLldpConfigViewPathParams {
  port: Name
}

export interface NetworkingSwitchPortLldpConfigViewQueryParams {
  rackId: string
  switchLocation: Name
}

export interface NetworkingSwitchPortLldpConfigUpdatePathParams {
  port: Name
}

export interface NetworkingSwitchPortLldpConfigUpdateQueryParams {
  rackId: string
  switchLocation: Name
}

export interface NetworkingSwitchPortApplySettingsPathParams {
  port: Name
}

export interface NetworkingSwitchPortApplySettingsQueryParams {
  rackId: string
  switchLocation: Name
}

export interface NetworkingSwitchPortClearSettingsPathParams {
  port: Name
}

export interface NetworkingSwitchPortClearSettingsQueryParams {
  rackId: string
  switchLocation: Name
}

export interface NetworkingSwitchPortStatusPathParams {
  port: Name
}

export interface NetworkingSwitchPortStatusQueryParams {
  rackId: string
  switchLocation: Name
}

export interface SwitchListQueryParams {
  limit?: number | null
  pageToken?: string | null
  sortBy?: IdSortMode
}

export interface SwitchViewPathParams {
  switchId: string
}

export interface SiloIdentityProviderListQueryParams {
  limit?: number | null
  pageToken?: string | null
  silo?: NameOrId
  sortBy?: NameOrIdSortMode
}

export interface LocalIdpUserCreateQueryParams {
  silo: NameOrId
}

export interface LocalIdpUserDeletePathParams {
  userId: string
}

export interface LocalIdpUserDeleteQueryParams {
  silo: NameOrId
}

export interface LocalIdpUserSetPasswordPathParams {
  userId: string
}

export interface LocalIdpUserSetPasswordQueryParams {
  silo: NameOrId
}

export interface SamlIdentityProviderCreateQueryParams {
  silo: NameOrId
}

export interface SamlIdentityProviderViewPathParams {
  provider: NameOrId
}

export interface SamlIdentityProviderViewQueryParams {
  silo?: NameOrId
}

export interface IpPoolListQueryParams {
  limit?: number | null
  pageToken?: string | null
  sortBy?: NameOrIdSortMode
}

export interface IpPoolViewPathParams {
  pool: NameOrId
}

export interface IpPoolUpdatePathParams {
  pool: NameOrId
}

export interface IpPoolDeletePathParams {
  pool: NameOrId
}

export interface IpPoolRangeListPathParams {
  pool: NameOrId
}

export interface IpPoolRangeListQueryParams {
  limit?: number | null
  pageToken?: string | null
}

export interface IpPoolRangeAddPathParams {
  pool: NameOrId
}

export interface IpPoolRangeRemovePathParams {
  pool: NameOrId
}

export interface IpPoolSiloListPathParams {
  pool: NameOrId
}

export interface IpPoolSiloListQueryParams {
  limit?: number | null
  pageToken?: string | null
  sortBy?: IdSortMode
}

export interface IpPoolSiloLinkPathParams {
  pool: NameOrId
}

export interface IpPoolSiloUpdatePathParams {
  pool: NameOrId
  silo: NameOrId
}

export interface IpPoolSiloUnlinkPathParams {
  pool: NameOrId
  silo: NameOrId
}

export interface IpPoolUtilizationViewPathParams {
  pool: NameOrId
}

export interface IpPoolServiceRangeListQueryParams {
  limit?: number | null
  pageToken?: string | null
}

export interface SystemMetricPathParams {
  metricName: SystemMetricName
}

export interface SystemMetricQueryParams {
  endTime?: Date
  limit?: number | null
  order?: PaginationOrder
  pageToken?: string | null
  startTime?: Date
  silo?: NameOrId
}

export interface NetworkingAddressLotListQueryParams {
  limit?: number | null
  pageToken?: string | null
  sortBy?: NameOrIdSortMode
}

export interface NetworkingAddressLotDeletePathParams {
  addressLot: NameOrId
}

export interface NetworkingAddressLotBlockListPathParams {
  addressLot: NameOrId
}

export interface NetworkingAddressLotBlockListQueryParams {
  limit?: number | null
  pageToken?: string | null
  sortBy?: IdSortMode
}

export interface NetworkingBgpConfigListQueryParams {
  limit?: number | null
  pageToken?: string | null
  sortBy?: NameOrIdSortMode
}

export interface NetworkingBgpConfigDeleteQueryParams {
  nameOrId: NameOrId
}

export interface NetworkingBgpAnnounceSetListQueryParams {
  limit?: number | null
  pageToken?: string | null
  sortBy?: NameOrIdSortMode
}

export interface NetworkingBgpAnnounceSetDeletePathParams {
  announceSet: NameOrId
}

export interface NetworkingBgpAnnouncementListPathParams {
  announceSet: NameOrId
}

export interface NetworkingBgpMessageHistoryQueryParams {
  asn: number
}

export interface NetworkingBgpImportedRoutesIpv4QueryParams {
  asn: number
}

export interface NetworkingLoopbackAddressListQueryParams {
  limit?: number | null
  pageToken?: string | null
  sortBy?: IdSortMode
}

export interface NetworkingLoopbackAddressDeletePathParams {
  address: string
  rackId: string
  subnetMask: number
  switchLocation: Name
}

export interface NetworkingSwitchPortSettingsListQueryParams {
  limit?: number | null
  pageToken?: string | null
  portSettings?: NameOrId
  sortBy?: NameOrIdSortMode
}

export interface NetworkingSwitchPortSettingsDeleteQueryParams {
  portSettings?: NameOrId
}

export interface NetworkingSwitchPortSettingsViewPathParams {
  port: NameOrId
}

export interface SystemQuotasListQueryParams {
  limit?: number | null
  pageToken?: string | null
  sortBy?: IdSortMode
}

export interface SiloListQueryParams {
  limit?: number | null
  pageToken?: string | null
  sortBy?: NameOrIdSortMode
}

export interface SiloViewPathParams {
  silo: NameOrId
}

export interface SiloDeletePathParams {
  silo: NameOrId
}

export interface SiloIpPoolListPathParams {
  silo: NameOrId
}

export interface SiloIpPoolListQueryParams {
  limit?: number | null
  pageToken?: string | null
  sortBy?: NameOrIdSortMode
}

export interface SiloPolicyViewPathParams {
  silo: NameOrId
}

export interface SiloPolicyUpdatePathParams {
  silo: NameOrId
}

export interface SiloQuotasViewPathParams {
  silo: NameOrId
}

export interface SiloQuotasUpdatePathParams {
  silo: NameOrId
}

export interface SystemTimeseriesSchemaListQueryParams {
  limit?: number | null
  pageToken?: string | null
}

export interface SystemUpdatePutRepositoryQueryParams {
  fileName: string
}

export interface SystemUpdateGetRepositoryPathParams {
  systemVersion: string
}

export interface SystemUpdateTrustRootListQueryParams {
  limit?: number | null
  pageToken?: string | null
  sortBy?: IdSortMode
}

export interface SystemUpdateTrustRootViewPathParams {
  trustRootId: string
}

export interface SystemUpdateTrustRootDeletePathParams {
  trustRootId: string
}

export interface SiloUserListQueryParams {
  limit?: number | null
  pageToken?: string | null
  silo?: NameOrId
  sortBy?: IdSortMode
}

export interface SiloUserViewPathParams {
  userId: string
}

export interface SiloUserViewQueryParams {
  silo: NameOrId
}

export interface UserBuiltinListQueryParams {
  limit?: number | null
  pageToken?: string | null
  sortBy?: NameSortMode
}

export interface UserBuiltinViewPathParams {
  user: NameOrId
}

export interface SiloUtilizationListQueryParams {
  limit?: number | null
  pageToken?: string | null
  sortBy?: NameOrIdSortMode
}

export interface SiloUtilizationViewPathParams {
  silo: NameOrId
}

export interface TimeseriesQueryQueryParams {
  project: NameOrId
}

export interface UserListQueryParams {
  group?: string | null
  limit?: number | null
  pageToken?: string | null
  sortBy?: IdSortMode
}

export interface UserViewPathParams {
  userId: string
}

export interface UserTokenListPathParams {
  userId: string
}

export interface UserTokenListQueryParams {
  limit?: number | null
  pageToken?: string | null
  sortBy?: IdSortMode
}

export interface UserLogoutPathParams {
  userId: string
}

export interface UserSessionListPathParams {
  userId: string
}

export interface UserSessionListQueryParams {
  limit?: number | null
  pageToken?: string | null
  sortBy?: IdSortMode
}

export interface VpcFirewallRulesViewQueryParams {
  project?: NameOrId
  vpc: NameOrId
}

export interface VpcFirewallRulesUpdateQueryParams {
  project?: NameOrId
  vpc: NameOrId
}

export interface VpcRouterRouteListQueryParams {
  limit?: number | null
  pageToken?: string | null
  project?: NameOrId
  router?: NameOrId
  sortBy?: NameOrIdSortMode
  vpc?: NameOrId
}

export interface VpcRouterRouteCreateQueryParams {
  project?: NameOrId
  router: NameOrId
  vpc?: NameOrId
}

export interface VpcRouterRouteViewPathParams {
  route: NameOrId
}

export interface VpcRouterRouteViewQueryParams {
  project?: NameOrId
  router?: NameOrId
  vpc?: NameOrId
}

export interface VpcRouterRouteUpdatePathParams {
  route: NameOrId
}

export interface VpcRouterRouteUpdateQueryParams {
  project?: NameOrId
  router?: NameOrId
  vpc?: NameOrId
}

export interface VpcRouterRouteDeletePathParams {
  route: NameOrId
}

export interface VpcRouterRouteDeleteQueryParams {
  project?: NameOrId
  router?: NameOrId
  vpc?: NameOrId
}

export interface VpcRouterListQueryParams {
  limit?: number | null
  pageToken?: string | null
  project?: NameOrId
  sortBy?: NameOrIdSortMode
  vpc?: NameOrId
}

export interface VpcRouterCreateQueryParams {
  project?: NameOrId
  vpc: NameOrId
}

export interface VpcRouterViewPathParams {
  router: NameOrId
}

export interface VpcRouterViewQueryParams {
  project?: NameOrId
  vpc?: NameOrId
}

export interface VpcRouterUpdatePathParams {
  router: NameOrId
}

export interface VpcRouterUpdateQueryParams {
  project?: NameOrId
  vpc?: NameOrId
}

export interface VpcRouterDeletePathParams {
  router: NameOrId
}

export interface VpcRouterDeleteQueryParams {
  project?: NameOrId
  vpc?: NameOrId
}

export interface VpcSubnetListQueryParams {
  limit?: number | null
  pageToken?: string | null
  project?: NameOrId
  sortBy?: NameOrIdSortMode
  vpc?: NameOrId
}

export interface VpcSubnetCreateQueryParams {
  project?: NameOrId
  vpc: NameOrId
}

export interface VpcSubnetViewPathParams {
  subnet: NameOrId
}

export interface VpcSubnetViewQueryParams {
  project?: NameOrId
  vpc?: NameOrId
}

export interface VpcSubnetUpdatePathParams {
  subnet: NameOrId
}

export interface VpcSubnetUpdateQueryParams {
  project?: NameOrId
  vpc?: NameOrId
}

export interface VpcSubnetDeletePathParams {
  subnet: NameOrId
}

export interface VpcSubnetDeleteQueryParams {
  project?: NameOrId
  vpc?: NameOrId
}

export interface VpcSubnetListNetworkInterfacesPathParams {
  subnet: NameOrId
}

export interface VpcSubnetListNetworkInterfacesQueryParams {
  limit?: number | null
  pageToken?: string | null
  project?: NameOrId
  sortBy?: NameOrIdSortMode
  vpc?: NameOrId
}

export interface VpcListQueryParams {
  limit?: number | null
  pageToken?: string | null
  project?: NameOrId
  sortBy?: NameOrIdSortMode
}

export interface VpcCreateQueryParams {
  project: NameOrId
}

export interface VpcViewPathParams {
  vpc: NameOrId
}

export interface VpcViewQueryParams {
  project?: NameOrId
}

export interface VpcUpdatePathParams {
  vpc: NameOrId
}

export interface VpcUpdateQueryParams {
  project?: NameOrId
}

export interface VpcDeletePathParams {
  vpc: NameOrId
}

export interface VpcDeleteQueryParams {
  project?: NameOrId
}

export interface WebhookReceiverUpdatePathParams {
  receiver: NameOrId
}

export interface WebhookSecretsListQueryParams {
  receiver: NameOrId
}

export interface WebhookSecretsAddQueryParams {
  receiver: NameOrId
}

export interface WebhookSecretsDeletePathParams {
  secretId: string
}

type EmptyObj = Record<string, never>
export class Api extends HttpClient {
  methods = {
    /**
     * Start an OAuth 2.0 Device Authorization Grant
     */
    deviceAuthRequest: (_: EmptyObj, params: FetchParams = {}) => {
      return this.request<void>({
        path: `/device/auth`,
        method: 'POST',
        ...params,
      })
    },
    /**
     * Confirm an OAuth 2.0 Device Authorization Grant
     */
    deviceAuthConfirm: ({ body }: { body: DeviceAuthVerify }, params: FetchParams = {}) => {
      return this.request<void>({
        path: `/device/confirm`,
        method: 'POST',
        body,
        ...params,
      })
    },
    /**
     * Request a device access token
     */
    deviceAccessToken: (_: EmptyObj, params: FetchParams = {}) => {
      return this.request<void>({
        path: `/device/token`,
        method: 'POST',
        ...params,
      })
    },
    /**
     * List instrumentation probes
     */
    probeList: (
      { query = {} }: { query?: ProbeListQueryParams },
      params: FetchParams = {}
    ) => {
      return this.request<ProbeInfoResultsPage>({
        path: `/experimental/v1/probes`,
        method: 'GET',
        query,
        ...params,
      })
    },
    /**
     * Create instrumentation probe
     */
    probeCreate: (
      { query, body }: { query: ProbeCreateQueryParams; body: ProbeCreate },
      params: FetchParams = {}
    ) => {
      return this.request<Probe>({
        path: `/experimental/v1/probes`,
        method: 'POST',
        body,
        query,
        ...params,
      })
    },
    /**
     * View instrumentation probe
     */
    probeView: (
      { path, query }: { path: ProbeViewPathParams; query: ProbeViewQueryParams },
      params: FetchParams = {}
    ) => {
      return this.request<ProbeInfo>({
        path: `/experimental/v1/probes/${path.probe}`,
        method: 'GET',
        query,
        ...params,
      })
    },
    /**
     * Delete instrumentation probe
     */
    probeDelete: (
      { path, query }: { path: ProbeDeletePathParams; query: ProbeDeleteQueryParams },
      params: FetchParams = {}
    ) => {
      return this.request<void>({
        path: `/experimental/v1/probes/${path.probe}`,
        method: 'DELETE',
        query,
        ...params,
      })
    },
    /**
     * List all support bundles
     */
    supportBundleList: (
      { query = {} }: { query?: SupportBundleListQueryParams },
      params: FetchParams = {}
    ) => {
      return this.request<SupportBundleInfoResultsPage>({
        path: `/experimental/v1/system/support-bundles`,
        method: 'GET',
        query,
        ...params,
      })
    },
    /**
     * Create a new support bundle
     */
    supportBundleCreate: (
      { body }: { body: SupportBundleCreate },
      params: FetchParams = {}
    ) => {
      return this.request<SupportBundleInfo>({
        path: `/experimental/v1/system/support-bundles`,
        method: 'POST',
        body,
        ...params,
      })
    },
    /**
     * View a support bundle
     */
    supportBundleView: (
      { path }: { path: SupportBundleViewPathParams },
      params: FetchParams = {}
    ) => {
      return this.request<SupportBundleInfo>({
        path: `/experimental/v1/system/support-bundles/${path.bundleId}`,
        method: 'GET',
        ...params,
      })
    },
    /**
     * Update a support bundle
     */
    supportBundleUpdate: (
      { path, body }: { path: SupportBundleUpdatePathParams; body: SupportBundleUpdate },
      params: FetchParams = {}
    ) => {
      return this.request<SupportBundleInfo>({
        path: `/experimental/v1/system/support-bundles/${path.bundleId}`,
        method: 'PUT',
        body,
        ...params,
      })
    },
    /**
     * Delete an existing support bundle
     */
    supportBundleDelete: (
      { path }: { path: SupportBundleDeletePathParams },
      params: FetchParams = {}
    ) => {
      return this.request<void>({
        path: `/experimental/v1/system/support-bundles/${path.bundleId}`,
        method: 'DELETE',
        ...params,
      })
    },
    /**
     * Download the contents of a support bundle
     */
    supportBundleDownload: (
      { path }: { path: SupportBundleDownloadPathParams },
      params: FetchParams = {}
    ) => {
      return this.request<void>({
        path: `/experimental/v1/system/support-bundles/${path.bundleId}/download`,
        method: 'GET',
        ...params,
      })
    },
    /**
     * Download the metadata of a support bundle
     */
    supportBundleHead: (
      { path }: { path: SupportBundleHeadPathParams },
      params: FetchParams = {}
    ) => {
      return this.request<void>({
        path: `/experimental/v1/system/support-bundles/${path.bundleId}/download`,
        method: 'HEAD',
        ...params,
      })
    },
    /**
     * Download a file within a support bundle
     */
    supportBundleDownloadFile: (
      { path }: { path: SupportBundleDownloadFilePathParams },
      params: FetchParams = {}
    ) => {
      return this.request<void>({
        path: `/experimental/v1/system/support-bundles/${path.bundleId}/download/${path.file}`,
        method: 'GET',
        ...params,
      })
    },
    /**
     * Download the metadata of a file within the support bundle
     */
    supportBundleHeadFile: (
      { path }: { path: SupportBundleHeadFilePathParams },
      params: FetchParams = {}
    ) => {
      return this.request<void>({
        path: `/experimental/v1/system/support-bundles/${path.bundleId}/download/${path.file}`,
        method: 'HEAD',
        ...params,
      })
    },
    /**
     * Download the index of a support bundle
     */
    supportBundleIndex: (
      { path }: { path: SupportBundleIndexPathParams },
      params: FetchParams = {}
    ) => {
      return this.request<void>({
        path: `/experimental/v1/system/support-bundles/${path.bundleId}/index`,
        method: 'GET',
        ...params,
      })
    },
    /**
     * Authenticate a user via SAML
     */
    loginSaml: ({ path }: { path: LoginSamlPathParams }, params: FetchParams = {}) => {
      return this.request<void>({
        path: `/login/${path.siloName}/saml/${path.providerName}`,
        method: 'POST',
        ...params,
      })
    },
    /**
     * List affinity groups
     */
    affinityGroupList: (
      { query = {} }: { query?: AffinityGroupListQueryParams },
      params: FetchParams = {}
    ) => {
      return this.request<AffinityGroupResultsPage>({
        path: `/v1/affinity-groups`,
        method: 'GET',
        query,
        ...params,
      })
    },
    /**
     * Create affinity group
     */
    affinityGroupCreate: (
      { query, body }: { query: AffinityGroupCreateQueryParams; body: AffinityGroupCreate },
      params: FetchParams = {}
    ) => {
      return this.request<AffinityGroup>({
        path: `/v1/affinity-groups`,
        method: 'POST',
        body,
        query,
        ...params,
      })
    },
    /**
     * Fetch affinity group
     */
    affinityGroupView: (
      {
        path,
        query = {},
      }: { path: AffinityGroupViewPathParams; query?: AffinityGroupViewQueryParams },
      params: FetchParams = {}
    ) => {
      return this.request<AffinityGroup>({
        path: `/v1/affinity-groups/${path.affinityGroup}`,
        method: 'GET',
        query,
        ...params,
      })
    },
    /**
     * Update affinity group
     */
    affinityGroupUpdate: (
      {
        path,
        query = {},
        body,
      }: {
        path: AffinityGroupUpdatePathParams
        query?: AffinityGroupUpdateQueryParams
        body: AffinityGroupUpdate
      },
      params: FetchParams = {}
    ) => {
      return this.request<AffinityGroup>({
        path: `/v1/affinity-groups/${path.affinityGroup}`,
        method: 'PUT',
        body,
        query,
        ...params,
      })
    },
    /**
     * Delete affinity group
     */
    affinityGroupDelete: (
      {
        path,
        query = {},
      }: { path: AffinityGroupDeletePathParams; query?: AffinityGroupDeleteQueryParams },
      params: FetchParams = {}
    ) => {
      return this.request<void>({
        path: `/v1/affinity-groups/${path.affinityGroup}`,
        method: 'DELETE',
        query,
        ...params,
      })
    },
    /**
     * List affinity group members
     */
    affinityGroupMemberList: (
      {
        path,
        query = {},
      }: {
        path: AffinityGroupMemberListPathParams
        query?: AffinityGroupMemberListQueryParams
      },
      params: FetchParams = {}
    ) => {
      return this.request<AffinityGroupMemberResultsPage>({
        path: `/v1/affinity-groups/${path.affinityGroup}/members`,
        method: 'GET',
        query,
        ...params,
      })
    },
    /**
     * Fetch affinity group member
     */
    affinityGroupMemberInstanceView: (
      {
        path,
        query = {},
      }: {
        path: AffinityGroupMemberInstanceViewPathParams
        query?: AffinityGroupMemberInstanceViewQueryParams
      },
      params: FetchParams = {}
    ) => {
      return this.request<AffinityGroupMember>({
        path: `/v1/affinity-groups/${path.affinityGroup}/members/instance/${path.instance}`,
        method: 'GET',
        query,
        ...params,
      })
    },
    /**
     * Add member to affinity group
     */
    affinityGroupMemberInstanceAdd: (
      {
        path,
        query = {},
      }: {
        path: AffinityGroupMemberInstanceAddPathParams
        query?: AffinityGroupMemberInstanceAddQueryParams
      },
      params: FetchParams = {}
    ) => {
      return this.request<AffinityGroupMember>({
        path: `/v1/affinity-groups/${path.affinityGroup}/members/instance/${path.instance}`,
        method: 'POST',
        query,
        ...params,
      })
    },
    /**
     * Remove member from affinity group
     */
    affinityGroupMemberInstanceDelete: (
      {
        path,
        query = {},
      }: {
        path: AffinityGroupMemberInstanceDeletePathParams
        query?: AffinityGroupMemberInstanceDeleteQueryParams
      },
      params: FetchParams = {}
    ) => {
      return this.request<void>({
        path: `/v1/affinity-groups/${path.affinityGroup}/members/instance/${path.instance}`,
        method: 'DELETE',
        query,
        ...params,
      })
    },
    /**
     * List alert classes
     */
    alertClassList: (
      { query = {} }: { query?: AlertClassListQueryParams },
      params: FetchParams = {}
    ) => {
      return this.request<AlertClassResultsPage>({
        path: `/v1/alert-classes`,
        method: 'GET',
        query,
        ...params,
      })
    },
    /**
     * List alert receivers
     */
    alertReceiverList: (
      { query = {} }: { query?: AlertReceiverListQueryParams },
      params: FetchParams = {}
    ) => {
      return this.request<AlertReceiverResultsPage>({
        path: `/v1/alert-receivers`,
        method: 'GET',
        query,
        ...params,
      })
    },
    /**
     * Fetch alert receiver
     */
    alertReceiverView: (
      { path }: { path: AlertReceiverViewPathParams },
      params: FetchParams = {}
    ) => {
      return this.request<AlertReceiver>({
        path: `/v1/alert-receivers/${path.receiver}`,
        method: 'GET',
        ...params,
      })
    },
    /**
     * Delete alert receiver
     */
    alertReceiverDelete: (
      { path }: { path: AlertReceiverDeletePathParams },
      params: FetchParams = {}
    ) => {
      return this.request<void>({
        path: `/v1/alert-receivers/${path.receiver}`,
        method: 'DELETE',
        ...params,
      })
    },
    /**
     * List delivery attempts to alert receiver
     */
    alertDeliveryList: (
      {
        path,
        query = {},
      }: { path: AlertDeliveryListPathParams; query?: AlertDeliveryListQueryParams },
      params: FetchParams = {}
    ) => {
      return this.request<AlertDeliveryResultsPage>({
        path: `/v1/alert-receivers/${path.receiver}/deliveries`,
        method: 'GET',
        query,
        ...params,
      })
    },
    /**
     * Send liveness probe to alert receiver
     */
    alertReceiverProbe: (
      {
        path,
        query = {},
      }: { path: AlertReceiverProbePathParams; query?: AlertReceiverProbeQueryParams },
      params: FetchParams = {}
    ) => {
      return this.request<AlertProbeResult>({
        path: `/v1/alert-receivers/${path.receiver}/probe`,
        method: 'POST',
        query,
        ...params,
      })
    },
    /**
     * Add alert receiver subscription
     */
    alertReceiverSubscriptionAdd: (
      {
        path,
        body,
      }: { path: AlertReceiverSubscriptionAddPathParams; body: AlertSubscriptionCreate },
      params: FetchParams = {}
    ) => {
      return this.request<AlertSubscriptionCreated>({
        path: `/v1/alert-receivers/${path.receiver}/subscriptions`,
        method: 'POST',
        body,
        ...params,
      })
    },
    /**
     * Remove alert receiver subscription
     */
    alertReceiverSubscriptionRemove: (
      { path }: { path: AlertReceiverSubscriptionRemovePathParams },
      params: FetchParams = {}
    ) => {
      return this.request<void>({
        path: `/v1/alert-receivers/${path.receiver}/subscriptions/${path.subscription}`,
        method: 'DELETE',
        ...params,
      })
    },
    /**
     * Request re-delivery of alert
     */
    alertDeliveryResend: (
      {
        path,
        query,
      }: { path: AlertDeliveryResendPathParams; query: AlertDeliveryResendQueryParams },
      params: FetchParams = {}
    ) => {
      return this.request<AlertDeliveryId>({
        path: `/v1/alerts/${path.alertId}/resend`,
        method: 'POST',
        query,
        ...params,
      })
    },
    /**
     * List anti-affinity groups
     */
    antiAffinityGroupList: (
      { query = {} }: { query?: AntiAffinityGroupListQueryParams },
      params: FetchParams = {}
    ) => {
      return this.request<AntiAffinityGroupResultsPage>({
        path: `/v1/anti-affinity-groups`,
        method: 'GET',
        query,
        ...params,
      })
    },
    /**
     * Create anti-affinity group
     */
    antiAffinityGroupCreate: (
      {
        query,
        body,
      }: { query: AntiAffinityGroupCreateQueryParams; body: AntiAffinityGroupCreate },
      params: FetchParams = {}
    ) => {
      return this.request<AntiAffinityGroup>({
        path: `/v1/anti-affinity-groups`,
        method: 'POST',
        body,
        query,
        ...params,
      })
    },
    /**
     * Fetch anti-affinity group
     */
    antiAffinityGroupView: (
      {
        path,
        query = {},
      }: {
        path: AntiAffinityGroupViewPathParams
        query?: AntiAffinityGroupViewQueryParams
      },
      params: FetchParams = {}
    ) => {
      return this.request<AntiAffinityGroup>({
        path: `/v1/anti-affinity-groups/${path.antiAffinityGroup}`,
        method: 'GET',
        query,
        ...params,
      })
    },
    /**
     * Update anti-affinity group
     */
    antiAffinityGroupUpdate: (
      {
        path,
        query = {},
        body,
      }: {
        path: AntiAffinityGroupUpdatePathParams
        query?: AntiAffinityGroupUpdateQueryParams
        body: AntiAffinityGroupUpdate
      },
      params: FetchParams = {}
    ) => {
      return this.request<AntiAffinityGroup>({
        path: `/v1/anti-affinity-groups/${path.antiAffinityGroup}`,
        method: 'PUT',
        body,
        query,
        ...params,
      })
    },
    /**
     * Delete anti-affinity group
     */
    antiAffinityGroupDelete: (
      {
        path,
        query = {},
      }: {
        path: AntiAffinityGroupDeletePathParams
        query?: AntiAffinityGroupDeleteQueryParams
      },
      params: FetchParams = {}
    ) => {
      return this.request<void>({
        path: `/v1/anti-affinity-groups/${path.antiAffinityGroup}`,
        method: 'DELETE',
        query,
        ...params,
      })
    },
    /**
     * List anti-affinity group members
     */
    antiAffinityGroupMemberList: (
      {
        path,
        query = {},
      }: {
        path: AntiAffinityGroupMemberListPathParams
        query?: AntiAffinityGroupMemberListQueryParams
      },
      params: FetchParams = {}
    ) => {
      return this.request<AntiAffinityGroupMemberResultsPage>({
        path: `/v1/anti-affinity-groups/${path.antiAffinityGroup}/members`,
        method: 'GET',
        query,
        ...params,
      })
    },
    /**
     * Fetch anti-affinity group member
     */
    antiAffinityGroupMemberInstanceView: (
      {
        path,
        query = {},
      }: {
        path: AntiAffinityGroupMemberInstanceViewPathParams
        query?: AntiAffinityGroupMemberInstanceViewQueryParams
      },
      params: FetchParams = {}
    ) => {
      return this.request<AntiAffinityGroupMember>({
        path: `/v1/anti-affinity-groups/${path.antiAffinityGroup}/members/instance/${path.instance}`,
        method: 'GET',
        query,
        ...params,
      })
    },
    /**
     * Add member to anti-affinity group
     */
    antiAffinityGroupMemberInstanceAdd: (
      {
        path,
        query = {},
      }: {
        path: AntiAffinityGroupMemberInstanceAddPathParams
        query?: AntiAffinityGroupMemberInstanceAddQueryParams
      },
      params: FetchParams = {}
    ) => {
      return this.request<AntiAffinityGroupMember>({
        path: `/v1/anti-affinity-groups/${path.antiAffinityGroup}/members/instance/${path.instance}`,
        method: 'POST',
        query,
        ...params,
      })
    },
    /**
     * Remove member from anti-affinity group
     */
    antiAffinityGroupMemberInstanceDelete: (
      {
        path,
        query = {},
      }: {
        path: AntiAffinityGroupMemberInstanceDeletePathParams
        query?: AntiAffinityGroupMemberInstanceDeleteQueryParams
      },
      params: FetchParams = {}
    ) => {
      return this.request<void>({
        path: `/v1/anti-affinity-groups/${path.antiAffinityGroup}/members/instance/${path.instance}`,
        method: 'DELETE',
        query,
        ...params,
      })
    },
    /**
     * Fetch current silo's auth settings
     */
    authSettingsView: (_: EmptyObj, params: FetchParams = {}) => {
      return this.request<SiloAuthSettings>({
        path: `/v1/auth-settings`,
        method: 'GET',
        ...params,
      })
    },
    /**
     * Update current silo's auth settings
     */
    authSettingsUpdate: (
      { body }: { body: SiloAuthSettingsUpdate },
      params: FetchParams = {}
    ) => {
      return this.request<SiloAuthSettings>({
        path: `/v1/auth-settings`,
        method: 'PUT',
        body,
        ...params,
      })
    },
    /**
     * List certificates for external endpoints
     */
    certificateList: (
      { query = {} }: { query?: CertificateListQueryParams },
      params: FetchParams = {}
    ) => {
      return this.request<CertificateResultsPage>({
        path: `/v1/certificates`,
        method: 'GET',
        query,
        ...params,
      })
    },
    /**
     * Create new system-wide x.509 certificate
     */
    certificateCreate: (
      { body }: { body: CertificateCreate },
      params: FetchParams = {}
    ) => {
      return this.request<Certificate>({
        path: `/v1/certificates`,
        method: 'POST',
        body,
        ...params,
      })
    },
    /**
     * Fetch certificate
     */
    certificateView: (
      { path }: { path: CertificateViewPathParams },
      params: FetchParams = {}
    ) => {
      return this.request<Certificate>({
        path: `/v1/certificates/${path.certificate}`,
        method: 'GET',
        ...params,
      })
    },
    /**
     * Delete certificate
     */
    certificateDelete: (
      { path }: { path: CertificateDeletePathParams },
      params: FetchParams = {}
    ) => {
      return this.request<void>({
        path: `/v1/certificates/${path.certificate}`,
        method: 'DELETE',
        ...params,
      })
    },
    /**
     * List disks
     */
    diskList: (
      { query = {} }: { query?: DiskListQueryParams },
      params: FetchParams = {}
    ) => {
      return this.request<DiskResultsPage>({
        path: `/v1/disks`,
        method: 'GET',
        query,
        ...params,
      })
    },
    /**
     * Create a disk
     */
    diskCreate: (
      { query, body }: { query: DiskCreateQueryParams; body: DiskCreate },
      params: FetchParams = {}
    ) => {
      return this.request<Disk>({
        path: `/v1/disks`,
        method: 'POST',
        body,
        query,
        ...params,
      })
    },
    /**
     * Fetch disk
     */
    diskView: (
      { path, query = {} }: { path: DiskViewPathParams; query?: DiskViewQueryParams },
      params: FetchParams = {}
    ) => {
      return this.request<Disk>({
        path: `/v1/disks/${path.disk}`,
        method: 'GET',
        query,
        ...params,
      })
    },
    /**
     * Delete disk
     */
    diskDelete: (
      { path, query = {} }: { path: DiskDeletePathParams; query?: DiskDeleteQueryParams },
      params: FetchParams = {}
    ) => {
      return this.request<void>({
        path: `/v1/disks/${path.disk}`,
        method: 'DELETE',
        query,
        ...params,
      })
    },
    /**
     * Import blocks into disk
     */
    diskBulkWriteImport: (
      {
        path,
        query = {},
        body,
      }: {
        path: DiskBulkWriteImportPathParams
        query?: DiskBulkWriteImportQueryParams
        body: ImportBlocksBulkWrite
      },
      params: FetchParams = {}
    ) => {
      return this.request<void>({
        path: `/v1/disks/${path.disk}/bulk-write`,
        method: 'POST',
        body,
        query,
        ...params,
      })
    },
    /**
     * Start importing blocks into disk
     */
    diskBulkWriteImportStart: (
      {
        path,
        query = {},
      }: {
        path: DiskBulkWriteImportStartPathParams
        query?: DiskBulkWriteImportStartQueryParams
      },
      params: FetchParams = {}
    ) => {
      return this.request<void>({
        path: `/v1/disks/${path.disk}/bulk-write-start`,
        method: 'POST',
        query,
        ...params,
      })
    },
    /**
     * Stop importing blocks into disk
     */
    diskBulkWriteImportStop: (
      {
        path,
        query = {},
      }: {
        path: DiskBulkWriteImportStopPathParams
        query?: DiskBulkWriteImportStopQueryParams
      },
      params: FetchParams = {}
    ) => {
      return this.request<void>({
        path: `/v1/disks/${path.disk}/bulk-write-stop`,
        method: 'POST',
        query,
        ...params,
      })
    },
    /**
     * Confirm disk block import completion
     */
    diskFinalizeImport: (
      {
        path,
        query = {},
        body,
      }: {
        path: DiskFinalizeImportPathParams
        query?: DiskFinalizeImportQueryParams
        body: FinalizeDisk
      },
      params: FetchParams = {}
    ) => {
      return this.request<void>({
        path: `/v1/disks/${path.disk}/finalize`,
        method: 'POST',
        body,
        query,
        ...params,
      })
    },
    /**
     * List floating IPs
     */
    floatingIpList: (
      { query = {} }: { query?: FloatingIpListQueryParams },
      params: FetchParams = {}
    ) => {
      return this.request<FloatingIpResultsPage>({
        path: `/v1/floating-ips`,
        method: 'GET',
        query,
        ...params,
      })
    },
    /**
     * Create floating IP
     */
    floatingIpCreate: (
      { query, body }: { query: FloatingIpCreateQueryParams; body: FloatingIpCreate },
      params: FetchParams = {}
    ) => {
      return this.request<FloatingIp>({
        path: `/v1/floating-ips`,
        method: 'POST',
        body,
        query,
        ...params,
      })
    },
    /**
     * Fetch floating IP
     */
    floatingIpView: (
      {
        path,
        query = {},
      }: { path: FloatingIpViewPathParams; query?: FloatingIpViewQueryParams },
      params: FetchParams = {}
    ) => {
      return this.request<FloatingIp>({
        path: `/v1/floating-ips/${path.floatingIp}`,
        method: 'GET',
        query,
        ...params,
      })
    },
    /**
     * Update floating IP
     */
    floatingIpUpdate: (
      {
        path,
        query = {},
        body,
      }: {
        path: FloatingIpUpdatePathParams
        query?: FloatingIpUpdateQueryParams
        body: FloatingIpUpdate
      },
      params: FetchParams = {}
    ) => {
      return this.request<FloatingIp>({
        path: `/v1/floating-ips/${path.floatingIp}`,
        method: 'PUT',
        body,
        query,
        ...params,
      })
    },
    /**
     * Delete floating IP
     */
    floatingIpDelete: (
      {
        path,
        query = {},
      }: { path: FloatingIpDeletePathParams; query?: FloatingIpDeleteQueryParams },
      params: FetchParams = {}
    ) => {
      return this.request<void>({
        path: `/v1/floating-ips/${path.floatingIp}`,
        method: 'DELETE',
        query,
        ...params,
      })
    },
    /**
     * Attach floating IP
     */
    floatingIpAttach: (
      {
        path,
        query = {},
        body,
      }: {
        path: FloatingIpAttachPathParams
        query?: FloatingIpAttachQueryParams
        body: FloatingIpAttach
      },
      params: FetchParams = {}
    ) => {
      return this.request<FloatingIp>({
        path: `/v1/floating-ips/${path.floatingIp}/attach`,
        method: 'POST',
        body,
        query,
        ...params,
      })
    },
    /**
     * Detach floating IP
     */
    floatingIpDetach: (
      {
        path,
        query = {},
      }: { path: FloatingIpDetachPathParams; query?: FloatingIpDetachQueryParams },
      params: FetchParams = {}
    ) => {
      return this.request<FloatingIp>({
        path: `/v1/floating-ips/${path.floatingIp}/detach`,
        method: 'POST',
        query,
        ...params,
      })
    },
    /**
     * List groups
     */
    groupList: (
      { query = {} }: { query?: GroupListQueryParams },
      params: FetchParams = {}
    ) => {
      return this.request<GroupResultsPage>({
        path: `/v1/groups`,
        method: 'GET',
        query,
        ...params,
      })
    },
    /**
     * Fetch group
     */
    groupView: ({ path }: { path: GroupViewPathParams }, params: FetchParams = {}) => {
      return this.request<Group>({
        path: `/v1/groups/${path.groupId}`,
        method: 'GET',
        ...params,
      })
    },
    /**
     * List images
     */
    imageList: (
      { query = {} }: { query?: ImageListQueryParams },
      params: FetchParams = {}
    ) => {
      return this.request<ImageResultsPage>({
        path: `/v1/images`,
        method: 'GET',
        query,
        ...params,
      })
    },
    /**
     * Create image
     */
    imageCreate: (
      { query = {}, body }: { query?: ImageCreateQueryParams; body: ImageCreate },
      params: FetchParams = {}
    ) => {
      return this.request<Image>({
        path: `/v1/images`,
        method: 'POST',
        body,
        query,
        ...params,
      })
    },
    /**
     * Fetch image
     */
    imageView: (
      { path, query = {} }: { path: ImageViewPathParams; query?: ImageViewQueryParams },
      params: FetchParams = {}
    ) => {
      return this.request<Image>({
        path: `/v1/images/${path.image}`,
        method: 'GET',
        query,
        ...params,
      })
    },
    /**
     * Delete image
     */
    imageDelete: (
      { path, query = {} }: { path: ImageDeletePathParams; query?: ImageDeleteQueryParams },
      params: FetchParams = {}
    ) => {
      return this.request<void>({
        path: `/v1/images/${path.image}`,
        method: 'DELETE',
        query,
        ...params,
      })
    },
    /**
     * Demote silo image
     */
    imageDemote: (
      { path, query }: { path: ImageDemotePathParams; query: ImageDemoteQueryParams },
      params: FetchParams = {}
    ) => {
      return this.request<Image>({
        path: `/v1/images/${path.image}/demote`,
        method: 'POST',
        query,
        ...params,
      })
    },
    /**
     * Promote project image
     */
    imagePromote: (
      {
        path,
        query = {},
      }: { path: ImagePromotePathParams; query?: ImagePromoteQueryParams },
      params: FetchParams = {}
    ) => {
      return this.request<Image>({
        path: `/v1/images/${path.image}/promote`,
        method: 'POST',
        query,
        ...params,
      })
    },
    /**
     * List instances
     */
    instanceList: (
      { query = {} }: { query?: InstanceListQueryParams },
      params: FetchParams = {}
    ) => {
      return this.request<InstanceResultsPage>({
        path: `/v1/instances`,
        method: 'GET',
        query,
        ...params,
      })
    },
    /**
     * Create instance
     */
    instanceCreate: (
      { query, body }: { query: InstanceCreateQueryParams; body: InstanceCreate },
      params: FetchParams = {}
    ) => {
      return this.request<Instance>({
        path: `/v1/instances`,
        method: 'POST',
        body,
        query,
        ...params,
      })
    },
    /**
     * Fetch instance
     */
    instanceView: (
      {
        path,
        query = {},
      }: { path: InstanceViewPathParams; query?: InstanceViewQueryParams },
      params: FetchParams = {}
    ) => {
      return this.request<Instance>({
        path: `/v1/instances/${path.instance}`,
        method: 'GET',
        query,
        ...params,
      })
    },
    /**
     * Update instance
     */
    instanceUpdate: (
      {
        path,
        query = {},
        body,
      }: {
        path: InstanceUpdatePathParams
        query?: InstanceUpdateQueryParams
        body: InstanceUpdate
      },
      params: FetchParams = {}
    ) => {
      return this.request<Instance>({
        path: `/v1/instances/${path.instance}`,
        method: 'PUT',
        body,
        query,
        ...params,
      })
    },
    /**
     * Delete instance
     */
    instanceDelete: (
      {
        path,
        query = {},
      }: { path: InstanceDeletePathParams; query?: InstanceDeleteQueryParams },
      params: FetchParams = {}
    ) => {
      return this.request<void>({
        path: `/v1/instances/${path.instance}`,
        method: 'DELETE',
        query,
        ...params,
      })
    },
    /**
     * List affinity groups containing instance
     */
    instanceAffinityGroupList: (
      {
        path,
        query = {},
      }: {
        path: InstanceAffinityGroupListPathParams
        query?: InstanceAffinityGroupListQueryParams
      },
      params: FetchParams = {}
    ) => {
      return this.request<AffinityGroupResultsPage>({
        path: `/v1/instances/${path.instance}/affinity-groups`,
        method: 'GET',
        query,
        ...params,
      })
    },
    /**
     * List anti-affinity groups containing instance
     */
    instanceAntiAffinityGroupList: (
      {
        path,
        query = {},
      }: {
        path: InstanceAntiAffinityGroupListPathParams
        query?: InstanceAntiAffinityGroupListQueryParams
      },
      params: FetchParams = {}
    ) => {
      return this.request<AntiAffinityGroupResultsPage>({
        path: `/v1/instances/${path.instance}/anti-affinity-groups`,
        method: 'GET',
        query,
        ...params,
      })
    },
    /**
     * List disks for instance
     */
    instanceDiskList: (
      {
        path,
        query = {},
      }: { path: InstanceDiskListPathParams; query?: InstanceDiskListQueryParams },
      params: FetchParams = {}
    ) => {
      return this.request<DiskResultsPage>({
        path: `/v1/instances/${path.instance}/disks`,
        method: 'GET',
        query,
        ...params,
      })
    },
    /**
     * Attach disk to instance
     */
    instanceDiskAttach: (
      {
        path,
        query = {},
        body,
      }: {
        path: InstanceDiskAttachPathParams
        query?: InstanceDiskAttachQueryParams
        body: DiskPath
      },
      params: FetchParams = {}
    ) => {
      return this.request<Disk>({
        path: `/v1/instances/${path.instance}/disks/attach`,
        method: 'POST',
        body,
        query,
        ...params,
      })
    },
    /**
     * Detach disk from instance
     */
    instanceDiskDetach: (
      {
        path,
        query = {},
        body,
      }: {
        path: InstanceDiskDetachPathParams
        query?: InstanceDiskDetachQueryParams
        body: DiskPath
      },
      params: FetchParams = {}
    ) => {
      return this.request<Disk>({
        path: `/v1/instances/${path.instance}/disks/detach`,
        method: 'POST',
        body,
        query,
        ...params,
      })
    },
    /**
     * List external IP addresses
     */
    instanceExternalIpList: (
      {
        path,
        query = {},
      }: {
        path: InstanceExternalIpListPathParams
        query?: InstanceExternalIpListQueryParams
      },
      params: FetchParams = {}
    ) => {
      return this.request<ExternalIpResultsPage>({
        path: `/v1/instances/${path.instance}/external-ips`,
        method: 'GET',
        query,
        ...params,
      })
    },
    /**
     * Allocate and attach ephemeral IP to instance
     */
    instanceEphemeralIpAttach: (
      {
        path,
        query = {},
        body,
      }: {
        path: InstanceEphemeralIpAttachPathParams
        query?: InstanceEphemeralIpAttachQueryParams
        body: EphemeralIpCreate
      },
      params: FetchParams = {}
    ) => {
      return this.request<ExternalIp>({
        path: `/v1/instances/${path.instance}/external-ips/ephemeral`,
        method: 'POST',
        body,
        query,
        ...params,
      })
    },
    /**
     * Detach and deallocate ephemeral IP from instance
     */
    instanceEphemeralIpDetach: (
      {
        path,
        query = {},
      }: {
        path: InstanceEphemeralIpDetachPathParams
        query?: InstanceEphemeralIpDetachQueryParams
      },
      params: FetchParams = {}
    ) => {
      return this.request<void>({
        path: `/v1/instances/${path.instance}/external-ips/ephemeral`,
        method: 'DELETE',
        query,
        ...params,
      })
    },
    /**
     * Reboot an instance
     */
    instanceReboot: (
      {
        path,
        query = {},
      }: { path: InstanceRebootPathParams; query?: InstanceRebootQueryParams },
      params: FetchParams = {}
    ) => {
      return this.request<Instance>({
        path: `/v1/instances/${path.instance}/reboot`,
        method: 'POST',
        query,
        ...params,
      })
    },
    /**
     * Fetch instance serial console
     */
    instanceSerialConsole: (
      {
        path,
        query = {},
      }: {
        path: InstanceSerialConsolePathParams
        query?: InstanceSerialConsoleQueryParams
      },
      params: FetchParams = {}
    ) => {
      return this.request<InstanceSerialConsoleData>({
        path: `/v1/instances/${path.instance}/serial-console`,
        method: 'GET',
        query,
        ...params,
      })
    },
    /**
     * List SSH public keys for instance
     */
    instanceSshPublicKeyList: (
      {
        path,
        query = {},
      }: {
        path: InstanceSshPublicKeyListPathParams
        query?: InstanceSshPublicKeyListQueryParams
      },
      params: FetchParams = {}
    ) => {
      return this.request<SshKeyResultsPage>({
        path: `/v1/instances/${path.instance}/ssh-public-keys`,
        method: 'GET',
        query,
        ...params,
      })
    },
    /**
     * Boot instance
     */
    instanceStart: (
      {
        path,
        query = {},
      }: { path: InstanceStartPathParams; query?: InstanceStartQueryParams },
      params: FetchParams = {}
    ) => {
      return this.request<Instance>({
        path: `/v1/instances/${path.instance}/start`,
        method: 'POST',
        query,
        ...params,
      })
    },
    /**
     * Stop instance
     */
    instanceStop: (
      {
        path,
        query = {},
      }: { path: InstanceStopPathParams; query?: InstanceStopQueryParams },
      params: FetchParams = {}
    ) => {
      return this.request<Instance>({
        path: `/v1/instances/${path.instance}/stop`,
        method: 'POST',
        query,
        ...params,
      })
    },
    /**
     * List IP addresses attached to internet gateway
     */
    internetGatewayIpAddressList: (
      { query = {} }: { query?: InternetGatewayIpAddressListQueryParams },
      params: FetchParams = {}
    ) => {
      return this.request<InternetGatewayIpAddressResultsPage>({
        path: `/v1/internet-gateway-ip-addresses`,
        method: 'GET',
        query,
        ...params,
      })
    },
    /**
     * Attach IP address to internet gateway
     */
    internetGatewayIpAddressCreate: (
      {
        query,
        body,
      }: {
        query: InternetGatewayIpAddressCreateQueryParams
        body: InternetGatewayIpAddressCreate
      },
      params: FetchParams = {}
    ) => {
      return this.request<InternetGatewayIpAddress>({
        path: `/v1/internet-gateway-ip-addresses`,
        method: 'POST',
        body,
        query,
        ...params,
      })
    },
    /**
     * Detach IP address from internet gateway
     */
    internetGatewayIpAddressDelete: (
      {
        path,
        query = {},
      }: {
        path: InternetGatewayIpAddressDeletePathParams
        query?: InternetGatewayIpAddressDeleteQueryParams
      },
      params: FetchParams = {}
    ) => {
      return this.request<void>({
        path: `/v1/internet-gateway-ip-addresses/${path.address}`,
        method: 'DELETE',
        query,
        ...params,
      })
    },
    /**
     * List IP pools attached to internet gateway
     */
    internetGatewayIpPoolList: (
      { query = {} }: { query?: InternetGatewayIpPoolListQueryParams },
      params: FetchParams = {}
    ) => {
      return this.request<InternetGatewayIpPoolResultsPage>({
        path: `/v1/internet-gateway-ip-pools`,
        method: 'GET',
        query,
        ...params,
      })
    },
    /**
     * Attach IP pool to internet gateway
     */
    internetGatewayIpPoolCreate: (
      {
        query,
        body,
      }: {
        query: InternetGatewayIpPoolCreateQueryParams
        body: InternetGatewayIpPoolCreate
      },
      params: FetchParams = {}
    ) => {
      return this.request<InternetGatewayIpPool>({
        path: `/v1/internet-gateway-ip-pools`,
        method: 'POST',
        body,
        query,
        ...params,
      })
    },
    /**
     * Detach IP pool from internet gateway
     */
    internetGatewayIpPoolDelete: (
      {
        path,
        query = {},
      }: {
        path: InternetGatewayIpPoolDeletePathParams
        query?: InternetGatewayIpPoolDeleteQueryParams
      },
      params: FetchParams = {}
    ) => {
      return this.request<void>({
        path: `/v1/internet-gateway-ip-pools/${path.pool}`,
        method: 'DELETE',
        query,
        ...params,
      })
    },
    /**
     * List internet gateways
     */
    internetGatewayList: (
      { query = {} }: { query?: InternetGatewayListQueryParams },
      params: FetchParams = {}
    ) => {
      return this.request<InternetGatewayResultsPage>({
        path: `/v1/internet-gateways`,
        method: 'GET',
        query,
        ...params,
      })
    },
    /**
     * Create VPC internet gateway
     */
    internetGatewayCreate: (
      {
        query,
        body,
      }: { query: InternetGatewayCreateQueryParams; body: InternetGatewayCreate },
      params: FetchParams = {}
    ) => {
      return this.request<InternetGateway>({
        path: `/v1/internet-gateways`,
        method: 'POST',
        body,
        query,
        ...params,
      })
    },
    /**
     * Fetch internet gateway
     */
    internetGatewayView: (
      {
        path,
        query = {},
      }: { path: InternetGatewayViewPathParams; query?: InternetGatewayViewQueryParams },
      params: FetchParams = {}
    ) => {
      return this.request<InternetGateway>({
        path: `/v1/internet-gateways/${path.gateway}`,
        method: 'GET',
        query,
        ...params,
      })
    },
    /**
     * Delete internet gateway
     */
    internetGatewayDelete: (
      {
        path,
        query = {},
      }: {
        path: InternetGatewayDeletePathParams
        query?: InternetGatewayDeleteQueryParams
      },
      params: FetchParams = {}
    ) => {
      return this.request<void>({
        path: `/v1/internet-gateways/${path.gateway}`,
        method: 'DELETE',
        query,
        ...params,
      })
    },
    /**
     * List IP pools
     */
    projectIpPoolList: (
      { query = {} }: { query?: ProjectIpPoolListQueryParams },
      params: FetchParams = {}
    ) => {
      return this.request<SiloIpPoolResultsPage>({
        path: `/v1/ip-pools`,
        method: 'GET',
        query,
        ...params,
      })
    },
    /**
     * Fetch IP pool
     */
    projectIpPoolView: (
      { path }: { path: ProjectIpPoolViewPathParams },
      params: FetchParams = {}
    ) => {
      return this.request<SiloIpPool>({
        path: `/v1/ip-pools/${path.pool}`,
        method: 'GET',
        ...params,
      })
    },
    /**
     * Authenticate a user via username and password
     */
    loginLocal: (
      { path, body }: { path: LoginLocalPathParams; body: UsernamePasswordCredentials },
      params: FetchParams = {}
    ) => {
      return this.request<void>({
        path: `/v1/login/${path.siloName}/local`,
        method: 'POST',
        body,
        ...params,
      })
    },
    /**
     * Log user out of web console by deleting session on client and server
     */
    logout: (_: EmptyObj, params: FetchParams = {}) => {
      return this.request<void>({
        path: `/v1/logout`,
        method: 'POST',
        ...params,
      })
    },
    /**
     * Fetch user for current session
     */
    currentUserView: (_: EmptyObj, params: FetchParams = {}) => {
      return this.request<CurrentUser>({
        path: `/v1/me`,
        method: 'GET',
        ...params,
      })
    },
    /**
     * List access tokens
     */
    currentUserAccessTokenList: (
      { query = {} }: { query?: CurrentUserAccessTokenListQueryParams },
      params: FetchParams = {}
    ) => {
      return this.request<DeviceAccessTokenResultsPage>({
        path: `/v1/me/access-tokens`,
        method: 'GET',
        query,
        ...params,
      })
    },
    /**
     * Delete access token
     */
    currentUserAccessTokenDelete: (
      { path }: { path: CurrentUserAccessTokenDeletePathParams },
      params: FetchParams = {}
    ) => {
      return this.request<void>({
        path: `/v1/me/access-tokens/${path.tokenId}`,
        method: 'DELETE',
        ...params,
      })
    },
    /**
     * Fetch current user's groups
     */
    currentUserGroups: (
      { query = {} }: { query?: CurrentUserGroupsQueryParams },
      params: FetchParams = {}
    ) => {
      return this.request<GroupResultsPage>({
        path: `/v1/me/groups`,
        method: 'GET',
        query,
        ...params,
      })
    },
    /**
     * List SSH public keys
     */
    currentUserSshKeyList: (
      { query = {} }: { query?: CurrentUserSshKeyListQueryParams },
      params: FetchParams = {}
    ) => {
      return this.request<SshKeyResultsPage>({
        path: `/v1/me/ssh-keys`,
        method: 'GET',
        query,
        ...params,
      })
    },
    /**
     * Create SSH public key
     */
    currentUserSshKeyCreate: (
      { body }: { body: SshKeyCreate },
      params: FetchParams = {}
    ) => {
      return this.request<SshKey>({
        path: `/v1/me/ssh-keys`,
        method: 'POST',
        body,
        ...params,
      })
    },
    /**
     * Fetch SSH public key
     */
    currentUserSshKeyView: (
      { path }: { path: CurrentUserSshKeyViewPathParams },
      params: FetchParams = {}
    ) => {
      return this.request<SshKey>({
        path: `/v1/me/ssh-keys/${path.sshKey}`,
        method: 'GET',
        ...params,
      })
    },
    /**
     * Delete SSH public key
     */
    currentUserSshKeyDelete: (
      { path }: { path: CurrentUserSshKeyDeletePathParams },
      params: FetchParams = {}
    ) => {
      return this.request<void>({
        path: `/v1/me/ssh-keys/${path.sshKey}`,
        method: 'DELETE',
        ...params,
      })
    },
    /**
     * View metrics
     */
    siloMetric: (
      { path, query = {} }: { path: SiloMetricPathParams; query?: SiloMetricQueryParams },
      params: FetchParams = {}
    ) => {
      return this.request<MeasurementResultsPage>({
        path: `/v1/metrics/${path.metricName}`,
        method: 'GET',
        query,
        ...params,
      })
    },
    /**
     * List network interfaces
     */
    instanceNetworkInterfaceList: (
      { query = {} }: { query?: InstanceNetworkInterfaceListQueryParams },
      params: FetchParams = {}
    ) => {
      return this.request<InstanceNetworkInterfaceResultsPage>({
        path: `/v1/network-interfaces`,
        method: 'GET',
        query,
        ...params,
      })
    },
    /**
     * Create network interface
     */
    instanceNetworkInterfaceCreate: (
      {
        query,
        body,
      }: {
        query: InstanceNetworkInterfaceCreateQueryParams
        body: InstanceNetworkInterfaceCreate
      },
      params: FetchParams = {}
    ) => {
      return this.request<InstanceNetworkInterface>({
        path: `/v1/network-interfaces`,
        method: 'POST',
        body,
        query,
        ...params,
      })
    },
    /**
     * Fetch network interface
     */
    instanceNetworkInterfaceView: (
      {
        path,
        query = {},
      }: {
        path: InstanceNetworkInterfaceViewPathParams
        query?: InstanceNetworkInterfaceViewQueryParams
      },
      params: FetchParams = {}
    ) => {
      return this.request<InstanceNetworkInterface>({
        path: `/v1/network-interfaces/${path.interface}`,
        method: 'GET',
        query,
        ...params,
      })
    },
    /**
     * Update network interface
     */
    instanceNetworkInterfaceUpdate: (
      {
        path,
        query = {},
        body,
      }: {
        path: InstanceNetworkInterfaceUpdatePathParams
        query?: InstanceNetworkInterfaceUpdateQueryParams
        body: InstanceNetworkInterfaceUpdate
      },
      params: FetchParams = {}
    ) => {
      return this.request<InstanceNetworkInterface>({
        path: `/v1/network-interfaces/${path.interface}`,
        method: 'PUT',
        body,
        query,
        ...params,
      })
    },
    /**
     * Delete network interface
     */
    instanceNetworkInterfaceDelete: (
      {
        path,
        query = {},
      }: {
        path: InstanceNetworkInterfaceDeletePathParams
        query?: InstanceNetworkInterfaceDeleteQueryParams
      },
      params: FetchParams = {}
    ) => {
      return this.request<void>({
        path: `/v1/network-interfaces/${path.interface}`,
        method: 'DELETE',
        query,
        ...params,
      })
    },
    /**
     * Ping API
     */
    ping: (_: EmptyObj, params: FetchParams = {}) => {
      return this.request<Ping>({
        path: `/v1/ping`,
        method: 'GET',
        ...params,
      })
    },
    /**
     * Fetch current silo's IAM policy
     */
    policyView: (_: EmptyObj, params: FetchParams = {}) => {
      return this.request<SiloRolePolicy>({
        path: `/v1/policy`,
        method: 'GET',
        ...params,
      })
    },
    /**
     * Update current silo's IAM policy
     */
    policyUpdate: ({ body }: { body: SiloRolePolicy }, params: FetchParams = {}) => {
      return this.request<SiloRolePolicy>({
        path: `/v1/policy`,
        method: 'PUT',
        body,
        ...params,
      })
    },
    /**
     * List projects
     */
    projectList: (
      { query = {} }: { query?: ProjectListQueryParams },
      params: FetchParams = {}
    ) => {
      return this.request<ProjectResultsPage>({
        path: `/v1/projects`,
        method: 'GET',
        query,
        ...params,
      })
    },
    /**
     * Create project
     */
    projectCreate: ({ body }: { body: ProjectCreate }, params: FetchParams = {}) => {
      return this.request<Project>({
        path: `/v1/projects`,
        method: 'POST',
        body,
        ...params,
      })
    },
    /**
     * Fetch project
     */
    projectView: ({ path }: { path: ProjectViewPathParams }, params: FetchParams = {}) => {
      return this.request<Project>({
        path: `/v1/projects/${path.project}`,
        method: 'GET',
        ...params,
      })
    },
    /**
     * Update a project
     */
    projectUpdate: (
      { path, body }: { path: ProjectUpdatePathParams; body: ProjectUpdate },
      params: FetchParams = {}
    ) => {
      return this.request<Project>({
        path: `/v1/projects/${path.project}`,
        method: 'PUT',
        body,
        ...params,
      })
    },
    /**
     * Delete project
     */
    projectDelete: (
      { path }: { path: ProjectDeletePathParams },
      params: FetchParams = {}
    ) => {
      return this.request<void>({
        path: `/v1/projects/${path.project}`,
        method: 'DELETE',
        ...params,
      })
    },
    /**
     * Fetch project's IAM policy
     */
    projectPolicyView: (
      { path }: { path: ProjectPolicyViewPathParams },
      params: FetchParams = {}
    ) => {
      return this.request<ProjectRolePolicy>({
        path: `/v1/projects/${path.project}/policy`,
        method: 'GET',
        ...params,
      })
    },
    /**
     * Update project's IAM policy
     */
    projectPolicyUpdate: (
      { path, body }: { path: ProjectPolicyUpdatePathParams; body: ProjectRolePolicy },
      params: FetchParams = {}
    ) => {
      return this.request<ProjectRolePolicy>({
        path: `/v1/projects/${path.project}/policy`,
        method: 'PUT',
        body,
        ...params,
      })
    },
    /**
     * List snapshots
     */
    snapshotList: (
      { query = {} }: { query?: SnapshotListQueryParams },
      params: FetchParams = {}
    ) => {
      return this.request<SnapshotResultsPage>({
        path: `/v1/snapshots`,
        method: 'GET',
        query,
        ...params,
      })
    },
    /**
     * Create snapshot
     */
    snapshotCreate: (
      { query, body }: { query: SnapshotCreateQueryParams; body: SnapshotCreate },
      params: FetchParams = {}
    ) => {
      return this.request<Snapshot>({
        path: `/v1/snapshots`,
        method: 'POST',
        body,
        query,
        ...params,
      })
    },
    /**
     * Fetch snapshot
     */
    snapshotView: (
      {
        path,
        query = {},
      }: { path: SnapshotViewPathParams; query?: SnapshotViewQueryParams },
      params: FetchParams = {}
    ) => {
      return this.request<Snapshot>({
        path: `/v1/snapshots/${path.snapshot}`,
        method: 'GET',
        query,
        ...params,
      })
    },
    /**
     * Delete snapshot
     */
    snapshotDelete: (
      {
        path,
        query = {},
      }: { path: SnapshotDeletePathParams; query?: SnapshotDeleteQueryParams },
      params: FetchParams = {}
    ) => {
      return this.request<void>({
        path: `/v1/snapshots/${path.snapshot}`,
        method: 'DELETE',
        query,
        ...params,
      })
    },
    /**
     * List physical disks
     */
    physicalDiskList: (
      { query = {} }: { query?: PhysicalDiskListQueryParams },
      params: FetchParams = {}
    ) => {
      return this.request<PhysicalDiskResultsPage>({
        path: `/v1/system/hardware/disks`,
        method: 'GET',
        query,
        ...params,
      })
    },
    /**
     * Get a physical disk
     */
    physicalDiskView: (
      { path }: { path: PhysicalDiskViewPathParams },
      params: FetchParams = {}
    ) => {
      return this.request<PhysicalDisk>({
        path: `/v1/system/hardware/disks/${path.diskId}`,
        method: 'GET',
        ...params,
      })
    },
    /**
     * Fetch the LLDP neighbors seen on a switch port
     */
    networkingSwitchPortLldpNeighbors: (
      {
        path,
        query = {},
      }: {
        path: NetworkingSwitchPortLldpNeighborsPathParams
        query?: NetworkingSwitchPortLldpNeighborsQueryParams
      },
      params: FetchParams = {}
    ) => {
      return this.request<LldpNeighborResultsPage>({
        path: `/v1/system/hardware/rack-switch-port/${path.rackId}/${path.switchLocation}/${path.port}/lldp/neighbors`,
        method: 'GET',
        query,
        ...params,
      })
    },
    /**
     * List racks
     */
    rackList: (
      { query = {} }: { query?: RackListQueryParams },
      params: FetchParams = {}
    ) => {
      return this.request<RackResultsPage>({
        path: `/v1/system/hardware/racks`,
        method: 'GET',
        query,
        ...params,
      })
    },
    /**
     * Fetch rack
     */
    rackView: ({ path }: { path: RackViewPathParams }, params: FetchParams = {}) => {
      return this.request<Rack>({
        path: `/v1/system/hardware/racks/${path.rackId}`,
        method: 'GET',
        ...params,
      })
    },
    /**
     * List sleds
     */
    sledList: (
      { query = {} }: { query?: SledListQueryParams },
      params: FetchParams = {}
    ) => {
      return this.request<SledResultsPage>({
        path: `/v1/system/hardware/sleds`,
        method: 'GET',
        query,
        ...params,
      })
    },
    /**
     * Add sled to initialized rack
     */
    sledAdd: ({ body }: { body: UninitializedSledId }, params: FetchParams = {}) => {
      return this.request<SledId>({
        path: `/v1/system/hardware/sleds`,
        method: 'POST',
        body,
        ...params,
      })
    },
    /**
     * Fetch sled
     */
    sledView: ({ path }: { path: SledViewPathParams }, params: FetchParams = {}) => {
      return this.request<Sled>({
        path: `/v1/system/hardware/sleds/${path.sledId}`,
        method: 'GET',
        ...params,
      })
    },
    /**
     * List physical disks attached to sleds
     */
    sledPhysicalDiskList: (
      {
        path,
        query = {},
      }: { path: SledPhysicalDiskListPathParams; query?: SledPhysicalDiskListQueryParams },
      params: FetchParams = {}
    ) => {
      return this.request<PhysicalDiskResultsPage>({
        path: `/v1/system/hardware/sleds/${path.sledId}/disks`,
        method: 'GET',
        query,
        ...params,
      })
    },
    /**
     * List instances running on given sled
     */
    sledInstanceList: (
      {
        path,
        query = {},
      }: { path: SledInstanceListPathParams; query?: SledInstanceListQueryParams },
      params: FetchParams = {}
    ) => {
      return this.request<SledInstanceResultsPage>({
        path: `/v1/system/hardware/sleds/${path.sledId}/instances`,
        method: 'GET',
        query,
        ...params,
      })
    },
    /**
     * Set sled provision policy
     */
    sledSetProvisionPolicy: (
      {
        path,
        body,
      }: { path: SledSetProvisionPolicyPathParams; body: SledProvisionPolicyParams },
      params: FetchParams = {}
    ) => {
      return this.request<SledProvisionPolicyResponse>({
        path: `/v1/system/hardware/sleds/${path.sledId}/provision-policy`,
        method: 'PUT',
        body,
        ...params,
      })
    },
    /**
     * List uninitialized sleds
     */
    sledListUninitialized: (
      { query = {} }: { query?: SledListUninitializedQueryParams },
      params: FetchParams = {}
    ) => {
      return this.request<UninitializedSledResultsPage>({
        path: `/v1/system/hardware/sleds-uninitialized`,
        method: 'GET',
        query,
        ...params,
      })
    },
    /**
     * List switch ports
     */
    networkingSwitchPortList: (
      { query = {} }: { query?: NetworkingSwitchPortListQueryParams },
      params: FetchParams = {}
    ) => {
      return this.request<SwitchPortResultsPage>({
        path: `/v1/system/hardware/switch-port`,
        method: 'GET',
        query,
        ...params,
      })
    },
    /**
     * Fetch the LLDP configuration for a switch port
     */
    networkingSwitchPortLldpConfigView: (
      {
        path,
        query,
      }: {
        path: NetworkingSwitchPortLldpConfigViewPathParams
        query: NetworkingSwitchPortLldpConfigViewQueryParams
      },
      params: FetchParams = {}
    ) => {
      return this.request<LldpLinkConfig>({
        path: `/v1/system/hardware/switch-port/${path.port}/lldp/config`,
        method: 'GET',
        query,
        ...params,
      })
    },
    /**
     * Update the LLDP configuration for a switch port
     */
    networkingSwitchPortLldpConfigUpdate: (
      {
        path,
        query,
        body,
      }: {
        path: NetworkingSwitchPortLldpConfigUpdatePathParams
        query: NetworkingSwitchPortLldpConfigUpdateQueryParams
        body: LldpLinkConfig
      },
      params: FetchParams = {}
    ) => {
      return this.request<void>({
        path: `/v1/system/hardware/switch-port/${path.port}/lldp/config`,
        method: 'POST',
        body,
        query,
        ...params,
      })
    },
    /**
     * Apply switch port settings
     */
    networkingSwitchPortApplySettings: (
      {
        path,
        query,
        body,
      }: {
        path: NetworkingSwitchPortApplySettingsPathParams
        query: NetworkingSwitchPortApplySettingsQueryParams
        body: SwitchPortApplySettings
      },
      params: FetchParams = {}
    ) => {
      return this.request<void>({
        path: `/v1/system/hardware/switch-port/${path.port}/settings`,
        method: 'POST',
        body,
        query,
        ...params,
      })
    },
    /**
     * Clear switch port settings
     */
    networkingSwitchPortClearSettings: (
      {
        path,
        query,
      }: {
        path: NetworkingSwitchPortClearSettingsPathParams
        query: NetworkingSwitchPortClearSettingsQueryParams
      },
      params: FetchParams = {}
    ) => {
      return this.request<void>({
        path: `/v1/system/hardware/switch-port/${path.port}/settings`,
        method: 'DELETE',
        query,
        ...params,
      })
    },
    /**
     * Get switch port status
     */
    networkingSwitchPortStatus: (
      {
        path,
        query,
      }: {
        path: NetworkingSwitchPortStatusPathParams
        query: NetworkingSwitchPortStatusQueryParams
      },
      params: FetchParams = {}
    ) => {
      return this.request<SwitchLinkState>({
        path: `/v1/system/hardware/switch-port/${path.port}/status`,
        method: 'GET',
        query,
        ...params,
      })
    },
    /**
     * List switches
     */
    switchList: (
      { query = {} }: { query?: SwitchListQueryParams },
      params: FetchParams = {}
    ) => {
      return this.request<SwitchResultsPage>({
        path: `/v1/system/hardware/switches`,
        method: 'GET',
        query,
        ...params,
      })
    },
    /**
     * Fetch switch
     */
    switchView: ({ path }: { path: SwitchViewPathParams }, params: FetchParams = {}) => {
      return this.request<Switch>({
        path: `/v1/system/hardware/switches/${path.switchId}`,
        method: 'GET',
        ...params,
      })
    },
    /**
     * List identity providers for silo
     */
    siloIdentityProviderList: (
      { query = {} }: { query?: SiloIdentityProviderListQueryParams },
      params: FetchParams = {}
    ) => {
      return this.request<IdentityProviderResultsPage>({
        path: `/v1/system/identity-providers`,
        method: 'GET',
        query,
        ...params,
      })
    },
    /**
     * Create user
     */
    localIdpUserCreate: (
      { query, body }: { query: LocalIdpUserCreateQueryParams; body: UserCreate },
      params: FetchParams = {}
    ) => {
      return this.request<User>({
        path: `/v1/system/identity-providers/local/users`,
        method: 'POST',
        body,
        query,
        ...params,
      })
    },
    /**
     * Delete user
     */
    localIdpUserDelete: (
      {
        path,
        query,
      }: { path: LocalIdpUserDeletePathParams; query: LocalIdpUserDeleteQueryParams },
      params: FetchParams = {}
    ) => {
      return this.request<void>({
        path: `/v1/system/identity-providers/local/users/${path.userId}`,
        method: 'DELETE',
        query,
        ...params,
      })
    },
    /**
     * Set or invalidate user's password
     */
    localIdpUserSetPassword: (
      {
        path,
        query,
        body,
      }: {
        path: LocalIdpUserSetPasswordPathParams
        query: LocalIdpUserSetPasswordQueryParams
        body: UserPassword
      },
      params: FetchParams = {}
    ) => {
      return this.request<void>({
        path: `/v1/system/identity-providers/local/users/${path.userId}/set-password`,
        method: 'POST',
        body,
        query,
        ...params,
      })
    },
    /**
     * Create SAML identity provider
     */
    samlIdentityProviderCreate: (
      {
        query,
        body,
      }: { query: SamlIdentityProviderCreateQueryParams; body: SamlIdentityProviderCreate },
      params: FetchParams = {}
    ) => {
      return this.request<SamlIdentityProvider>({
        path: `/v1/system/identity-providers/saml`,
        method: 'POST',
        body,
        query,
        ...params,
      })
    },
    /**
     * Fetch SAML identity provider
     */
    samlIdentityProviderView: (
      {
        path,
        query = {},
      }: {
        path: SamlIdentityProviderViewPathParams
        query?: SamlIdentityProviderViewQueryParams
      },
      params: FetchParams = {}
    ) => {
      return this.request<SamlIdentityProvider>({
        path: `/v1/system/identity-providers/saml/${path.provider}`,
        method: 'GET',
        query,
        ...params,
      })
    },
    /**
     * List IP pools
     */
    ipPoolList: (
      { query = {} }: { query?: IpPoolListQueryParams },
      params: FetchParams = {}
    ) => {
      return this.request<IpPoolResultsPage>({
        path: `/v1/system/ip-pools`,
        method: 'GET',
        query,
        ...params,
      })
    },
    /**
     * Create IP pool
     */
    ipPoolCreate: ({ body }: { body: IpPoolCreate }, params: FetchParams = {}) => {
      return this.request<IpPool>({
        path: `/v1/system/ip-pools`,
        method: 'POST',
        body,
        ...params,
      })
    },
    /**
     * Fetch IP pool
     */
    ipPoolView: ({ path }: { path: IpPoolViewPathParams }, params: FetchParams = {}) => {
      return this.request<IpPool>({
        path: `/v1/system/ip-pools/${path.pool}`,
        method: 'GET',
        ...params,
      })
    },
    /**
     * Update IP pool
     */
    ipPoolUpdate: (
      { path, body }: { path: IpPoolUpdatePathParams; body: IpPoolUpdate },
      params: FetchParams = {}
    ) => {
      return this.request<IpPool>({
        path: `/v1/system/ip-pools/${path.pool}`,
        method: 'PUT',
        body,
        ...params,
      })
    },
    /**
     * Delete IP pool
     */
    ipPoolDelete: (
      { path }: { path: IpPoolDeletePathParams },
      params: FetchParams = {}
    ) => {
      return this.request<void>({
        path: `/v1/system/ip-pools/${path.pool}`,
        method: 'DELETE',
        ...params,
      })
    },
    /**
     * List ranges for IP pool
     */
    ipPoolRangeList: (
      {
        path,
        query = {},
      }: { path: IpPoolRangeListPathParams; query?: IpPoolRangeListQueryParams },
      params: FetchParams = {}
    ) => {
      return this.request<IpPoolRangeResultsPage>({
        path: `/v1/system/ip-pools/${path.pool}/ranges`,
        method: 'GET',
        query,
        ...params,
      })
    },
    /**
     * Add range to IP pool
     */
    ipPoolRangeAdd: (
      { path, body }: { path: IpPoolRangeAddPathParams; body: IpRange },
      params: FetchParams = {}
    ) => {
      return this.request<IpPoolRange>({
        path: `/v1/system/ip-pools/${path.pool}/ranges/add`,
        method: 'POST',
        body,
        ...params,
      })
    },
    /**
     * Remove range from IP pool
     */
    ipPoolRangeRemove: (
      { path, body }: { path: IpPoolRangeRemovePathParams; body: IpRange },
      params: FetchParams = {}
    ) => {
      return this.request<void>({
        path: `/v1/system/ip-pools/${path.pool}/ranges/remove`,
        method: 'POST',
        body,
        ...params,
      })
    },
    /**
     * List IP pool's linked silos
     */
    ipPoolSiloList: (
      {
        path,
        query = {},
      }: { path: IpPoolSiloListPathParams; query?: IpPoolSiloListQueryParams },
      params: FetchParams = {}
    ) => {
      return this.request<IpPoolSiloLinkResultsPage>({
        path: `/v1/system/ip-pools/${path.pool}/silos`,
        method: 'GET',
        query,
        ...params,
      })
    },
    /**
     * Link IP pool to silo
     */
    ipPoolSiloLink: (
      { path, body }: { path: IpPoolSiloLinkPathParams; body: IpPoolLinkSilo },
      params: FetchParams = {}
    ) => {
      return this.request<IpPoolSiloLink>({
        path: `/v1/system/ip-pools/${path.pool}/silos`,
        method: 'POST',
        body,
        ...params,
      })
    },
    /**
     * Make IP pool default for silo
     */
    ipPoolSiloUpdate: (
      { path, body }: { path: IpPoolSiloUpdatePathParams; body: IpPoolSiloUpdate },
      params: FetchParams = {}
    ) => {
      return this.request<IpPoolSiloLink>({
        path: `/v1/system/ip-pools/${path.pool}/silos/${path.silo}`,
        method: 'PUT',
        body,
        ...params,
      })
    },
    /**
     * Unlink IP pool from silo
     */
    ipPoolSiloUnlink: (
      { path }: { path: IpPoolSiloUnlinkPathParams },
      params: FetchParams = {}
    ) => {
      return this.request<void>({
        path: `/v1/system/ip-pools/${path.pool}/silos/${path.silo}`,
        method: 'DELETE',
        ...params,
      })
    },
    /**
     * Fetch IP pool utilization
     */
    ipPoolUtilizationView: (
      { path }: { path: IpPoolUtilizationViewPathParams },
      params: FetchParams = {}
    ) => {
      return this.request<IpPoolUtilization>({
        path: `/v1/system/ip-pools/${path.pool}/utilization`,
        method: 'GET',
        ...params,
      })
    },
    /**
     * Fetch Oxide service IP pool
     */
    ipPoolServiceView: (_: EmptyObj, params: FetchParams = {}) => {
      return this.request<IpPool>({
        path: `/v1/system/ip-pools-service`,
        method: 'GET',
        ...params,
      })
    },
    /**
     * List IP ranges for the Oxide service pool
     */
    ipPoolServiceRangeList: (
      { query = {} }: { query?: IpPoolServiceRangeListQueryParams },
      params: FetchParams = {}
    ) => {
      return this.request<IpPoolRangeResultsPage>({
        path: `/v1/system/ip-pools-service/ranges`,
        method: 'GET',
        query,
        ...params,
      })
    },
    /**
     * Add IP range to Oxide service pool
     */
    ipPoolServiceRangeAdd: ({ body }: { body: IpRange }, params: FetchParams = {}) => {
      return this.request<IpPoolRange>({
        path: `/v1/system/ip-pools-service/ranges/add`,
        method: 'POST',
        body,
        ...params,
      })
    },
    /**
     * Remove IP range from Oxide service pool
     */
    ipPoolServiceRangeRemove: ({ body }: { body: IpRange }, params: FetchParams = {}) => {
      return this.request<void>({
        path: `/v1/system/ip-pools-service/ranges/remove`,
        method: 'POST',
        body,
        ...params,
      })
    },
    /**
     * View metrics
     */
    systemMetric: (
      {
        path,
        query = {},
      }: { path: SystemMetricPathParams; query?: SystemMetricQueryParams },
      params: FetchParams = {}
    ) => {
      return this.request<MeasurementResultsPage>({
        path: `/v1/system/metrics/${path.metricName}`,
        method: 'GET',
        query,
        ...params,
      })
    },
    /**
     * List address lots
     */
    networkingAddressLotList: (
      { query = {} }: { query?: NetworkingAddressLotListQueryParams },
      params: FetchParams = {}
    ) => {
      return this.request<AddressLotResultsPage>({
        path: `/v1/system/networking/address-lot`,
        method: 'GET',
        query,
        ...params,
      })
    },
    /**
     * Create address lot
     */
    networkingAddressLotCreate: (
      { body }: { body: AddressLotCreate },
      params: FetchParams = {}
    ) => {
      return this.request<AddressLotCreateResponse>({
        path: `/v1/system/networking/address-lot`,
        method: 'POST',
        body,
        ...params,
      })
    },
    /**
     * Delete address lot
     */
    networkingAddressLotDelete: (
      { path }: { path: NetworkingAddressLotDeletePathParams },
      params: FetchParams = {}
    ) => {
      return this.request<void>({
        path: `/v1/system/networking/address-lot/${path.addressLot}`,
        method: 'DELETE',
        ...params,
      })
    },
    /**
     * List blocks in address lot
     */
    networkingAddressLotBlockList: (
      {
        path,
        query = {},
      }: {
        path: NetworkingAddressLotBlockListPathParams
        query?: NetworkingAddressLotBlockListQueryParams
      },
      params: FetchParams = {}
    ) => {
      return this.request<AddressLotBlockResultsPage>({
        path: `/v1/system/networking/address-lot/${path.addressLot}/blocks`,
        method: 'GET',
        query,
        ...params,
      })
    },
    /**
     * Get user-facing services IP allowlist
     */
    networkingAllowListView: (_: EmptyObj, params: FetchParams = {}) => {
      return this.request<AllowList>({
        path: `/v1/system/networking/allow-list`,
        method: 'GET',
        ...params,
      })
    },
    /**
     * Update user-facing services IP allowlist
     */
    networkingAllowListUpdate: (
      { body }: { body: AllowListUpdate },
      params: FetchParams = {}
    ) => {
      return this.request<AllowList>({
        path: `/v1/system/networking/allow-list`,
        method: 'PUT',
        body,
        ...params,
      })
    },
    /**
     * Disable a BFD session
     */
    networkingBfdDisable: (
      { body }: { body: BfdSessionDisable },
      params: FetchParams = {}
    ) => {
      return this.request<void>({
        path: `/v1/system/networking/bfd-disable`,
        method: 'POST',
        body,
        ...params,
      })
    },
    /**
     * Enable a BFD session
     */
    networkingBfdEnable: (
      { body }: { body: BfdSessionEnable },
      params: FetchParams = {}
    ) => {
      return this.request<void>({
        path: `/v1/system/networking/bfd-enable`,
        method: 'POST',
        body,
        ...params,
      })
    },
    /**
     * Get BFD status
     */
    networkingBfdStatus: (_: EmptyObj, params: FetchParams = {}) => {
      return this.request<BfdStatus[]>({
        path: `/v1/system/networking/bfd-status`,
        method: 'GET',
        ...params,
      })
    },
    /**
     * List BGP configurations
     */
    networkingBgpConfigList: (
      { query = {} }: { query?: NetworkingBgpConfigListQueryParams },
      params: FetchParams = {}
    ) => {
      return this.request<BgpConfigResultsPage>({
        path: `/v1/system/networking/bgp`,
        method: 'GET',
        query,
        ...params,
      })
    },
    /**
     * Create new BGP configuration
     */
    networkingBgpConfigCreate: (
      { body }: { body: BgpConfigCreate },
      params: FetchParams = {}
    ) => {
      return this.request<BgpConfig>({
        path: `/v1/system/networking/bgp`,
        method: 'POST',
        body,
        ...params,
      })
    },
    /**
     * Delete BGP configuration
     */
    networkingBgpConfigDelete: (
      { query }: { query: NetworkingBgpConfigDeleteQueryParams },
      params: FetchParams = {}
    ) => {
      return this.request<void>({
        path: `/v1/system/networking/bgp`,
        method: 'DELETE',
        query,
        ...params,
      })
    },
    /**
     * List BGP announce sets
     */
    networkingBgpAnnounceSetList: (
      { query = {} }: { query?: NetworkingBgpAnnounceSetListQueryParams },
      params: FetchParams = {}
    ) => {
      return this.request<BgpAnnounceSet[]>({
        path: `/v1/system/networking/bgp-announce-set`,
        method: 'GET',
        query,
        ...params,
      })
    },
    /**
     * Update BGP announce set
     */
    networkingBgpAnnounceSetUpdate: (
      { body }: { body: BgpAnnounceSetCreate },
      params: FetchParams = {}
    ) => {
      return this.request<BgpAnnounceSet>({
        path: `/v1/system/networking/bgp-announce-set`,
        method: 'PUT',
        body,
        ...params,
      })
    },
    /**
     * Delete BGP announce set
     */
    networkingBgpAnnounceSetDelete: (
      { path }: { path: NetworkingBgpAnnounceSetDeletePathParams },
      params: FetchParams = {}
    ) => {
      return this.request<void>({
        path: `/v1/system/networking/bgp-announce-set/${path.announceSet}`,
        method: 'DELETE',
        ...params,
      })
    },
    /**
     * Get originated routes for a specified BGP announce set
     */
    networkingBgpAnnouncementList: (
      { path }: { path: NetworkingBgpAnnouncementListPathParams },
      params: FetchParams = {}
    ) => {
      return this.request<BgpAnnouncement[]>({
        path: `/v1/system/networking/bgp-announce-set/${path.announceSet}/announcement`,
        method: 'GET',
        ...params,
      })
    },
    /**
     * Get BGP exported routes
     */
    networkingBgpExported: (_: EmptyObj, params: FetchParams = {}) => {
      return this.request<BgpExported>({
        path: `/v1/system/networking/bgp-exported`,
        method: 'GET',
        ...params,
      })
    },
    /**
     * Get BGP router message history
     */
    networkingBgpMessageHistory: (
      { query }: { query: NetworkingBgpMessageHistoryQueryParams },
      params: FetchParams = {}
    ) => {
      return this.request<AggregateBgpMessageHistory>({
        path: `/v1/system/networking/bgp-message-history`,
        method: 'GET',
        query,
        ...params,
      })
    },
    /**
     * Get imported IPv4 BGP routes
     */
    networkingBgpImportedRoutesIpv4: (
      { query }: { query: NetworkingBgpImportedRoutesIpv4QueryParams },
      params: FetchParams = {}
    ) => {
      return this.request<BgpImportedRouteIpv4[]>({
        path: `/v1/system/networking/bgp-routes-ipv4`,
        method: 'GET',
        query,
        ...params,
      })
    },
    /**
     * Get BGP peer status
     */
    networkingBgpStatus: (_: EmptyObj, params: FetchParams = {}) => {
      return this.request<BgpPeerStatus[]>({
        path: `/v1/system/networking/bgp-status`,
        method: 'GET',
        ...params,
      })
    },
    /**
     * Return whether API services can receive limited ICMP traffic
     */
    networkingInboundIcmpView: (_: EmptyObj, params: FetchParams = {}) => {
      return this.request<ServiceIcmpConfig>({
        path: `/v1/system/networking/inbound-icmp`,
        method: 'GET',
        ...params,
      })
    },
    /**
     * Set whether API services can receive limited ICMP traffic
     */
    networkingInboundIcmpUpdate: (
      { body }: { body: ServiceIcmpConfig },
      params: FetchParams = {}
    ) => {
      return this.request<void>({
        path: `/v1/system/networking/inbound-icmp`,
        method: 'PUT',
        body,
        ...params,
      })
    },
    /**
     * List loopback addresses
     */
    networkingLoopbackAddressList: (
      { query = {} }: { query?: NetworkingLoopbackAddressListQueryParams },
      params: FetchParams = {}
    ) => {
      return this.request<LoopbackAddressResultsPage>({
        path: `/v1/system/networking/loopback-address`,
        method: 'GET',
        query,
        ...params,
      })
    },
    /**
     * Create loopback address
     */
    networkingLoopbackAddressCreate: (
      { body }: { body: LoopbackAddressCreate },
      params: FetchParams = {}
    ) => {
      return this.request<LoopbackAddress>({
        path: `/v1/system/networking/loopback-address`,
        method: 'POST',
        body,
        ...params,
      })
    },
    /**
     * Delete loopback address
     */
    networkingLoopbackAddressDelete: (
      { path }: { path: NetworkingLoopbackAddressDeletePathParams },
      params: FetchParams = {}
    ) => {
      return this.request<void>({
        path: `/v1/system/networking/loopback-address/${path.rackId}/${path.switchLocation}/${path.address}/${path.subnetMask}`,
        method: 'DELETE',
        ...params,
      })
    },
    /**
     * List switch port settings
     */
    networkingSwitchPortSettingsList: (
      { query = {} }: { query?: NetworkingSwitchPortSettingsListQueryParams },
      params: FetchParams = {}
    ) => {
      return this.request<SwitchPortSettingsIdentityResultsPage>({
        path: `/v1/system/networking/switch-port-settings`,
        method: 'GET',
        query,
        ...params,
      })
    },
    /**
     * Create switch port settings
     */
    networkingSwitchPortSettingsCreate: (
      { body }: { body: SwitchPortSettingsCreate },
      params: FetchParams = {}
    ) => {
      return this.request<SwitchPortSettings>({
        path: `/v1/system/networking/switch-port-settings`,
        method: 'POST',
        body,
        ...params,
      })
    },
    /**
     * Delete switch port settings
     */
    networkingSwitchPortSettingsDelete: (
      { query = {} }: { query?: NetworkingSwitchPortSettingsDeleteQueryParams },
      params: FetchParams = {}
    ) => {
      return this.request<void>({
        path: `/v1/system/networking/switch-port-settings`,
        method: 'DELETE',
        query,
        ...params,
      })
    },
    /**
     * Get information about switch port
     */
    networkingSwitchPortSettingsView: (
      { path }: { path: NetworkingSwitchPortSettingsViewPathParams },
      params: FetchParams = {}
    ) => {
      return this.request<SwitchPortSettings>({
        path: `/v1/system/networking/switch-port-settings/${path.port}`,
        method: 'GET',
        ...params,
      })
    },
    /**
     * Fetch top-level IAM policy
     */
    systemPolicyView: (_: EmptyObj, params: FetchParams = {}) => {
      return this.request<FleetRolePolicy>({
        path: `/v1/system/policy`,
        method: 'GET',
        ...params,
      })
    },
    /**
     * Update top-level IAM policy
     */
    systemPolicyUpdate: ({ body }: { body: FleetRolePolicy }, params: FetchParams = {}) => {
      return this.request<FleetRolePolicy>({
        path: `/v1/system/policy`,
        method: 'PUT',
        body,
        ...params,
      })
    },
    /**
     * Lists resource quotas for all silos
     */
    systemQuotasList: (
      { query = {} }: { query?: SystemQuotasListQueryParams },
      params: FetchParams = {}
    ) => {
      return this.request<SiloQuotasResultsPage>({
        path: `/v1/system/silo-quotas`,
        method: 'GET',
        query,
        ...params,
      })
    },
    /**
     * List silos
     */
    siloList: (
      { query = {} }: { query?: SiloListQueryParams },
      params: FetchParams = {}
    ) => {
      return this.request<SiloResultsPage>({
        path: `/v1/system/silos`,
        method: 'GET',
        query,
        ...params,
      })
    },
    /**
     * Create a silo
     */
    siloCreate: ({ body }: { body: SiloCreate }, params: FetchParams = {}) => {
      return this.request<Silo>({
        path: `/v1/system/silos`,
        method: 'POST',
        body,
        ...params,
      })
    },
    /**
     * Fetch silo
     */
    siloView: ({ path }: { path: SiloViewPathParams }, params: FetchParams = {}) => {
      return this.request<Silo>({
        path: `/v1/system/silos/${path.silo}`,
        method: 'GET',
        ...params,
      })
    },
    /**
     * Delete a silo
     */
    siloDelete: ({ path }: { path: SiloDeletePathParams }, params: FetchParams = {}) => {
      return this.request<void>({
        path: `/v1/system/silos/${path.silo}`,
        method: 'DELETE',
        ...params,
      })
    },
    /**
     * List IP pools linked to silo
     */
    siloIpPoolList: (
      {
        path,
        query = {},
      }: { path: SiloIpPoolListPathParams; query?: SiloIpPoolListQueryParams },
      params: FetchParams = {}
    ) => {
      return this.request<SiloIpPoolResultsPage>({
        path: `/v1/system/silos/${path.silo}/ip-pools`,
        method: 'GET',
        query,
        ...params,
      })
    },
    /**
     * Fetch silo IAM policy
     */
    siloPolicyView: (
      { path }: { path: SiloPolicyViewPathParams },
      params: FetchParams = {}
    ) => {
      return this.request<SiloRolePolicy>({
        path: `/v1/system/silos/${path.silo}/policy`,
        method: 'GET',
        ...params,
      })
    },
    /**
     * Update silo IAM policy
     */
    siloPolicyUpdate: (
      { path, body }: { path: SiloPolicyUpdatePathParams; body: SiloRolePolicy },
      params: FetchParams = {}
    ) => {
      return this.request<SiloRolePolicy>({
        path: `/v1/system/silos/${path.silo}/policy`,
        method: 'PUT',
        body,
        ...params,
      })
    },
    /**
     * Fetch resource quotas for silo
     */
    siloQuotasView: (
      { path }: { path: SiloQuotasViewPathParams },
      params: FetchParams = {}
    ) => {
      return this.request<SiloQuotas>({
        path: `/v1/system/silos/${path.silo}/quotas`,
        method: 'GET',
        ...params,
      })
    },
    /**
     * Update resource quotas for silo
     */
    siloQuotasUpdate: (
      { path, body }: { path: SiloQuotasUpdatePathParams; body: SiloQuotasUpdate },
      params: FetchParams = {}
    ) => {
      return this.request<SiloQuotas>({
        path: `/v1/system/silos/${path.silo}/quotas`,
        method: 'PUT',
        body,
        ...params,
      })
    },
    /**
     * Run timeseries query
     */
    systemTimeseriesQuery: (
      { body }: { body: TimeseriesQuery },
      params: FetchParams = {}
    ) => {
      return this.request<OxqlQueryResult>({
        path: `/v1/system/timeseries/query`,
        method: 'POST',
        body,
        ...params,
      })
    },
    /**
     * List timeseries schemas
     */
    systemTimeseriesSchemaList: (
      { query = {} }: { query?: SystemTimeseriesSchemaListQueryParams },
      params: FetchParams = {}
    ) => {
      return this.request<TimeseriesSchemaResultsPage>({
        path: `/v1/system/timeseries/schemas`,
        method: 'GET',
        query,
        ...params,
      })
    },
    /**
     * Upload system release repository
     */
    systemUpdatePutRepository: (
      { query }: { query: SystemUpdatePutRepositoryQueryParams },
      params: FetchParams = {}
    ) => {
      return this.request<TufRepoInsertResponse>({
        path: `/v1/system/update/repository`,
        method: 'PUT',
        query,
        ...params,
      })
    },
    /**
     * Fetch system release repository description by version
     */
    systemUpdateGetRepository: (
      { path }: { path: SystemUpdateGetRepositoryPathParams },
      params: FetchParams = {}
    ) => {
      return this.request<TufRepoGetResponse>({
        path: `/v1/system/update/repository/${path.systemVersion}`,
        method: 'GET',
        ...params,
      })
    },
    /**
     * Get the current target release of the rack's system software
     */
    targetReleaseView: (_: EmptyObj, params: FetchParams = {}) => {
      return this.request<TargetRelease>({
        path: `/v1/system/update/target-release`,
        method: 'GET',
        ...params,
      })
    },
    /**
     * Set the current target release of the rack's system software
     */
    targetReleaseUpdate: (
      { body }: { body: SetTargetReleaseParams },
      params: FetchParams = {}
    ) => {
      return this.request<TargetRelease>({
        path: `/v1/system/update/target-release`,
        method: 'PUT',
        body,
        ...params,
      })
    },
    /**
     * List root roles in the updates trust store
     */
    systemUpdateTrustRootList: (
      { query = {} }: { query?: SystemUpdateTrustRootListQueryParams },
      params: FetchParams = {}
    ) => {
      return this.request<UpdatesTrustRootResultsPage>({
        path: `/v1/system/update/trust-roots`,
        method: 'GET',
        query,
        ...params,
      })
    },
    /**
     * Add trusted root role to updates trust store
     */
    systemUpdateTrustRootCreate: (_: EmptyObj, params: FetchParams = {}) => {
      return this.request<UpdatesTrustRoot>({
        path: `/v1/system/update/trust-roots`,
        method: 'POST',
        ...params,
      })
    },
    /**
     * Fetch trusted root role
     */
    systemUpdateTrustRootView: (
      { path }: { path: SystemUpdateTrustRootViewPathParams },
      params: FetchParams = {}
    ) => {
      return this.request<UpdatesTrustRoot>({
        path: `/v1/system/update/trust-roots/${path.trustRootId}`,
        method: 'GET',
        ...params,
      })
    },
    /**
     * Delete trusted root role
     */
    systemUpdateTrustRootDelete: (
      { path }: { path: SystemUpdateTrustRootDeletePathParams },
      params: FetchParams = {}
    ) => {
      return this.request<void>({
        path: `/v1/system/update/trust-roots/${path.trustRootId}`,
        method: 'DELETE',
        ...params,
      })
    },
    /**
     * List built-in (system) users in silo
     */
    siloUserList: (
      { query = {} }: { query?: SiloUserListQueryParams },
      params: FetchParams = {}
    ) => {
      return this.request<UserResultsPage>({
        path: `/v1/system/users`,
        method: 'GET',
        query,
        ...params,
      })
    },
    /**
     * Fetch built-in (system) user
     */
    siloUserView: (
      { path, query }: { path: SiloUserViewPathParams; query: SiloUserViewQueryParams },
      params: FetchParams = {}
    ) => {
      return this.request<User>({
        path: `/v1/system/users/${path.userId}`,
        method: 'GET',
        query,
        ...params,
      })
    },
    /**
     * List built-in users
     */
    userBuiltinList: (
      { query = {} }: { query?: UserBuiltinListQueryParams },
      params: FetchParams = {}
    ) => {
      return this.request<UserBuiltinResultsPage>({
        path: `/v1/system/users-builtin`,
        method: 'GET',
        query,
        ...params,
      })
    },
    /**
     * Fetch built-in user
     */
    userBuiltinView: (
      { path }: { path: UserBuiltinViewPathParams },
      params: FetchParams = {}
    ) => {
      return this.request<UserBuiltin>({
        path: `/v1/system/users-builtin/${path.user}`,
        method: 'GET',
        ...params,
      })
    },
    /**
     * List current utilization state for all silos
     */
    siloUtilizationList: (
      { query = {} }: { query?: SiloUtilizationListQueryParams },
      params: FetchParams = {}
    ) => {
      return this.request<SiloUtilizationResultsPage>({
        path: `/v1/system/utilization/silos`,
        method: 'GET',
        query,
        ...params,
      })
    },
    /**
     * Fetch current utilization for given silo
     */
    siloUtilizationView: (
      { path }: { path: SiloUtilizationViewPathParams },
      params: FetchParams = {}
    ) => {
      return this.request<SiloUtilization>({
        path: `/v1/system/utilization/silos/${path.silo}`,
        method: 'GET',
        ...params,
      })
    },
    /**
     * Run project-scoped timeseries query
     */
    timeseriesQuery: (
      { query, body }: { query: TimeseriesQueryQueryParams; body: TimeseriesQuery },
      params: FetchParams = {}
    ) => {
      return this.request<OxqlQueryResult>({
        path: `/v1/timeseries/query`,
        method: 'POST',
        body,
        query,
        ...params,
      })
    },
    /**
     * List users
     */
    userList: (
      { query = {} }: { query?: UserListQueryParams },
      params: FetchParams = {}
    ) => {
      return this.request<UserResultsPage>({
        path: `/v1/users`,
        method: 'GET',
        query,
        ...params,
      })
    },
    /**
     * Fetch user
     */
    userView: ({ path }: { path: UserViewPathParams }, params: FetchParams = {}) => {
      return this.request<User>({
        path: `/v1/users/${path.userId}`,
        method: 'GET',
        ...params,
      })
    },
    /**
     * List user's access tokens
     */
    userTokenList: (
      {
        path,
        query = {},
      }: { path: UserTokenListPathParams; query?: UserTokenListQueryParams },
      params: FetchParams = {}
    ) => {
      return this.request<DeviceAccessTokenResultsPage>({
        path: `/v1/users/${path.userId}/access-tokens`,
        method: 'GET',
        query,
        ...params,
      })
    },
    /**
     * Log user out
     */
    userLogout: ({ path }: { path: UserLogoutPathParams }, params: FetchParams = {}) => {
      return this.request<void>({
        path: `/v1/users/${path.userId}/logout`,
        method: 'POST',
        ...params,
      })
    },
    /**
     * List user's console sessions
     */
    userSessionList: (
      {
        path,
        query = {},
      }: { path: UserSessionListPathParams; query?: UserSessionListQueryParams },
      params: FetchParams = {}
    ) => {
      return this.request<ConsoleSessionResultsPage>({
        path: `/v1/users/${path.userId}/sessions`,
        method: 'GET',
        query,
        ...params,
      })
    },
    /**
     * Fetch resource utilization for user's current silo
     */
    utilizationView: (_: EmptyObj, params: FetchParams = {}) => {
      return this.request<Utilization>({
        path: `/v1/utilization`,
        method: 'GET',
        ...params,
      })
    },
    /**
     * List firewall rules
     */
    vpcFirewallRulesView: (
      { query }: { query: VpcFirewallRulesViewQueryParams },
      params: FetchParams = {}
    ) => {
      return this.request<VpcFirewallRules>({
        path: `/v1/vpc-firewall-rules`,
        method: 'GET',
        query,
        ...params,
      })
    },
    /**
     * Replace firewall rules
     */
    vpcFirewallRulesUpdate: (
      {
        query,
        body,
      }: { query: VpcFirewallRulesUpdateQueryParams; body: VpcFirewallRuleUpdateParams },
      params: FetchParams = {}
    ) => {
      return this.request<VpcFirewallRules>({
        path: `/v1/vpc-firewall-rules`,
        method: 'PUT',
        body,
        query,
        ...params,
      })
    },
    /**
     * List routes
     */
    vpcRouterRouteList: (
      { query = {} }: { query?: VpcRouterRouteListQueryParams },
      params: FetchParams = {}
    ) => {
      return this.request<RouterRouteResultsPage>({
        path: `/v1/vpc-router-routes`,
        method: 'GET',
        query,
        ...params,
      })
    },
    /**
     * Create route
     */
    vpcRouterRouteCreate: (
      { query, body }: { query: VpcRouterRouteCreateQueryParams; body: RouterRouteCreate },
      params: FetchParams = {}
    ) => {
      return this.request<RouterRoute>({
        path: `/v1/vpc-router-routes`,
        method: 'POST',
        body,
        query,
        ...params,
      })
    },
    /**
     * Fetch route
     */
    vpcRouterRouteView: (
      {
        path,
        query = {},
      }: { path: VpcRouterRouteViewPathParams; query?: VpcRouterRouteViewQueryParams },
      params: FetchParams = {}
    ) => {
      return this.request<RouterRoute>({
        path: `/v1/vpc-router-routes/${path.route}`,
        method: 'GET',
        query,
        ...params,
      })
    },
    /**
     * Update route
     */
    vpcRouterRouteUpdate: (
      {
        path,
        query = {},
        body,
      }: {
        path: VpcRouterRouteUpdatePathParams
        query?: VpcRouterRouteUpdateQueryParams
        body: RouterRouteUpdate
      },
      params: FetchParams = {}
    ) => {
      return this.request<RouterRoute>({
        path: `/v1/vpc-router-routes/${path.route}`,
        method: 'PUT',
        body,
        query,
        ...params,
      })
    },
    /**
     * Delete route
     */
    vpcRouterRouteDelete: (
      {
        path,
        query = {},
      }: { path: VpcRouterRouteDeletePathParams; query?: VpcRouterRouteDeleteQueryParams },
      params: FetchParams = {}
    ) => {
      return this.request<void>({
        path: `/v1/vpc-router-routes/${path.route}`,
        method: 'DELETE',
        query,
        ...params,
      })
    },
    /**
     * List routers
     */
    vpcRouterList: (
      { query = {} }: { query?: VpcRouterListQueryParams },
      params: FetchParams = {}
    ) => {
      return this.request<VpcRouterResultsPage>({
        path: `/v1/vpc-routers`,
        method: 'GET',
        query,
        ...params,
      })
    },
    /**
     * Create VPC router
     */
    vpcRouterCreate: (
      { query, body }: { query: VpcRouterCreateQueryParams; body: VpcRouterCreate },
      params: FetchParams = {}
    ) => {
      return this.request<VpcRouter>({
        path: `/v1/vpc-routers`,
        method: 'POST',
        body,
        query,
        ...params,
      })
    },
    /**
     * Fetch router
     */
    vpcRouterView: (
      {
        path,
        query = {},
      }: { path: VpcRouterViewPathParams; query?: VpcRouterViewQueryParams },
      params: FetchParams = {}
    ) => {
      return this.request<VpcRouter>({
        path: `/v1/vpc-routers/${path.router}`,
        method: 'GET',
        query,
        ...params,
      })
    },
    /**
     * Update router
     */
    vpcRouterUpdate: (
      {
        path,
        query = {},
        body,
      }: {
        path: VpcRouterUpdatePathParams
        query?: VpcRouterUpdateQueryParams
        body: VpcRouterUpdate
      },
      params: FetchParams = {}
    ) => {
      return this.request<VpcRouter>({
        path: `/v1/vpc-routers/${path.router}`,
        method: 'PUT',
        body,
        query,
        ...params,
      })
    },
    /**
     * Delete router
     */
    vpcRouterDelete: (
      {
        path,
        query = {},
      }: { path: VpcRouterDeletePathParams; query?: VpcRouterDeleteQueryParams },
      params: FetchParams = {}
    ) => {
      return this.request<void>({
        path: `/v1/vpc-routers/${path.router}`,
        method: 'DELETE',
        query,
        ...params,
      })
    },
    /**
     * List subnets
     */
    vpcSubnetList: (
      { query = {} }: { query?: VpcSubnetListQueryParams },
      params: FetchParams = {}
    ) => {
      return this.request<VpcSubnetResultsPage>({
        path: `/v1/vpc-subnets`,
        method: 'GET',
        query,
        ...params,
      })
    },
    /**
     * Create subnet
     */
    vpcSubnetCreate: (
      { query, body }: { query: VpcSubnetCreateQueryParams; body: VpcSubnetCreate },
      params: FetchParams = {}
    ) => {
      return this.request<VpcSubnet>({
        path: `/v1/vpc-subnets`,
        method: 'POST',
        body,
        query,
        ...params,
      })
    },
    /**
     * Fetch subnet
     */
    vpcSubnetView: (
      {
        path,
        query = {},
      }: { path: VpcSubnetViewPathParams; query?: VpcSubnetViewQueryParams },
      params: FetchParams = {}
    ) => {
      return this.request<VpcSubnet>({
        path: `/v1/vpc-subnets/${path.subnet}`,
        method: 'GET',
        query,
        ...params,
      })
    },
    /**
     * Update subnet
     */
    vpcSubnetUpdate: (
      {
        path,
        query = {},
        body,
      }: {
        path: VpcSubnetUpdatePathParams
        query?: VpcSubnetUpdateQueryParams
        body: VpcSubnetUpdate
      },
      params: FetchParams = {}
    ) => {
      return this.request<VpcSubnet>({
        path: `/v1/vpc-subnets/${path.subnet}`,
        method: 'PUT',
        body,
        query,
        ...params,
      })
    },
    /**
     * Delete subnet
     */
    vpcSubnetDelete: (
      {
        path,
        query = {},
      }: { path: VpcSubnetDeletePathParams; query?: VpcSubnetDeleteQueryParams },
      params: FetchParams = {}
    ) => {
      return this.request<void>({
        path: `/v1/vpc-subnets/${path.subnet}`,
        method: 'DELETE',
        query,
        ...params,
      })
    },
    /**
     * List network interfaces
     */
    vpcSubnetListNetworkInterfaces: (
      {
        path,
        query = {},
      }: {
        path: VpcSubnetListNetworkInterfacesPathParams
        query?: VpcSubnetListNetworkInterfacesQueryParams
      },
      params: FetchParams = {}
    ) => {
      return this.request<InstanceNetworkInterfaceResultsPage>({
        path: `/v1/vpc-subnets/${path.subnet}/network-interfaces`,
        method: 'GET',
        query,
        ...params,
      })
    },
    /**
     * List VPCs
     */
    vpcList: ({ query = {} }: { query?: VpcListQueryParams }, params: FetchParams = {}) => {
      return this.request<VpcResultsPage>({
        path: `/v1/vpcs`,
        method: 'GET',
        query,
        ...params,
      })
    },
    /**
     * Create VPC
     */
    vpcCreate: (
      { query, body }: { query: VpcCreateQueryParams; body: VpcCreate },
      params: FetchParams = {}
    ) => {
      return this.request<Vpc>({
        path: `/v1/vpcs`,
        method: 'POST',
        body,
        query,
        ...params,
      })
    },
    /**
     * Fetch VPC
     */
    vpcView: (
      { path, query = {} }: { path: VpcViewPathParams; query?: VpcViewQueryParams },
      params: FetchParams = {}
    ) => {
      return this.request<Vpc>({
        path: `/v1/vpcs/${path.vpc}`,
        method: 'GET',
        query,
        ...params,
      })
    },
    /**
     * Update a VPC
     */
    vpcUpdate: (
      {
        path,
        query = {},
        body,
      }: { path: VpcUpdatePathParams; query?: VpcUpdateQueryParams; body: VpcUpdate },
      params: FetchParams = {}
    ) => {
      return this.request<Vpc>({
        path: `/v1/vpcs/${path.vpc}`,
        method: 'PUT',
        body,
        query,
        ...params,
      })
    },
    /**
     * Delete VPC
     */
    vpcDelete: (
      { path, query = {} }: { path: VpcDeletePathParams; query?: VpcDeleteQueryParams },
      params: FetchParams = {}
    ) => {
      return this.request<void>({
        path: `/v1/vpcs/${path.vpc}`,
        method: 'DELETE',
        query,
        ...params,
      })
    },
    /**
     * Create webhook receiver
     */
    webhookReceiverCreate: (
      { body }: { body: WebhookCreate },
      params: FetchParams = {}
    ) => {
      return this.request<WebhookReceiver>({
        path: `/v1/webhook-receivers`,
        method: 'POST',
        body,
        ...params,
      })
    },
    /**
     * Update webhook receiver
     */
    webhookReceiverUpdate: (
      {
        path,
        body,
      }: { path: WebhookReceiverUpdatePathParams; body: WebhookReceiverUpdate },
      params: FetchParams = {}
    ) => {
      return this.request<void>({
        path: `/v1/webhook-receivers/${path.receiver}`,
        method: 'PUT',
        body,
        ...params,
      })
    },
    /**
     * List webhook receiver secret IDs
     */
    webhookSecretsList: (
      { query }: { query: WebhookSecretsListQueryParams },
      params: FetchParams = {}
    ) => {
      return this.request<WebhookSecrets>({
        path: `/v1/webhook-secrets`,
        method: 'GET',
        query,
        ...params,
      })
    },
    /**
     * Add secret to webhook receiver
     */
    webhookSecretsAdd: (
      { query, body }: { query: WebhookSecretsAddQueryParams; body: WebhookSecretCreate },
      params: FetchParams = {}
    ) => {
      return this.request<WebhookSecret>({
        path: `/v1/webhook-secrets`,
        method: 'POST',
        body,
        query,
        ...params,
      })
    },
    /**
     * Remove secret from webhook receiver
     */
    webhookSecretsDelete: (
      { path }: { path: WebhookSecretsDeletePathParams },
      params: FetchParams = {}
    ) => {
      return this.request<void>({
        path: `/v1/webhook-secrets/${path.secretId}`,
        method: 'DELETE',
        ...params,
      })
    },
  }
  ws = {
    /**
     * Stream instance serial console
     */
    instanceSerialConsoleStream: ({
      host,
      secure = true,
      path,
      query = {},
    }: {
      host: string
      secure?: boolean
      path: InstanceSerialConsoleStreamPathParams
      query?: InstanceSerialConsoleStreamQueryParams
    }) => {
      const protocol = secure ? 'wss:' : 'ws:'
      const route = `/v1/instances/${path.instance}/serial-console/stream`
      return new WebSocket(protocol + '//' + host + route + toQueryString(query))
    },
  }
}

export default Api<|MERGE_RESOLUTION|>--- conflicted
+++ resolved
@@ -7,14 +7,6 @@
  */
 
 /* eslint-disable */
-
-/**
- * This Source Code Form is subject to the terms of the Mozilla Public
- * License, v. 2.0. If a copy of the MPL was not distributed with this
- * file, you can obtain one at https://mozilla.org/MPL/2.0/.
- *
- * Copyright Oxide Computer Company
- */
 
 import { HttpClient, toQueryString, type FetchParams } from './http-client'
 
@@ -4912,22 +4904,6 @@
 
   /** sort in increasing order of timestamp and ID, i.e., most recent first */
   | 'time_and_id_descending'
-<<<<<<< HEAD
-
-export type DiskMetricName =
-  | 'activated'
-  | 'flush'
-  | 'read'
-  | 'read_bytes'
-  | 'write'
-  | 'write_bytes'
-
-/**
- * The order in which the client wants to page through the requested collection
- */
-export type PaginationOrder = 'ascending' | 'descending'
-=======
->>>>>>> 29599677
 
 /**
  * Supported set of sort modes for scanning by id only.
