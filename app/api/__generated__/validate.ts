--- conflicted
+++ resolved
@@ -624,6 +624,23 @@
 )
 
 /**
+ * Result of an audit log entry
+ */
+export const AuditLogEntryResult = z.preprocess(
+  processResponseBody,
+  z.union([
+    z.object({ httpStatusCode: z.number().min(0).max(65535), kind: z.enum(['success']) }),
+    z.object({
+      errorCode: z.string().nullable().optional(),
+      errorMessage: z.string(),
+      httpStatusCode: z.number().min(0).max(65535),
+      kind: z.enum(['error']),
+    }),
+    z.object({ kind: z.enum(['unknown']) }),
+  ])
+)
+
+/**
  * Audit log entry
  */
 export const AuditLogEntry = z.preprocess(
@@ -631,13 +648,11 @@
   z.object({
     accessMethod: z.string().nullable().optional(),
     actor: AuditLogEntryActor,
-    errorCode: z.string().nullable().optional(),
-    errorMessage: z.string().nullable().optional(),
-    httpStatusCode: z.number().min(0).max(65535),
     id: z.string().uuid(),
     operationId: z.string(),
     requestId: z.string(),
     requestUri: z.string(),
+    result: AuditLogEntryResult,
     sourceIp: z.string().ip(),
     timeCompleted: z.coerce.date(),
     timeStarted: z.coerce.date(),
@@ -4616,22 +4631,6 @@
 export const TimeAndIdSortMode = z.preprocess(
   processResponseBody,
   z.enum(['time_and_id_ascending', 'time_and_id_descending'])
-<<<<<<< HEAD
-)
-
-export const DiskMetricName = z.preprocess(
-  processResponseBody,
-  z.enum(['activated', 'flush', 'read', 'read_bytes', 'write', 'write_bytes'])
-)
-
-/**
- * The order in which the client wants to page through the requested collection
- */
-export const PaginationOrder = z.preprocess(
-  processResponseBody,
-  z.enum(['ascending', 'descending'])
-=======
->>>>>>> e40d1ea0
 )
 
 /**
