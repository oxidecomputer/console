--- conflicted
+++ resolved
@@ -89,49 +89,6 @@
   )
 }
 
-<<<<<<< HEAD
-export const instanceCan = mapValues(
-  {
-    start: ['stopped'],
-    reboot: ['running'],
-    stop: ['running', 'starting'],
-    delete: ['stopped', 'failed'],
-    // https://github.com/oxidecomputer/omicron/blob/9eff6a4/nexus/db-queries/src/db/datastore/disk.rs#L310-L314
-    detachDisk: ['creating', 'stopped', 'failed'],
-    // https://github.com/oxidecomputer/omicron/blob/a7c7a67/nexus/db-queries/src/db/datastore/disk.rs#L183-L184
-    attachDisk: ['creating', 'stopped'],
-    // https://github.com/oxidecomputer/omicron/blob/8f0cbf0/nexus/db-queries/src/db/datastore/network_interface.rs#L482
-    updateNic: ['stopped'],
-    // https://github.com/oxidecomputer/omicron/blob/ebcc2acd/nexus/src/app/instance.rs#L1648-L1676
-    serialConsole: ['running', 'rebooting', 'migrating', 'repairing'],
-  },
-  // cute way to make it ergonomic to call the test while also making the states
-  // available directly
-  (states: InstanceState[]) => {
-    const test = (i: Instance) => states.includes(i.runState)
-    test.states = states
-    return test
-  }
-)
-
-export const diskCan = mapValues(
-  {
-    // https://github.com/oxidecomputer/omicron/blob/4970c71e/nexus/db-queries/src/db/datastore/disk.rs#L578-L582.
-    delete: ['detached', 'creating', 'faulted'],
-    // TODO: link to API source
-    snapshot: ['attached', 'detached'],
-    // https://github.com/oxidecomputer/omicron/blob/4970c71e/nexus/db-queries/src/db/datastore/disk.rs#L169-L172
-    attach: ['creating', 'detached'],
-  },
-  (states: DiskState['state'][]) => {
-    // only have to Pick because we want this to work for both Disk and
-    // Json<Disk>, which we pass to it in the MSW handlers
-    const test = (d: Pick<Disk, 'state'>) => states.includes(d.state.state)
-    test.states = states
-    return test
-  }
-)
-=======
 const instanceActions: Record<string, InstanceState[]> = {
   start: ['stopped'],
   reboot: ['running'],
@@ -143,6 +100,8 @@
   attachDisk: ['creating', 'stopped'],
   // https://github.com/oxidecomputer/omicron/blob/8f0cbf0/nexus/db-queries/src/db/datastore/network_interface.rs#L482
   updateNic: ['stopped'],
+  // https://github.com/oxidecomputer/omicron/blob/ebcc2acd/nexus/src/app/instance.rs#L1648-L1676
+  serialConsole: ['running', 'rebooting', 'migrating', 'repairing'],
 }
 
 // setting .states is a cute way to make it ergonomic to call the test function
@@ -170,7 +129,6 @@
   test.states = states
   return test
 })
->>>>>>> 13d46e8f
 
 /** Hard coded in the API, so we can hard code it here. */
 export const FLEET_ID = '001de000-1334-4000-8000-000000000000'
