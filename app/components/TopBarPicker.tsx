--- conflicted
+++ resolved
@@ -3,12 +3,8 @@
 import { Link, useLocation } from 'react-router-dom'
 
 import { useApiQuery } from '@oxide/api'
-<<<<<<< HEAD
+import { generateIdenticon, md5 } from '@oxide/identicon'
 import { SelectArrows6Icon, Success12Icon } from '@oxide/ui'
-=======
-import { generateIdenticon, md5 } from '@oxide/identicon'
-import { SelectArrows6Icon } from '@oxide/ui'
->>>>>>> c753c9ef
 
 import { useRequiredParams } from 'app/hooks'
 
