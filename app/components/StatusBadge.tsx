--- conflicted
+++ resolved
@@ -11,14 +11,9 @@
   rebooting: 'notice',
   stopping: 'notice',
   stopped: 'lightGray',
-<<<<<<< HEAD
   repairing: 'notice',
+  migrating: 'notice',
   failed: 'destructive',
-=======
-  repairing: 'blue',
-  migrating: 'yellow',
-  failed: 'red',
->>>>>>> 10a1a142
   destroyed: 'darkGray',
 }
 
