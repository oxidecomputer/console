--- conflicted
+++ resolved
@@ -1,63 +1,19 @@
 import cn from 'classnames'
 import type { FormikConfig } from 'formik'
-import { Formik } from 'formik'
+import { Formik, Form as FormikForm } from 'formik'
+import { useFormikContext } from 'formik'
 import type { ReactNode } from 'react'
 import { cloneElement } from 'react'
+import { useEffect } from 'react'
 import invariant from 'tiny-invariant'
 
-import type { Error, ErrorResponse } from '@oxide/api'
+import type { Error } from '@oxide/api'
 import type { ButtonProps } from '@oxide/ui'
 import { Error12Icon } from '@oxide/ui'
 import { Button } from '@oxide/ui'
-<<<<<<< HEAD
 import { addProps, classed, flattenChildren, isOneOf, pluckFirstOfType } from '@oxide/util'
-import type { FormikConfig } from 'formik'
-import { useFormikContext } from 'formik'
-import { Formik, Form as FormikForm } from 'formik'
-import type { ReactNode } from 'react'
-import { useEffect } from 'react'
-import { cloneElement } from 'react'
-import invariant from 'tiny-invariant'
-import './form.css'
-import cn from 'classnames'
-=======
-import { SideModal } from '@oxide/ui'
-import { useIsInSideModal } from '@oxide/ui'
-import {
-  Wrap,
-  addProps,
-  classed,
-  flattenChildren,
-  isOneOf,
-  pluckFirstOfType,
-  tunnel,
-} from '@oxide/util'
 
 import './form.css'
-
-const PageActionsTunnel = tunnel('form-page-actions')
-const SideModalActionsTunnel = tunnel('form-sidebar-actions')
-
-const PageActionsContainer = classed.div`flex h-20 items-center`
-
-export type FormMutation =
-  | {
-      status: 'idle' | 'loading'
-      data: undefined
-      error: null
-    }
-  | {
-      status: 'success'
-      // eslint-disable-next-line @typescript-eslint/no-explicit-any
-      data: any
-      error: null
-    }
-  | {
-      status: 'error'
-      data: undefined
-      error: ErrorResponse
-    }
->>>>>>> 99d417f6
 
 export interface FormProps<Values> extends FormikConfig<Values> {
   id: string
