import type { ReactNode } from 'react'
import { useEffect } from 'react'
import type { FieldValues, UseFormProps, UseFormReturn } from 'react-hook-form'
import { useForm } from 'react-hook-form'
import { useNavigationType } from 'react-router-dom'

<<<<<<< HEAD
import type { ErrorResult } from '@oxide/api'
=======
import type { ApiError } from '@oxide/api'
import { Error12Icon } from '@oxide/ui'
>>>>>>> 4c9f444f
import { Button, SideModal } from '@oxide/ui'

type SideModalFormProps<TFieldValues extends FieldValues> = {
  id: string
  formOptions: UseFormProps<TFieldValues>
  /**
   * A function that returns the fields.
   *
   * Implemented as a function so we can pass `control` to the fields in the
   * calling code. We could do that internally with `cloneElement` instead, but
   * then in the calling code, the field would not infer `TFieldValues` and
   * constrain the `name` prop to paths in the values object.
   */
  children: (form: UseFormReturn<TFieldValues>) => ReactNode
  onDismiss: () => void
  /** Must be provided with a reason describing why it's disabled */
  submitDisabled?: string
  /** Error from the API call */
  submitError: ApiError | null
  loading?: boolean
  title: string
  onSubmit: (values: TFieldValues) => void
  submitLabel?: string
}

/**
 * Only animate the modal in when we're navigating by a client-side click.
 * Don't animate on a fresh pageload or on back/forward. The latter may be
 * slightly awkward but it also makes some sense. I do not believe there is
 * any way to distinguish between fresh pageload and back/forward.
 */
export function useShouldAnimateModal() {
  return useNavigationType() === 'PUSH'
}

export function SideModalForm<TFieldValues extends FieldValues>({
  id,
  formOptions,
  children,
  onDismiss,
  submitDisabled,
  submitError,
  title,
  onSubmit,
  submitLabel,
  loading,
}: SideModalFormProps<TFieldValues>) {
  // TODO: RHF docs warn about the performance impact of validating on every
  // change
  const form = useForm({ mode: 'all', ...formOptions })

  const { isSubmitting } = form.formState

  useEffect(() => {
    if (
      submitError?.error &&
      ('errorCode' in submitError.error || 'name' in submitError.error)
    ) {
      const nameOrErrorCode =
        'errorCode' in submitError.error
          ? submitError.error.errorCode
          : (submitError.error as Error).name

      // Check if there is a 'name' field in the form
      // If there is we set an error on it when it
      // already exists
      if (nameOrErrorCode === 'ObjectAlreadyExists' && 'name' in form.getValues()) {
        // @ts-ignore
        form.setError('name', { message: 'Name already exists' })
      }
    }
  }, [submitError, form])

  return (
    <SideModal
      onDismiss={onDismiss}
      isOpen
      title={title}
      animate={useShouldAnimateModal()}
      errors={
        submitError?.error && 'message' in submitError.error
          ? [submitError.error.message]
          : []
      }
    >
      <SideModal.Body>
        <form
          id={id}
          className="ox-form is-side-modal"
          autoComplete="off"
          onSubmit={(e) => {
            // This modal being in a portal doesn't prevent the submit event
            // from bubbling up out of the portal. Normally that's not a
            // problem, but sometimes (e.g., instance create) we render the
            // SideModalForm from inside another form, in which case submitting
            // the inner form submits the outer form unless we stop propagation
            e.stopPropagation()
            form.handleSubmit(onSubmit)(e)
          }}
        >
          {children(form)}
        </form>
      </SideModal.Body>
<<<<<<< HEAD
      <SideModal.Footer
        error={submitError?.error && 'message' in submitError.error ? true : false}
      >
        <Button variant="ghost" size="sm" onClick={onDismiss}>
          Cancel
        </Button>
        <Button
          type="submit"
          size="sm"
          disabled={!!submitDisabled}
          disabledReason={submitDisabled}
          loading={loading || isSubmitting}
          form={id}
        >
          {submitLabel || title}
        </Button>
=======
      <SideModal.Footer>
        <div className="flex w-full items-center justify-end gap-[0.625rem] children:shrink-0">
          {submitError && <ModalFooterError>{submitError.message}</ModalFooterError>}
          <Button variant="ghost" size="sm" onClick={onDismiss}>
            Cancel
          </Button>
          <Button
            type="submit"
            size="sm"
            disabled={!!submitDisabled}
            disabledReason={submitDisabled}
            loading={loading || isSubmitting}
            form={id}
          >
            {submitLabel || title}
          </Button>
        </div>
>>>>>>> 4c9f444f
      </SideModal.Footer>
    </SideModal>
  )
}<|MERGE_RESOLUTION|>--- conflicted
+++ resolved
@@ -4,12 +4,7 @@
 import { useForm } from 'react-hook-form'
 import { useNavigationType } from 'react-router-dom'
 
-<<<<<<< HEAD
-import type { ErrorResult } from '@oxide/api'
-=======
 import type { ApiError } from '@oxide/api'
-import { Error12Icon } from '@oxide/ui'
->>>>>>> 4c9f444f
 import { Button, SideModal } from '@oxide/ui'
 
 type SideModalFormProps<TFieldValues extends FieldValues> = {
@@ -113,10 +108,7 @@
           {children(form)}
         </form>
       </SideModal.Body>
-<<<<<<< HEAD
-      <SideModal.Footer
-        error={submitError?.error && 'message' in submitError.error ? true : false}
-      >
+      <SideModal.Footer error={!!submitError}>
         <Button variant="ghost" size="sm" onClick={onDismiss}>
           Cancel
         </Button>
@@ -130,25 +122,6 @@
         >
           {submitLabel || title}
         </Button>
-=======
-      <SideModal.Footer>
-        <div className="flex w-full items-center justify-end gap-[0.625rem] children:shrink-0">
-          {submitError && <ModalFooterError>{submitError.message}</ModalFooterError>}
-          <Button variant="ghost" size="sm" onClick={onDismiss}>
-            Cancel
-          </Button>
-          <Button
-            type="submit"
-            size="sm"
-            disabled={!!submitDisabled}
-            disabledReason={submitDisabled}
-            loading={loading || isSubmitting}
-            form={id}
-          >
-            {submitLabel || title}
-          </Button>
-        </div>
->>>>>>> 4c9f444f
       </SideModal.Footer>
     </SideModal>
   )
