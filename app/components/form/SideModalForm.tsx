--- conflicted
+++ resolved
@@ -1,18 +1,7 @@
 import { announce } from '@react-aria/live-announcer'
 import type { ReactNode } from 'react'
-<<<<<<< HEAD
 import { useEffect, useState } from 'react'
-import type {
-  FieldValues,
-  UseFormProps,
-  UseFormReturn,
-  UseFormTrigger,
-} from 'react-hook-form'
-import { useForm } from 'react-hook-form'
-=======
-import { useEffect } from 'react'
-import type { FieldValues, UseFormReturn } from 'react-hook-form'
->>>>>>> 1eb450f0
+import type { FieldValues, UseFormReturn, UseFormTrigger } from 'react-hook-form'
 import { useNavigationType } from 'react-router-dom'
 
 import type { ApiError } from '@oxide/api'
@@ -72,10 +61,7 @@
   loading,
   subtitle,
 }: SideModalFormProps<TFieldValues>) {
-<<<<<<< HEAD
-  // TODO: RHF docs warn about the performance impact of validating on every
-  // change
-  const form = useForm({ mode: 'all', ...formOptions })
+  const { isSubmitting } = form.formState
 
   const { getValues, setValue, trigger } = form
 
@@ -84,7 +70,8 @@
   const handleOnDismiss = () => {
     const values = getValues()
 
-    const isDefault = JSON.stringify(values) === JSON.stringify(formOptions.defaultValues)
+    const isDefault =
+      JSON.stringify(values) === JSON.stringify(form.formState.defaultValues)
 
     if (!isDefault) {
       // Save the form state in local storage if they aren't just the default values
@@ -102,10 +89,6 @@
     setPersistedFormValues(setValue, trigger as UseFormTrigger<FieldValues>, formValues)
     announce('Restored previous form session', 'polite')
   }, [id, setValue, trigger, hasPersistedForm])
-
-=======
->>>>>>> 1eb450f0
-  const { isSubmitting } = form.formState
 
   useEffect(() => {
     if (submitError?.errorCode === 'ObjectAlreadyExists' && 'name' in form.getValues()) {
@@ -140,7 +123,6 @@
             form.handleSubmit(onSubmit)(e)
           }}
         >
-<<<<<<< HEAD
           {hasPersistedForm && (
             <Message
               variant="info"
@@ -163,10 +145,7 @@
               }
             />
           )}
-          {children(form)}
-=======
           {children}
->>>>>>> 1eb450f0
         </form>
       </SideModal.Body>
       <SideModal.Footer error={!!submitError}>
