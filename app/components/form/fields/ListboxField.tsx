import cn from 'classnames'
import type { Control, FieldPath, FieldValues } from 'react-hook-form'
import { Controller } from 'react-hook-form'

import type { ListboxItem } from '@oxide/ui'
import { Listbox } from '@oxide/ui'
import { capitalize } from '@oxide/util'

import { ErrorMessage } from './ErrorMessage'

export type ListboxFieldProps<
  TFieldValues extends FieldValues,
  TName extends FieldPath<TFieldValues>
> = {
  name: TName
  placeholder?: string
  className?: string
  label?: string
  required?: boolean
  helpText?: string
  description?: string
  control: Control<TFieldValues>
  disabled?: boolean
  items: ListboxItem[]
  onChange?: (value: string | null | undefined) => void
  isLoading?: boolean
}

export function ListboxField<
  TFieldValues extends FieldValues,
  TName extends FieldPath<TFieldValues>
>({
  items,
  name,
  placeholder,
  label = capitalize(name),
  disabled,
  required,
  description,
  helpText,
  className,
  control,
  onChange,
  isLoading,
}: ListboxFieldProps<TFieldValues, TName>) {
  // TODO: recreate this logic
  //   validate: (v) => (required && !v ? `${name} is required` : undefined),
  return (
    <div className={cn('max-w-lg', className)}>
      <Controller
        name={name}
        rules={{ required }}
        control={control}
        render={({ field, fieldState: { error } }) => (
          <>
            <Listbox
              helpText={helpText}
              label={label}
              description={description}
              required={required}
              placeholder={placeholder}
<<<<<<< HEAD
=======
              selected={field.value || null}
>>>>>>> d6af4371
              items={items}
              onChange={(value) => {
                field.onChange(value)
                onChange?.(value)
              }}
              selectedItem={field.value}
              // required to get required error to trigger on blur
              // onBlur={field.onBlur}
              disabled={disabled}
              name={name}
              hasError={error !== undefined}
              isLoading={isLoading}
            />
            <ErrorMessage error={error} label={label} />
          </>
        )}
      />
    </div>
  )
}<|MERGE_RESOLUTION|>--- conflicted
+++ resolved
@@ -59,16 +59,12 @@
               description={description}
               required={required}
               placeholder={placeholder}
-<<<<<<< HEAD
-=======
               selected={field.value || null}
->>>>>>> d6af4371
               items={items}
               onChange={(value) => {
                 field.onChange(value)
                 onChange?.(value)
               }}
-              selectedItem={field.value}
               // required to get required error to trigger on blur
               // onBlur={field.onBlur}
               disabled={disabled}
