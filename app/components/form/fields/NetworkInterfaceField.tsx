--- conflicted
+++ resolved
@@ -1,12 +1,8 @@
 import { useField } from 'formik'
-<<<<<<< HEAD
-import { Button, Error16Icon, MiniTable, Radio } from '@oxide/ui'
-=======
 import { useState } from 'react'
 
->>>>>>> 99d417f6
 import type { InstanceNetworkInterfaceAttachment, NetworkInterfaceCreate } from '@oxide/api'
-import { Button, Error16Icon, MiniTable, Radio, SideModal } from '@oxide/ui'
+import { Button, Error16Icon, MiniTable, Radio } from '@oxide/ui'
 
 import { RadioField } from 'app/components/form'
 import CreateNetworkInterfaceSideModalForm from 'app/forms/network-interface-create'
