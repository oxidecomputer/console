--- conflicted
+++ resolved
@@ -80,11 +80,7 @@
   return (
     <div className="max-w-lg">
       <div className="mb-2">
-<<<<<<< HEAD
-        <FieldLabel htmlFor={id} id={`${id}-label`} tip={description} optional={!required}>
-=======
         <FieldLabel htmlFor={id} id={`${id}-label`} tip={tooltipText} optional={!required}>
->>>>>>> b9013a33
           {label} {units && <span className="ml-1 text-secondary">({units})</span>}
         </FieldLabel>
         {description && (
