/*
 * This Source Code Form is subject to the terms of the Mozilla Public
 * License, v. 2.0. If a copy of the MPL was not distributed with this
 * file, you can obtain one at https://mozilla.org/MPL/2.0/.
 *
 * Copyright Oxide Computer Company
 */
import cn from 'classnames'
import { useEffect, useState } from 'react'

import { Refresh16Icon, Time16Icon } from '@oxide/design-system/icons/react'

import { Listbox, type ListboxItem } from '~/ui/lib/Listbox'
import { SpinnerLoader } from '~/ui/lib/Spinner'
import { useInterval } from '~/ui/lib/use-interval'
import { toLocaleTimeString } from '~/util/date'

const intervalPresets = {
  Off: undefined,
  '10s': 10 * 1000,
  '1m': 60 * 1000,
  '2m': 2 * 60 * 1000,
  '5m': 5 * 60 * 1000,
}

type IntervalPreset = keyof typeof intervalPresets

const intervalItems: ListboxItem<IntervalPreset>[] = [
  { label: 'Off', value: 'Off' },
  { label: '10s', value: '10s' },
  { label: '1m', value: '1m' },
  { label: '2m', value: '2m' },
  { label: '5m', value: '5m' },
]

type Props = {
  enabled: boolean
  isLoading: boolean
  fn: () => void
  showLastFetched?: boolean
  className?: string
  isSlim?: boolean
}

export function useIntervalPicker({
  enabled,
  isLoading,
  fn,
  showLastFetched = false,
  className,
  isSlim = false,
}: Props) {
  const [intervalPreset, setIntervalPreset] = useState<IntervalPreset>('10s')

  const [lastFetched, setLastFetched] = useState(new Date())
  useEffect(() => {
    if (isLoading) setLastFetched(new Date())
  }, [isLoading])

  const delay = enabled ? intervalPresets[intervalPreset] : null
  useInterval({ fn, delay })

  return {
    intervalMs: (enabled && intervalPresets[intervalPreset]) || undefined,
    intervalPicker: (
      <div className={cn('flex items-center justify-between', className)}>
        {showLastFetched && (
          <div className="hidden items-center gap-2 text-right text-mono-sm text-tertiary lg+:flex">
            <Time16Icon className="text-quaternary" /> Refreshed{' '}
            {toLocaleTimeString(lastFetched)}
          </div>
        )}
        <div className="flex">
          <button
            type="button"
            className={cn(
              'flex w-10 items-center justify-center rounded-l border-b border-l border-t border-default disabled:cursor-default',
              isLoading && 'hover:bg-hover',
              !enabled && 'cursor-not-allowed bg-disabled'
            )}
            onClick={fn}
            disabled={isLoading || !enabled}
          >
            <SpinnerLoader isLoading={isLoading}>
              <Refresh16Icon className="text-secondary" />
            </SpinnerLoader>
          </button>
          <Listbox
            selected={enabled ? intervalPreset : 'Off'}
<<<<<<< HEAD
            className={cn('[&>button]:!rounded-l-none', isSlim ? '' : 'w-24')}
=======
            className="w-24 [&_button]:!rounded-l-none"
>>>>>>> ba3ab97d
            items={intervalItems}
            onChange={setIntervalPreset}
            disabled={!enabled}
            hideSelected={isSlim}
          />
        </div>
      </div>
    ),
  }
}<|MERGE_RESOLUTION|>--- conflicted
+++ resolved
@@ -87,11 +87,7 @@
           </button>
           <Listbox
             selected={enabled ? intervalPreset : 'Off'}
-<<<<<<< HEAD
-            className={cn('[&>button]:!rounded-l-none', isSlim ? '' : 'w-24')}
-=======
-            className="w-24 [&_button]:!rounded-l-none"
->>>>>>> ba3ab97d
+            className={cn('[&_button]:!rounded-l-none', isSlim ? '' : 'w-24')}
             items={intervalItems}
             onChange={setIntervalPreset}
             disabled={!enabled}
