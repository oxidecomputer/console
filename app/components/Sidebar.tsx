import { NavLink as RRNavLink } from 'react-router-dom'
import cn from 'classnames'
import { ProjectSelector } from './ProjectSelector'
import { Chat16Icon, Document16Icon, Settings16Icon } from '@oxide/ui'

interface SidebarProps {
  children: React.ReactNode
}
export function Sidebar({ children }: SidebarProps) {
  return (
    <div className="ox-sidebar overflow-auto border-r px-3 pb-6 pt-5 text-sans-md text-default border-secondary">
      <ProjectSelector className="mb-10" />
      {children}
      <Sidebar.Footer>
        <NavLinkItem to="https://docs.oxide.computer">
          <Document16Icon /> Documentation
        </NavLinkItem>
        <NavLinkItem to="help">
          <Chat16Icon /> Help & Feedback
        </NavLinkItem>
        <NavLinkItem to="settings">
          <Settings16Icon /> Settings
        </NavLinkItem>
      </Sidebar.Footer>
    </div>
  )
}

interface SidebarNav {
  children: React.ReactNode
  heading?: string
}
Sidebar.Nav = ({ children, heading }: SidebarNav) => {
  return (
    <div className="mt-8 space-y-1">
      {heading ? <span className="ml-2 text-mono-sm text-secondary">{heading}</span> : null}
      <nav>
        <ul className="space-y-0.5">{children}</ul>
      </nav>
    </div>
  )
}

interface SidebarFooter {
  children: React.ReactNode
}
Sidebar.Footer = ({ children }: SidebarFooter) => {
  return (
    // TODO: The `w-[12.5rem] is hand calculated and very likely isn't what we want. Do something better here
    <ul className="absolute bottom-0 w-[12.5rem] space-y-0.5 pb-3">{children}</ul>
  )
}

export const NavLinkItem = (props: {
  to: string
  children: React.ReactNode
  end?: boolean
}) => (
  <li>
    <RRNavLink
      to={props.to}
      onClick={(e) => {
        // TODO: Probably a better way to do this. Should it open in a new page?
        if (props.to.startsWith('http')) {
          window.open(props.to, '_blank')
          e.preventDefault()
        }
      }}
      className={({ isActive }) =>
        cn(
<<<<<<< HEAD
          'flex h-7 items-center rounded p-1.5 text-sans-md hover:bg-hover svg:mr-2 svg:text-tertiary',
          isActive
            ? 'text-accent !bg-accent-secondary svg:!text-accent'
            : 'text-default'
=======
          'flex h-7 items-center rounded p-1.5 text-sans-md hover:bg-raise svg:mr-2 svg:text-tertiary',
          isActive ? 'text-accent !bg-accent-secondary svg:!text-accent' : 'text-default'
>>>>>>> 69e11b02
        )
      }
      end={props.end}
    >
      {props.children}
    </RRNavLink>
  </li>
)<|MERGE_RESOLUTION|>--- conflicted
+++ resolved
@@ -68,15 +68,10 @@
       }}
       className={({ isActive }) =>
         cn(
-<<<<<<< HEAD
           'flex h-7 items-center rounded p-1.5 text-sans-md hover:bg-hover svg:mr-2 svg:text-tertiary',
           isActive
             ? 'text-accent !bg-accent-secondary svg:!text-accent'
             : 'text-default'
-=======
-          'flex h-7 items-center rounded p-1.5 text-sans-md hover:bg-raise svg:mr-2 svg:text-tertiary',
-          isActive ? 'text-accent !bg-accent-secondary svg:!text-accent' : 'text-default'
->>>>>>> 69e11b02
         )
       }
       end={props.end}
