--- conflicted
+++ resolved
@@ -18,14 +18,10 @@
   SignOut16Icon,
 } from '@oxide/design-system/icons/react'
 
-<<<<<<< HEAD
 import { navToLogin, useApiMutation } from '~/api'
-import { openQuickActions } from '~/hooks'
 import { closeSidebar, useMenuState } from '~/hooks/use-menu-state'
+import { openQuickActions } from '~/hooks/use-quick-actions'
 import { useCurrentUser } from '~/layouts/AuthenticatedLayout'
-=======
-import { openQuickActions } from '~/hooks/use-quick-actions'
->>>>>>> ce242e77
 import { Button } from '~/ui/lib/Button'
 import { Divider } from '~/ui/lib/Divider'
 import { Truncate } from '~/ui/lib/Truncate'
@@ -112,7 +108,7 @@
                   className="fixed inset-0 top-[61px] z-10 overflow-auto bg-scrim lg+:hidden"
                 />
                 <AnimatedDialogContent
-                  className="fixed z-sideModal flex h-full w-[14.25rem] flex-col border-r text-sans-md text-default border-secondary lg+:!transform-none lg-:inset-y-0 lg-:top-[61px] lg-:bg-default lg-:elevation-2"
+                  className="fixed z-sideModal flex h-full w-[14.25rem] flex-col border-r text-sans-md text-default border-secondary lg-:inset-y-0 lg-:top-[61px] lg-:bg-default lg-:elevation-2 lg+:!transform-none"
                   style={{
                     transform: x.to((value) => `translate3d(${value}%, 0px, 0px)`),
                   }}
@@ -136,7 +132,7 @@
     )
   } else {
     return (
-      <div className="fixed z-sideModal flex h-full w-[14.25rem] flex-col border-r text-sans-md text-default border-secondary lg+:!transform-none lg-:inset-y-0 lg-:top-[61px] lg-:bg-default lg-:elevation-2">
+      <div className="fixed z-sideModal flex h-full w-[14.25rem] flex-col border-r text-sans-md text-default border-secondary lg-:inset-y-0 lg-:top-[61px] lg-:bg-default lg-:elevation-2 lg+:!transform-none">
         <SidebarContent />
       </div>
     )
