/*
 * This Source Code Form is subject to the terms of the Mozilla Public
 * License, v. 2.0. If a copy of the MPL was not distributed with this
 * file, you can obtain one at https://mozilla.org/MPL/2.0/.
 *
 * Copyright Oxide Computer Company
 */
import cn from 'classnames'
import { Link, useLocation } from 'react-router'

import { Action16Icon, Document16Icon } from '@oxide/design-system/icons/react'

import { useIsActivePath } from '~/hooks/use-is-active-path'
import { openQuickActions } from '~/hooks/use-quick-actions'
import { Button } from '~/ui/lib/Button'
import { Truncate } from '~/ui/lib/Truncate'

const linkStyles =
  'flex h-7 items-center rounded px-2 text-sans-md hover:bg-hover [&>svg]:mr-2 [&>svg]:text-quaternary text-default'

// TODO: this probably doesn't go to the docs root. maybe it even opens a
// menu with links to several relevant docs for the page
export const DocsLinkItem = () => (
  <li>
    <a
      className={linkStyles}
      href="https://docs.oxide.computer"
      target="_blank"
      rel="noreferrer"
    >
      <Document16Icon /> Docs
    </a>
  </li>
)

// this is mousetrap's logic for the `mod` modifier shortcut
// https://github.com/ccampbell/mousetrap/blob/2f9a476b/mousetrap.js#L135
const modKey = /Mac|iPod|iPhone|iPad/.test(navigator.platform) ? 'cmd' : 'ctrl'

const JumpToButton = () => {
  return (
    <Button
      variant="ghost"
      size="sm"
      onClick={openQuickActions}
      className="w-full !px-2"
      // TODO: the more I use innerClassName the wronger it feels
      innerClassName="w-full justify-between text-tertiary"
    >
      <span className="flex items-center">
        <Action16Icon className="mr-2 text-quaternary" /> Jump to
      </span>
      <div className="text-mono-xs">{modKey}+K</div>
    </Button>
  )
}

export function Sidebar({ children }: { children: React.ReactNode }) {
  return (
    <div className="flex flex-col border-r text-sans-md text-raise border-secondary">
      <div className="mx-3 mt-4">
        <JumpToButton />
      </div>
      {children}
    </div>
  )
}

interface SidebarNav {
  children: React.ReactNode
  heading?: string
}

Sidebar.Nav = ({ children, heading }: SidebarNav) => (
  <div className="mx-3 my-4 space-y-1">
    {heading && (
      <div className="mb-2 text-mono-sm text-tertiary">
        <Truncate text={heading} maxLength={24} />
      </div>
    )}
    <nav aria-label="Sidebar navigation">
      <ul className="space-y-0.5">{children}</ul>
    </nav>
  </div>
)

type NavLinkProps = {
  to: string
  children: React.ReactNode
  end?: boolean
  disabled?: boolean
<<<<<<< HEAD
  // Only for a particular case, when we want to spoof the path and pretend 'isActive'
  toPrefix?: string
}) => {
  const pathname = useLocation().pathname
  // If the current page is the create form for this NavLinkItem's resource, highlight the NavLink in the sidebar
  const currentPathIsCreateForm = pathname.startsWith(`${props.to}-new`)
  // We aren't using NavLink, as we need to occasionally use a toPrefix to create a faux active state for matching root paths
  // so we also recreate the isActive logic here
  const isActive = useIsActivePath({ to: props.toPrefix || props.to, end: props.end })
  return (
    <li>
      <Link
        to={props.to}
        className={cn(linkStyles, {
          'text-accent !bg-accent-secondary hover:!bg-accent-secondary-hover [&>svg]:!text-accent-tertiary':
            isActive || currentPathIsCreateForm,
          'pointer-events-none text-disabled': props.disabled,
        })}
        aria-current={isActive ? 'page' : undefined}
      >
        {props.children}
=======
  // Only for cases where we want to spoof the path and pretend 'isActive'
  activePrefix?: string
}

export const NavLinkItem = ({
  to,
  children,
  end,
  disabled,
  activePrefix,
}: NavLinkProps) => {
  // If the current page is the create form for this NavLinkItem's resource, highlight the NavLink in the sidebar
  const currentPathIsCreateForm = useLocation().pathname.startsWith(`${to}-new`)
  // We aren't using NavLink, as we need to occasionally use an activePrefix to create an active state for matching root paths
  // so we also recreate the isActive logic here
  const isActive = useIsActivePath({ to: activePrefix || to, end })
  return (
    <li>
      <Link
        to={to}
        className={cn(linkStyles, {
          'text-accent !bg-accent-secondary hover:!bg-accent-secondary-hover [&>svg]:!text-accent-tertiary':
            isActive || currentPathIsCreateForm,
          'pointer-events-none text-disabled': disabled,
        })}
        aria-current={isActive ? 'page' : undefined}
      >
        {children}
>>>>>>> 5241ad74
      </Link>
    </li>
  )
}<|MERGE_RESOLUTION|>--- conflicted
+++ resolved
@@ -89,29 +89,6 @@
   children: React.ReactNode
   end?: boolean
   disabled?: boolean
-<<<<<<< HEAD
-  // Only for a particular case, when we want to spoof the path and pretend 'isActive'
-  toPrefix?: string
-}) => {
-  const pathname = useLocation().pathname
-  // If the current page is the create form for this NavLinkItem's resource, highlight the NavLink in the sidebar
-  const currentPathIsCreateForm = pathname.startsWith(`${props.to}-new`)
-  // We aren't using NavLink, as we need to occasionally use a toPrefix to create a faux active state for matching root paths
-  // so we also recreate the isActive logic here
-  const isActive = useIsActivePath({ to: props.toPrefix || props.to, end: props.end })
-  return (
-    <li>
-      <Link
-        to={props.to}
-        className={cn(linkStyles, {
-          'text-accent !bg-accent-secondary hover:!bg-accent-secondary-hover [&>svg]:!text-accent-tertiary':
-            isActive || currentPathIsCreateForm,
-          'pointer-events-none text-disabled': props.disabled,
-        })}
-        aria-current={isActive ? 'page' : undefined}
-      >
-        {props.children}
-=======
   // Only for cases where we want to spoof the path and pretend 'isActive'
   activePrefix?: string
 }
@@ -140,7 +117,6 @@
         aria-current={isActive ? 'page' : undefined}
       >
         {children}
->>>>>>> 5241ad74
       </Link>
     </li>
   )
