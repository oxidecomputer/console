--- conflicted
+++ resolved
@@ -7,37 +7,25 @@
     onSuccess: (data: { name: string }) => void
   }>
   goToCreatedPage?: boolean
-}
-
-<<<<<<< HEAD
-type FormPageProps = {
-  Form: FormType
   title: string
   icon?: React.ReactElement
 }
 
-export function FormPage({ Form, title, icon }: FormPageProps) {
-=======
-export function FormPage({ Form, goToCreatedPage = true }: FormPageProps) {
->>>>>>> 5637c694
+export function FormPage({ Form, title, icon, goToCreatedPage = true }: FormPageProps) {
   const navigate = useNavigate()
   return (
     // TODO: Add a proper loading state
     <Suspense fallback={null}>
-<<<<<<< HEAD
       {title && (
         <PageHeader>
           <PageTitle icon={icon}>{title}</PageTitle>
         </PageHeader>
       )}
-      <Form onSuccess={(data) => navigate(`../${data.name}`)} />
-=======
       <Form
         onSuccess={(data) =>
           goToCreatedPage ? navigate(`../${data.name}`) : navigate('..')
         }
       />
->>>>>>> 5637c694
     </Suspense>
   )
 }