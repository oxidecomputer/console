<<<<<<< HEAD
import { navToLogin, useApiQuery, useApiMutation } from '@oxide/api'
import {
  Button,
  Profile16Icon,
  DirectionDownIcon,
  Notifications16Icon,
  Info16Icon,
} from '@oxide/ui'

import { Menu, MenuButton, MenuItem, MenuList } from '@reach/menu-button'
import { useSearchParams } from 'react-router-dom'
=======
import { Link } from 'react-router-dom'

import { navToLogin, useApiMutation, useApiQuery } from '@oxide/api'
import { Button, buttonStyle } from '@oxide/ui'
>>>>>>> 408a6d82

export function TopBar() {
  const [searchParams, setSearchParams] = useSearchParams()
  const logout = useApiMutation('logout', {
    onSuccess: () => {
      // server will respond to /login with a login redirect
      // TODO-usability: do we just want to dump them back to login or is there
      // another page that would make sense, like a logged out homepage
      navToLogin({ includeCurrent: false })
    },
  })
  const { data: user, error } = useApiQuery(
    'sessionMe',
    {},
    { cacheTime: 0, refetchOnWindowFocus: false }
  )

  const loggedIn = user && !error

  return (
    <div className="flex h-10 items-center justify-end">
      <Button variant="link" size="xs" className="-mr-1 !text-tertiary">
        <Info16Icon />
      </Button>
      <Button variant="link" size="xs" className="!text-tertiary">
        <Notifications16Icon />
      </Button>
      <Menu>
        <MenuButton aria-label="User menu" className="ml-1 text-tertiary">
          <Profile16Icon /> <DirectionDownIcon className="!w-2.5" />
        </MenuButton>
        <MenuList>
          <MenuItem
            onSelect={() => {
              searchParams.set('settings', 'profile')
              setSearchParams(searchParams, { replace: true })
            }}
          >
            User settings
          </MenuItem>
          {loggedIn ? (
            <MenuItem onSelect={() => logout.mutate({})}>Sign out</MenuItem>
          ) : (
            <MenuItem onSelect={() => navToLogin({ includeCurrent: true })}>
              Sign In
            </MenuItem>
          )}
        </MenuList>
      </Menu>
    </div>
  )
}<|MERGE_RESOLUTION|>--- conflicted
+++ resolved
@@ -1,24 +1,17 @@
-<<<<<<< HEAD
-import { navToLogin, useApiQuery, useApiMutation } from '@oxide/api'
+import { Menu, MenuButton, MenuItem, MenuList } from '@reach/menu-button'
+import { useNavigate } from 'react-router-dom'
+
+import { navToLogin, useApiMutation, useApiQuery } from '@oxide/api'
 import {
   Button,
+  DirectionDownIcon,
+  Info16Icon,
+  Notifications16Icon,
   Profile16Icon,
-  DirectionDownIcon,
-  Notifications16Icon,
-  Info16Icon,
 } from '@oxide/ui'
 
-import { Menu, MenuButton, MenuItem, MenuList } from '@reach/menu-button'
-import { useSearchParams } from 'react-router-dom'
-=======
-import { Link } from 'react-router-dom'
-
-import { navToLogin, useApiMutation, useApiQuery } from '@oxide/api'
-import { Button, buttonStyle } from '@oxide/ui'
->>>>>>> 408a6d82
-
 export function TopBar() {
-  const [searchParams, setSearchParams] = useSearchParams()
+  const navigate = useNavigate()
   const logout = useApiMutation('logout', {
     onSuccess: () => {
       // server will respond to /login with a login redirect
@@ -50,8 +43,7 @@
         <MenuList>
           <MenuItem
             onSelect={() => {
-              searchParams.set('settings', 'profile')
-              setSearchParams(searchParams, { replace: true })
+              navigate('/settings')
             }}
           >
             User settings
