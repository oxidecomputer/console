/*
 * This Source Code Form is subject to the terms of the Mozilla Public
 * License, v. 2.0. If a copy of the MPL was not distributed with this
 * file, you can obtain one at https://mozilla.org/MPL/2.0/.
 *
 * Copyright Oxide Computer Company
 */
import cn from 'classnames'
import React from 'react'
import { useNavigate } from 'react-router-dom'

import { navToLogin, useApiMutation } from '@oxide/api'
<<<<<<< HEAD
import {
  DirectionDownIcon,
  Info16Icon,
  MenuClose12Icon,
  MenuOpen12Icon,
  Profile16Icon,
} from '@oxide/design-system/icons/react'
=======
import { DirectionDownIcon, Profile16Icon } from '@oxide/design-system/icons/react'
>>>>>>> 8febc798

import { closeSidebar, openSidebar, useMenuState } from '~/hooks/use-menu-state'
import { useCurrentUser } from '~/layouts/AuthenticatedLayout'
import { Button } from '~/ui/lib/Button'
import { DropdownMenu } from '~/ui/lib/DropdownMenu'
import { pb } from '~/util/path-builder'

export function TopBar({ children }: { children: React.ReactNode }) {
  const navigate = useNavigate()
  const logout = useApiMutation('logout', {
    onSuccess: () => navToLogin({ includeCurrent: false }),
  })
  // fetch happens in loader wrapping all authed pages
  const { me } = useCurrentUser()

  const loggedIn = !!me

  // toArray filters out nulls, which is essential because the silo/system
  // picker is going to come in null when the user isn't supposed to see it
  const [cornerPicker, ...otherPickers] = React.Children.toArray(children)

  const { isOpen } = useMenuState()

  return (
    <div className="fixed top-0 z-topBar col-span-2 grid h-[var(--navigation-height)] w-full grid-cols-[min-content,auto] bg-default lg+:grid-cols-[var(--sidebar-width),auto]">
      <div className="flex items-center border-b pl-3 border-secondary lg+:border-r lg+:pr-3">
        <Button
          variant="ghost"
          size="icon"
          className="mr-2 w-8 flex-shrink-0 lg+:hidden [&>*]:pointer-events-none"
          title="Sidebar"
          onClick={() => {
            if (isOpen) {
              closeSidebar()
            } else {
              openSidebar()
            }
          }}
        >
          {isOpen ? (
            <MenuClose12Icon className="text-tertiary" />
          ) : (
            <MenuOpen12Icon className="text-tertiary" />
          )}
        </Button>

        {cornerPicker}
      </div>
<<<<<<< HEAD

      <div className="border-b bg-default border-secondary">
        <div className="mr-3 flex h-[var(--navigation-height)] shrink-0 items-center justify-between lg+:ml-3">
          <div className="pickers before:text-mono-lg flex items-center before:children:content-['/'] before:children:first:mx-3 before:children:first:text-quinary md-:children:hidden lg+:[&>div:first-of-type]:before:hidden md-:[&>div:last-of-type]:flex">
            {otherPickers}
          </div>
          <div>
            <a
              id="topbar-info-link"
              href="https://docs.oxide.computer/guides"
              target="_blank"
              rel="noreferrer"
              aria-label="Link to documentation"
              className={cn(
                buttonStyle({ size: 'icon', variant: 'secondary' }),
                'md-:hidden'
              )}
            >
              <Info16Icon className="text-quaternary" />
            </a>
=======
      {/* Height is governed by PageContainer grid */}
      {/* shrink-0 is needed to prevent getting squished by body content */}
      <div className="z-topBar border-b bg-default border-secondary">
        <div className="mx-3 flex h-[60px] shrink-0 items-center justify-between">
          <div className="flex items-center">{otherPickers}</div>
          <div className="flex items-center gap-2">
>>>>>>> 8febc798
            {/* <Button variant="secondary" size="icon" className="ml-2" title="Notifications">
              <Notifications16Icon className="text-quaternary" />
            </Button> */}
            <DropdownMenu.Root>
              <DropdownMenu.Trigger asChild>
                <Button
                  size="sm"
                  variant="secondary"
                  aria-label="User menu"
<<<<<<< HEAD
                  className="ml-2 md-:hidden"
=======
>>>>>>> 8febc798
                  innerClassName="space-x-2"
                >
                  <Profile16Icon className="text-quaternary" />
                  <span className="normal-case text-sans-md text-secondary">
                    {me.displayName || 'User'}
                  </span>
                  <DirectionDownIcon className="!w-2.5" />
                </Button>
              </DropdownMenu.Trigger>
              <DropdownMenu.Content
                align="end"
                sideOffset={8}
                className="min-w-[12.8125rem]"
              >
                <DropdownMenu.Item onSelect={() => navigate(pb.profile())}>
                  Settings
                </DropdownMenu.Item>
                {loggedIn ? (
                  <DropdownMenu.Item onSelect={() => logout.mutate({})}>
                    Sign Out
                  </DropdownMenu.Item>
                ) : (
                  <DropdownMenu.Item onSelect={() => navToLogin({ includeCurrent: true })}>
                    Sign In
                  </DropdownMenu.Item>
                )}
              </DropdownMenu.Content>
            </DropdownMenu.Root>
          </div>
        </div>
      </div>
    </div>
  )
}<|MERGE_RESOLUTION|>--- conflicted
+++ resolved
@@ -10,7 +10,6 @@
 import { useNavigate } from 'react-router-dom'
 
 import { navToLogin, useApiMutation } from '@oxide/api'
-<<<<<<< HEAD
 import {
   DirectionDownIcon,
   Info16Icon,
@@ -18,13 +17,10 @@
   MenuOpen12Icon,
   Profile16Icon,
 } from '@oxide/design-system/icons/react'
-=======
-import { DirectionDownIcon, Profile16Icon } from '@oxide/design-system/icons/react'
->>>>>>> 8febc798
 
 import { closeSidebar, openSidebar, useMenuState } from '~/hooks/use-menu-state'
 import { useCurrentUser } from '~/layouts/AuthenticatedLayout'
-import { Button } from '~/ui/lib/Button'
+import { Button, buttonStyle } from '~/ui/lib/Button'
 import { DropdownMenu } from '~/ui/lib/DropdownMenu'
 import { pb } from '~/util/path-builder'
 
@@ -50,7 +46,7 @@
         <Button
           variant="ghost"
           size="icon"
-          className="mr-2 w-8 flex-shrink-0 lg+:hidden [&>*]:pointer-events-none"
+          className="mr-2 w-8 shrink-0 lg+:hidden [&>*]:pointer-events-none"
           title="Sidebar"
           onClick={() => {
             if (isOpen) {
@@ -69,7 +65,6 @@
 
         {cornerPicker}
       </div>
-<<<<<<< HEAD
 
       <div className="border-b bg-default border-secondary">
         <div className="mr-3 flex h-[var(--navigation-height)] shrink-0 items-center justify-between lg+:ml-3">
@@ -90,14 +85,6 @@
             >
               <Info16Icon className="text-quaternary" />
             </a>
-=======
-      {/* Height is governed by PageContainer grid */}
-      {/* shrink-0 is needed to prevent getting squished by body content */}
-      <div className="z-topBar border-b bg-default border-secondary">
-        <div className="mx-3 flex h-[60px] shrink-0 items-center justify-between">
-          <div className="flex items-center">{otherPickers}</div>
-          <div className="flex items-center gap-2">
->>>>>>> 8febc798
             {/* <Button variant="secondary" size="icon" className="ml-2" title="Notifications">
               <Notifications16Icon className="text-quaternary" />
             </Button> */}
@@ -107,10 +94,7 @@
                   size="sm"
                   variant="secondary"
                   aria-label="User menu"
-<<<<<<< HEAD
                   className="ml-2 md-:hidden"
-=======
->>>>>>> 8febc798
                   innerClassName="space-x-2"
                 >
                   <Profile16Icon className="text-quaternary" />
