--- conflicted
+++ resolved
@@ -11,15 +11,11 @@
 import { useApiQuery } from '@oxide/api'
 
 import { EmptyCell, SkeletonCell } from '~/table/cells/EmptyCell'
-import { Badge } from '~/ui/lib/Badge'
 import { CopyableIp } from '~/ui/lib/CopyableIp'
 import { Slash } from '~/ui/lib/Slash'
 import { intersperse } from '~/util/array'
-<<<<<<< HEAD
 import { pb } from '~/util/path-builder'
-=======
 import type * as PP from '~/util/path-params'
->>>>>>> c1ebd8d9
 
 export function ExternalIps({ project, instance }: PP.Instance) {
   const { data, isPending } = useApiQuery('instanceExternalIpList', {
@@ -37,18 +33,19 @@
   return (
     <div className="flex max-w-full items-center gap-1">
       {intersperse(
-<<<<<<< HEAD
         toShow.map((eip) => <CopyableIp ip={eip.ip} key={eip.ip} />),
         <Slash />
       )}
       {overflowCount > 0 && (
-        <Link to={pb.instanceNetworking({ project, instance })} className="ml-1">
-          <Badge>+{overflowCount}</Badge>
-        </Link>
-=======
-        ips.map((eip) => <CopyableIp ip={eip.ip} key={eip.ip} />),
-        <span className="text-quaternary"> / </span>
->>>>>>> c1ebd8d9
+        <>
+          <Slash />
+          <Link
+            to={pb.instanceNetworking({ project, instance })}
+            className="link-with-underline text-sans-md"
+          >
+            +{overflowCount}
+          </Link>
+        </>
       )}
     </div>
   )
