import React from 'react'
import type { Story } from '@storybook/react'
import { Icon, IconProps } from '../Icon'

const Template: Story<IconProps> = (args) => <Icon {...args} />

export const Default = Template.bind({})
Default.storyName = 'Icon'
Default.args = { name: 'bookmark', color: 'green500' }

<<<<<<< HEAD
export const Rotate = Template.bind({})
Rotate.args = { name: 'chevron', rotate: '45deg' }
=======
export const CustomTitle = Template.bind({})
CustomTitle.storyName = 'Custom Title'
CustomTitle.args = { svgProps: { title: 'Cameron Howe' }, name: 'profile' }
>>>>>>> 090f3b9a
<|MERGE_RESOLUTION|>--- conflicted
+++ resolved
@@ -8,11 +8,9 @@
 Default.storyName = 'Icon'
 Default.args = { name: 'bookmark', color: 'green500' }
 
-<<<<<<< HEAD
 export const Rotate = Template.bind({})
 Rotate.args = { name: 'chevron', rotate: '45deg' }
-=======
+
 export const CustomTitle = Template.bind({})
 CustomTitle.storyName = 'Custom Title'
-CustomTitle.args = { svgProps: { title: 'Cameron Howe' }, name: 'profile' }
->>>>>>> 090f3b9a
+CustomTitle.args = { svgProps: { title: 'Cameron Howe' }, name: 'profile' }