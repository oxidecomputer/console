import React, { FC } from 'react'
import styled from 'styled-components'
import { Color } from '@oxide/theme'

import { ReactComponent as AddIcon } from '../../assets/add.svg'
import { ReactComponent as CommandMenuIcon } from '../../assets/command-menu.svg'
import { ReactComponent as DarkModeIcon } from '../../assets/dark-mode.svg'
import { ReactComponent as DashboardIcon } from '../../assets/dashboard.svg'
import { ReactComponent as ExtensionsIcon } from '../../assets/extensions.svg'
import { ReactComponent as FilesIcon } from '../../assets/files.svg'
import { ReactComponent as FoldersIcon } from '../../assets/folders.svg'
import { ReactComponent as GearIcon } from '../../assets/gear.svg'
import { ReactComponent as HistoryIcon } from '../../assets/history.svg'
import { ReactComponent as InstancesIcon } from '../../assets/instances.svg'
import { ReactComponent as OpenFolderIcon } from '../../assets/open-folder.svg'
import { ReactComponent as PulseIcon } from '../../assets/pulse.svg'
import { ReactComponent as SearchIcon } from '../../assets/search.svg'
import { ReactComponent as ServerIcon } from '../../assets/server.svg'
import { ReactComponent as SupportIcon } from '../../assets/support.svg'
import { ReactComponent as UsersIcon } from '../../assets/users.svg'

export const icons = {
  add: <AddIcon />,
  commandMenu: <CommandMenuIcon />,
  darkMode: <DarkModeIcon />,
  dashboard: <DashboardIcon />,
  extensions: <ExtensionsIcon />,
  files: <FilesIcon />,
  folders: <FoldersIcon />,
  gear: <GearIcon />,
  history: <HistoryIcon />,
  instances: <InstancesIcon />,
  openFolder: <OpenFolderIcon />,
  pulse: <PulseIcon />,
  search: <SearchIcon />,
  server: <ServerIcon />,
  support: <SupportIcon />,
  users: <UsersIcon />,
<<<<<<< HEAD
}

export type NameType = keyof typeof icons

export interface IconProps {
  /**
   * Set the color using a theme color ("green500")
   */
  color?: keyof typeof colors
=======
} as const
type Name = keyof typeof icons

interface StyledIconProps {
>>>>>>> 8e3d2f23
  /**
   * Set the color using a theme color ("green500")
   */
<<<<<<< HEAD
  name: NameType
}

const getColorStyles = (props: IconProps) => {
  if (props.color) {
    const validThemeColor = props.theme.themeColors[props.color]
    if (validThemeColor) {
      // found color in themeColors, use it
      return css`
        fill: ${validThemeColor};
      `
    }
    // set color manually
    return css`
      fill: ${props.color};
    `
  }
  // inherit color
  return css`
    fill: currentColor;
  `
=======
  color: Color
>>>>>>> 8e3d2f23
}

const StyledIcon = styled.span<{ color: Color }>`
  display: inline-block;
  width: ${(props) => props.theme.spacing(6)};
  fill: ${(props) => props.theme.themeColors[props.color]};

<<<<<<< HEAD
  ${(props) => getColorStyles(props)};

=======
>>>>>>> 8e3d2f23
  > svg {
    height: auto;
    width: 100%;
    vertical-align: middle;

    fill: inherit;
  }
`

export interface IconProps extends StyledIconProps {
  /**
   * Name (which corresponds to the `<title>`) of the SVG
   */
  name: Name
}

<<<<<<< HEAD
export default Icon
=======
export const Icon: FC<IconProps> = ({ name, ...props }) => (
  <StyledIcon {...props}>{icons[name]}</StyledIcon>
)

export default Icon

Icon.defaultProps = {
  color: 'black',
}
>>>>>>> 8e3d2f23
<|MERGE_RESOLUTION|>--- conflicted
+++ resolved
@@ -1,5 +1,5 @@
 import React, { FC } from 'react'
-import styled from 'styled-components'
+import styled, { css } from 'styled-components'
 import { Color } from '@oxide/theme'
 
 import { ReactComponent as AddIcon } from '../../assets/add.svg'
@@ -36,30 +36,18 @@
   server: <ServerIcon />,
   support: <SupportIcon />,
   users: <UsersIcon />,
-<<<<<<< HEAD
-}
+} as const
 
-export type NameType = keyof typeof icons
+type Name = keyof typeof icons
 
-export interface IconProps {
+interface StyledIconProps {
   /**
    * Set the color using a theme color ("green500")
    */
-  color?: keyof typeof colors
-=======
-} as const
-type Name = keyof typeof icons
-
-interface StyledIconProps {
->>>>>>> 8e3d2f23
-  /**
-   * Set the color using a theme color ("green500")
-   */
-<<<<<<< HEAD
-  name: NameType
+  color: Color
 }
 
-const getColorStyles = (props: IconProps) => {
+const getColorStyles = (props: StyledIconProps) => {
   if (props.color) {
     const validThemeColor = props.theme.themeColors[props.color]
     if (validThemeColor) {
@@ -77,21 +65,14 @@
   return css`
     fill: currentColor;
   `
-=======
-  color: Color
->>>>>>> 8e3d2f23
 }
 
 const StyledIcon = styled.span<{ color: Color }>`
   display: inline-block;
   width: ${(props) => props.theme.spacing(6)};
-  fill: ${(props) => props.theme.themeColors[props.color]};
 
-<<<<<<< HEAD
   ${(props) => getColorStyles(props)};
 
-=======
->>>>>>> 8e3d2f23
   > svg {
     height: auto;
     width: 100%;
@@ -108,16 +89,8 @@
   name: Name
 }
 
-<<<<<<< HEAD
-export default Icon
-=======
 export const Icon: FC<IconProps> = ({ name, ...props }) => (
   <StyledIcon {...props}>{icons[name]}</StyledIcon>
 )
 
-export default Icon
-
-Icon.defaultProps = {
-  color: 'black',
-}
->>>>>>> 8e3d2f23
+export default Icon