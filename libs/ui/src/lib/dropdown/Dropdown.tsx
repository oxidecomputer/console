import type { FC } from 'react'
import React from 'react'

import type { StyledComponentProps } from 'styled-components'
import styled, { css } from 'styled-components'
import { useSelect } from 'downshift'
import { AnimatePresence, motion } from 'framer-motion'

import type { Theme } from '@oxide/theme'
import { Icon } from '../icon/Icon'
import { Text } from '../text/Text'
<<<<<<< HEAD
import { VisuallyHidden } from '../VisuallyHidden'
=======
import { visuallyHiddenCss } from '../VisuallyHidden'
>>>>>>> f06be8cb

type SizeType = 'sm' | 'lg'
type OptionType = { value: string; label: string }
export interface DropdownProps {
  defaultValue?: string
  /**
   * Additional text to associate with this specific field
   */
  hint?: string | React.ReactNode
  /**
   * Required for accessibility. Description of the dropdown.
   */
  label: string
  options: OptionType[]
  /**
   * Text that initially appears in the Button when nothing is selected
   */
  placeholder?: string
  /**
   * Whether to show label to sighted users
   */
  showLabel?: boolean
  size?: SizeType
}

const Wrapper = styled.div`
  position: relative;
`

/* Hide from sighted users, show to screen readers */
<<<<<<< HEAD
const ScreenReaderLabel = styled(VisuallyHidden).attrs({ as: 'label' })``
=======
const ScreenReaderLabel = styled.label`
  ${visuallyHiddenCss};
`
>>>>>>> f06be8cb

const Label = styled(Text).attrs({
  as: 'label',
  color: 'white',
  size: 'sm',
})``

type ButtonProps = StyledComponentProps<
  'button',
  Theme,
  { placeholder: boolean },
  never
>

const StyledButton = styled.button<ButtonProps>`
  align-items: center;
  display: flex;
  flex-direction: row;
  justify-content: space-between;

  margin-top: ${({ theme }) => theme.spacing(1)};
  padding: ${({ theme }) => theme.spacing(2, 4)};
  vertical-align: top;
  width: 100%;

  background-color: ${({ theme }) => theme.color('gray800')};
  border: none;
  color: ${({ theme }) => theme.color('gray50')};
  font-size: ${({ theme }) => theme.spacing(4)};

  font-weight: ${({ placeholder }) => (placeholder ? 400 : 500)};
  line-height: 1.5;

  &:hover {
    background-color: ${({ theme }) => theme.color('gray700')};
  }

  &:focus {
    box-shadow: ${({ theme }) => `0 0 0 1px ${theme.color('green500')}`};
    outline: none;
  }
`

const StyledIcon = styled(Icon).attrs({
  name: 'chevron',
  rotate: '270deg',
})`
  margin-left: ${({ theme }) => theme.spacing(5)};
`

const StyledMenu = styled(motion.ul)`
  z-index: 1;
  position: absolute;
  left: 0;
  right: 0;

  overflow-y: auto;
  margin: 0;
  margin-top: ${({ theme }) => theme.spacing(1)};
  padding: 0;

  background-color: ${({ theme }) => theme.color('gray800')};
  box-shadow: ${({ theme }) =>
    `${theme.spacing(0, 3, 6)} ${theme.color('black', 0.16)}`};

  list-style: none;

  &:focus {
    box-shadow: ${({ theme }) => `0 0 0 1px ${theme.color('green500')}`};
    outline: none;
  }
`

const getOptionStyles = (size: SizeType) => {
  switch (size) {
    case 'lg':
      return css`
        padding: ${({ theme }) => theme.spacing(2.5, 4)};
      `
    default:
    case 'sm':
      return css`
        padding: ${({ theme }) => theme.spacing(1.5, 4)};
      `
  }
}

const StyledOption = styled.li<{ size: SizeType; isHighlighted: boolean }>`
  color: ${({ theme }) => theme.color('gray200')};
  font-size: ${({ theme }) => theme.spacing(3.5)};
  font-weight: 400;
  line-height: 1.5;

  &:hover,
  &:focus {
    background-color: ${({ theme }) => theme.color('gray700')};
  }

  &:focus {
    outline: none;
    box-shadow: ${({ theme }) => `0 0 0 1px ${theme.color('green500')}`};
  }

  &:first-child {
    margin-top: ${({ theme }) => theme.spacing(2)};
  }

  &:last-child {
    margin-bottom: ${({ theme }) => theme.spacing(2)};
  }

  ${({ size }) => getOptionStyles(size)};
  ${({ isHighlighted, theme }) =>
    isHighlighted && `background-color: ${theme.color('gray700')};`};
`

const HintText = styled(Text).attrs({ size: 'sm' })`
  display: block;
  margin-top: ${({ theme }) => theme.spacing(1)};

  color: ${({ theme }) => theme.color('gray300')};
`

const FRAMER_VARIANTS = {
  open: {
    opacity: 1,
    scale: 1,
    transition: { ease: 'easeOut', duration: 0.1 },
  },
  closed: {
    opacity: 0,
    scale: 0.95,
    transition: { ease: 'easeIn', duration: 0.075 },
  },
}

export const Dropdown: FC<DropdownProps> = ({
  defaultValue,
  hint,
  label,
  options,
  placeholder,
  showLabel = true,
  size = 'sm',
}) => {
  const itemToString = (item: OptionType | null) => (item ? item.label : '')
  const select = useSelect({
    initialSelectedItem:
      options.find((option) => option.value === defaultValue) || null,
    items: options,
    itemToString: itemToString,
  })
  const hintId = hint ? `${select.getLabelProps().labelId}-hint` : ``
  const ariaProps = hint ? { 'aria-describedby': hintId } : {}

  const renderLabel = showLabel ? (
    <Label {...select.getLabelProps()}>{label}</Label>
  ) : (
    <ScreenReaderLabel {...select.getLabelProps()}>{label}</ScreenReaderLabel>
  )

  const renderButtonText = select.selectedItem
    ? itemToString(select.selectedItem)
    : placeholder
    ? placeholder
    : label

  const renderOptions = options.map((option, index) => (
    <StyledOption
      key={option.value}
      value={option.value}
      size={size}
      {...select.getItemProps({ item: option, index })}
      isHighlighted={select.highlightedIndex === index}
    >
      {option.label}
    </StyledOption>
  ))

  return (
    <Wrapper>
      {renderLabel}
      <StyledButton
        type="button"
        {...select.getToggleButtonProps()}
        placeholder={select.selectedItem ? false : true}
        {...ariaProps}
      >
        {renderButtonText}
        <StyledIcon />
      </StyledButton>
      <AnimatePresence>
        {select.isOpen && (
          <StyledMenu
            variants={FRAMER_VARIANTS}
            initial={'closed'}
            animate={'open'}
            exit={'closed'}
            {...select.getMenuProps()}
          >
            {renderOptions}
          </StyledMenu>
        )}
      </AnimatePresence>
      {/* if you Tab from menu, focus goes on button, and it shouldn't. only happens here. */}
      <div tabIndex={0} />
      {hint && <HintText id={hintId}>{hint}</HintText>}
    </Wrapper>
  )
}<|MERGE_RESOLUTION|>--- conflicted
+++ resolved
@@ -9,11 +9,7 @@
 import type { Theme } from '@oxide/theme'
 import { Icon } from '../icon/Icon'
 import { Text } from '../text/Text'
-<<<<<<< HEAD
-import { VisuallyHidden } from '../VisuallyHidden'
-=======
 import { visuallyHiddenCss } from '../VisuallyHidden'
->>>>>>> f06be8cb
 
 type SizeType = 'sm' | 'lg'
 type OptionType = { value: string; label: string }
@@ -44,13 +40,9 @@
 `
 
 /* Hide from sighted users, show to screen readers */
-<<<<<<< HEAD
-const ScreenReaderLabel = styled(VisuallyHidden).attrs({ as: 'label' })``
-=======
 const ScreenReaderLabel = styled.label`
   ${visuallyHiddenCss};
 `
->>>>>>> f06be8cb
 
 const Label = styled(Text).attrs({
   as: 'label',
