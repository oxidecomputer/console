import type { FC } from 'react'
import React, { useMemo } from 'react'

import { v4 as uuid } from 'uuid'
import styled from 'styled-components'
import { Text, TextProps } from '../text/Text'
import { default as Sparkline } from './sparkline.svg'

export interface CardProps {
  title: string
  subtitle: string
}

const StyledCard = styled.article``

const Main = styled.main`
  padding: ${({ theme }) => theme.spacing(4)};
  background: ${({ theme }) => theme.color('green800', 0.33)};
`

const baseTextProps: Partial<TextProps> = {
  font: 'mono',
}

const Title = styled(Text).attrs({
  ...baseTextProps,
  forwardedAs: 'div',
  color: 'green50',
  size: 'lg',
})`
  text-transform: uppercase;
`

const Subtitle = styled(Text).attrs({
  ...baseTextProps,
  forwardedAs: 'div',
  color: 'green50',
  size: 'sm',
})``

const Data = styled.div`
  display: flex;
  flex-direction: row;

  margin-top: ${({ theme }) => theme.spacing(6)};
  margin-bottom: ${({ theme }) => theme.spacing(16)};
`

const DataTable = styled.div`
  flex: 0 0 auto;

  display: grid;
  grid-template: 1fr 1fr / 1fr 1fr;
  column-gap: ${({ theme }) => theme.spacing(6)};
`

const DataHeader = styled(Text).attrs({
  ...baseTextProps,
  color: 'green700',
  size: 'xs',
  role: 'columnheader',
})`
  text-transform: uppercase;
`

const MainDataValue = styled(Text).attrs({
  ...baseTextProps,
  color: 'gray50',
  size: 'xl',
  role: 'cell',
})`
  align-self: baseline;
`

const SecondaryDataValue = styled(MainDataValue).attrs(
  (props): typeof props => ({
    ...props,
    size: 'sm',
  })
)``

const Chart = styled.section`
  flex: 1;
  align-self: flex-end;
`

const Footer = styled.footer`
  background: ${({ theme }) => theme.color('green900', 0.33)};
  padding: ${({ theme }) => theme.spacing(4)};
  display: flex;
  flex-direction: row;

  justify-content: baseline;
`

const FooterText = styled(Text).attrs({
  ...baseTextProps,
  color: 'green50',
  size: 'sm',
  icon: {
    align: 'right',
    name: 'arrow',
    color: 'green50',
  },
})`
  text-transform: uppercase;
  margin-right: ${({ theme }) => theme.spacing(2)};
`

export const Card: FC<CardProps> = (props) => {
  const tableId = useMemo(() => uuid(), [])

  return (
    <StyledCard>
      <Main>
        <Title>{props.title}</Title>
        <Subtitle>{props.subtitle}</Subtitle>
        <Data>
          <DataTable
            role="table"
            aria-label={props.title}
            aria-describedby={tableId}
          >
            <DataHeader id={tableId}>Heading</DataHeader>
            <DataHeader>Data</DataHeader>
            <MainDataValue>3</MainDataValue>
            <SecondaryDataValue>3%</SecondaryDataValue>
          </DataTable>
          <Chart>
            <Sparkline />
          </Chart>
        </Data>
      </Main>
      <Footer>
        <FooterText>View Pagename </FooterText>
<<<<<<< HEAD
=======
        <Icon name="arrow" color="green50" />
>>>>>>> b07caed4
      </Footer>
    </StyledCard>
  )
}

export default Card<|MERGE_RESOLUTION|>--- conflicted
+++ resolved
@@ -3,7 +3,8 @@
 
 import { v4 as uuid } from 'uuid'
 import styled from 'styled-components'
-import { Text, TextProps } from '../text/Text'
+import { Text } from '../text/Text'
+import { TextWithIcon } from '../text-with-icon/TextWithIcon'
 import { default as Sparkline } from './sparkline.svg'
 
 export interface CardProps {
@@ -93,10 +94,8 @@
   justify-content: baseline;
 `
 
-const FooterText = styled(Text).attrs({
-  ...baseTextProps,
-  color: 'green50',
-  size: 'sm',
+const FooterText = styled(TextWithIcon).attrs({
+  text: { ...baseTextProps, color: 'green50', size: 'sm' },
   icon: {
     align: 'right',
     name: 'arrow',
@@ -133,10 +132,6 @@
       </Main>
       <Footer>
         <FooterText>View Pagename </FooterText>
-<<<<<<< HEAD
-=======
-        <Icon name="arrow" color="green50" />
->>>>>>> b07caed4
       </Footer>
     </StyledCard>
   )
