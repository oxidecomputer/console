import type { FC } from 'react'
import React, { useMemo } from 'react'

import { v4 as uuid } from 'uuid'
import styled from 'styled-components'
import { Text } from '../text/Text'
import type { TextProps } from '../text/Text'
import { TextWithIcon } from '../text-with-icon/TextWithIcon'
import { default as Sparkline } from './sparkline.svg'

export interface CardProps {
  title: string
  subtitle: string
}

const StyledCard = styled.article``

const Main = styled.main`
  padding: ${({ theme }) => theme.spacing(4)};
  background: ${({ theme }) => theme.color('green800', 0.24)};
`

const baseTextProps: Partial<TextProps> = {
  font: 'mono',
}

const Title = styled(Text).attrs({
  ...baseTextProps,
  as: 'div',
  color: 'green50',
  size: 'lg',
})`
  text-transform: uppercase;
`

const Subtitle = styled(Text).attrs({
  ...baseTextProps,
  as: 'div',
  color: 'green50',
  size: 'sm',
})``

const Data = styled.div`
  display: flex;
  flex-direction: row;

  margin-top: ${({ theme }) => theme.spacing(6)};
  margin-bottom: ${({ theme }) => theme.spacing(16)};
`

const DataTable = styled.div`
  flex: 0 0 auto;

  display: grid;
  grid-template: 1fr 1fr / 1fr 1fr;
  column-gap: ${({ theme }) => theme.spacing(6)};
`

<<<<<<< HEAD
const DataHeader = styled(BaseText).attrs({
  color: 'green500',
  size: 'sm',
=======
const DataHeader = styled(Text).attrs({
  ...baseTextProps,
  color: 'green700',
  size: 'xs',
>>>>>>> 8e651839
  role: 'columnheader',
})`
  text-transform: uppercase;
`

const MainDataValue = styled(Text).attrs({
  ...baseTextProps,
  color: 'gray50',
  size: 'xl',
  role: 'cell',
})`
  align-self: baseline;
`

const SecondaryDataValue = styled(MainDataValue).attrs({
  size: 'sm',
})``

const Chart = styled.section`
  flex: 1;
  align-self: flex-end;
`

const Footer = styled.footer`
  background: ${({ theme }) => theme.color('green800', 0.16)};
  padding: ${({ theme }) => theme.spacing(4)};
  display: flex;
  flex-direction: row;
  justify-content: baseline;
`

const FooterText = styled(TextWithIcon).attrs({
  align: 'right',
  icon: {
    name: 'arrow',
    color: 'green50',
  },
  text: { ...baseTextProps, color: 'green50', size: 'sm' },
})`
  text-transform: uppercase;
  margin-right: ${({ theme }) => theme.spacing(2)};
`

export const Card: FC<CardProps> = (props) => {
  const tableId = useMemo(() => uuid(), [])

  return (
    <StyledCard>
      <Main>
        <Title>{props.title}</Title>
        <Subtitle>{props.subtitle}</Subtitle>
        <Data>
          <DataTable
            role="table"
            aria-label={props.title}
            aria-describedby={tableId}
          >
            <DataHeader id={tableId}>Heading</DataHeader>
            <DataHeader>Data</DataHeader>
            <MainDataValue>3</MainDataValue>
            <SecondaryDataValue>3%</SecondaryDataValue>
          </DataTable>
          <Chart>
            <Sparkline
              style={{
                stroke: '#48D597',
                strokeOpacity: '0.8',
              }}
            />
          </Chart>
        </Data>
      </Main>
      <Footer>
        <FooterText>View Pagename </FooterText>
      </Footer>
    </StyledCard>
  )
}

export default Card<|MERGE_RESOLUTION|>--- conflicted
+++ resolved
@@ -56,16 +56,10 @@
   column-gap: ${({ theme }) => theme.spacing(6)};
 `
 
-<<<<<<< HEAD
-const DataHeader = styled(BaseText).attrs({
+const DataHeader = styled(Text).attrs({
+  ...baseTextProps,
   color: 'green500',
   size: 'sm',
-=======
-const DataHeader = styled(Text).attrs({
-  ...baseTextProps,
-  color: 'green700',
-  size: 'xs',
->>>>>>> 8e651839
   role: 'columnheader',
 })`
   text-transform: uppercase;
