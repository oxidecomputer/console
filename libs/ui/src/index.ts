<<<<<<< HEAD
export * from './lib/text/Text';
export * from './lib/ui';
=======
export * from './lib/ui'
>>>>>>> eb41c61f
<|MERGE_RESOLUTION|>--- conflicted
+++ resolved
@@ -1,6 +1,2 @@
-<<<<<<< HEAD
-export * from './lib/text/Text';
-export * from './lib/ui';
-=======
-export * from './lib/ui'
->>>>>>> eb41c61f
+export * from './lib/text/Text'
+export * from './lib/ui'