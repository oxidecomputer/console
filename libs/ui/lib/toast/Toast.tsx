import { announce } from '@react-aria/live-announcer'
import cn from 'classnames'
import type { ReactElement } from 'react'
import { useEffect } from 'react'
import { Link, type To } from 'react-router-dom'

import { Close12Icon, Error12Icon, Success12Icon, Warning12Icon } from '../icons'
import { TimeoutIndicator } from '../timeout-indicator/TimeoutIndicator'

type Variant = 'success' | 'error' | 'info'

export interface ToastProps {
  title?: string
  content?: string
  onClose: () => void
  variant?: Variant
  timeout?: number | null
  cta?: {
    text: string
<<<<<<< HEAD
    link: string
=======
    link: To
>>>>>>> b3ddd888
  }
}

const icon: Record<Variant, ReactElement> = {
  success: <Success12Icon />,
  error: <Error12Icon />,
  info: <Warning12Icon />,
}

const defaultTitle: Record<Variant, string> = {
  success: 'Success',
  error: 'Error',
  info: 'Note',
}

const color: Record<Variant, string> = {
  success: 'bg-accent-secondary',
  error: 'bg-error-secondary',
  info: 'bg-notice-secondary',
}

const textColor: Record<Variant, string> = {
  success: 'text-accent children:text-accent',
  error: 'text-error children:text-error',
  info: 'text-notice children:text-notice',
}

const secondaryTextColor: Record<Variant, string> = {
  success: 'text-accent-secondary',
  error: 'text-error-secondary',
  info: 'text-notice-secondary',
}

const progressColor: Record<Variant, string> = {
  success: 'bg-accent-raise',
  error: 'bg-destructive-raise',
  info: 'bg-notice-raise',
}

export const Toast = ({
  title,
  content,
  onClose,
  variant = 'success',
  timeout = 5000,
  cta,
}: ToastProps) => {
  // TODO: consider assertive announce for error toasts
  useEffect(
    () => announce((title || defaultTitle[variant]) + ' ' + content, 'polite'),
    [title, content, variant]
  )
  return (
    <div
      className={cn(
        'relative flex w-96 items-start overflow-hidden rounded-lg p-4',
        color[variant],
        textColor[variant]
      )}
    >
      <div className="mt-[2px] flex svg:h-3 svg:w-3">{icon[variant]}</div>
      <div className="flex-1 pl-2.5">
        <div className="text-sans-semi-md">{title || defaultTitle[variant]}</div>
        <div className={cn('text-sans-md', secondaryTextColor[variant])}>{content}</div>

        {cta && (
<<<<<<< HEAD
          <a
            className="mt-4 block text-mono-sm text-accent-secondary hover:text-accent"
            href={cta.link}
          >
            {cta.text}
          </a>
=======
          <Link
            className="mt-4 block text-mono-sm text-accent-secondary hover:text-accent"
            to={cta.link}
          >
            {cta.text}
          </Link>
>>>>>>> b3ddd888
        )}
      </div>
      <button
        aria-label="Dismiss notification"
        className={cn('-m-2 flex h-auto !border-transparent p-2', textColor[variant])}
        onClick={onClose}
      >
        <Close12Icon />
      </button>

      {timeout !== null && (
        <TimeoutIndicator
          timeout={timeout}
          onTimeoutEnd={onClose}
          className={progressColor[variant]}
        />
      )}
    </div>
  )
}<|MERGE_RESOLUTION|>--- conflicted
+++ resolved
@@ -17,11 +17,7 @@
   timeout?: number | null
   cta?: {
     text: string
-<<<<<<< HEAD
-    link: string
-=======
     link: To
->>>>>>> b3ddd888
   }
 }
 
@@ -88,21 +84,12 @@
         <div className={cn('text-sans-md', secondaryTextColor[variant])}>{content}</div>
 
         {cta && (
-<<<<<<< HEAD
-          <a
-            className="mt-4 block text-mono-sm text-accent-secondary hover:text-accent"
-            href={cta.link}
-          >
-            {cta.text}
-          </a>
-=======
           <Link
             className="mt-4 block text-mono-sm text-accent-secondary hover:text-accent"
             to={cta.link}
           >
             {cta.text}
           </Link>
->>>>>>> b3ddd888
         )}
       </div>
       <button
