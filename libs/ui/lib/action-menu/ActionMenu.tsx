--- conflicted
+++ resolved
@@ -27,11 +27,7 @@
 
 const LIST_HEIGHT = 384
 
-<<<<<<< HEAD
-const Outline = classed.div`absolute z-10 h-full w-full rounded border border-accent pointer-events-none`
-=======
 const Outline = classed.div`absolute z-10 h-full w-full border border-accent pointer-events-none`
->>>>>>> e409b661
 
 export function ActionMenu(props: ActionMenuProps) {
   const [input, setInput] = useState('')
