import React, { useMemo } from 'react'

import type {
  TabProps as RTabProps,
  TabsProps as RTabsProps,
  TabPanelProps as RTabPanelProps,
} from '@reach/tabs'
import { useTabsContext } from '@reach/tabs'
import {
  Tabs as RTabs,
  TabList as RTabList,
  Tab as RTab,
  TabPanels as RTabPanels,
  TabPanel as RTabPanel,
} from '@reach/tabs'
import cn from 'classnames'

import './Tabs.css'
<<<<<<< HEAD
import { invariant, addKey, flattenChildren, pluckAllOfType } from '@oxide/util'
=======
import {
  addKey,
  addProps,
  flattenChildren,
  pluckAllOfType,
} from '../../util/children'
import { invariant } from '@oxide/util'
>>>>>>> b2ec4b28

export type TabsProps = Assign<JSX.IntrinsicElements['div'], RTabsProps> & {
  id: string
  fullWidth?: boolean
  className?: string
}

export function Tabs({
  id,
  fullWidth,
  'aria-labelledby': labelledby,
  'aria-label': label,
  children,
  className,
  ...props
}: TabsProps) {
  const [tabs, panels] = useMemo(() => {
    const childArray = flattenChildren(children)
    const tabs = pluckAllOfType(childArray, Tab).map(
      addKey((i) => `${id}-tab-${i}`)
    )
    const panels = pluckAllOfType(childArray, Tab.Panel).map(
      addProps((i) => ({
        key: `${id}-panel-${i}`,
        index: i,
        className: cn(
          fullWidth &&
            'children:mx-[var(--content-gutter)] children:w-[calc(100%-var(--content-gutter)*2)]'
        ),
      }))
    )
    return [tabs, panels]
  }, [children, fullWidth, id])

  invariant(
    tabs.length === panels.length,
    'Expected there to be exactly one Tab for every Tab.Panel'
  )

  const after =
    'after:block after:w-full after:border-b after:ml-2 after:border-gray-500'
  const before =
    'before:block before:min-w-max before:w-8 before:border-b before:mr-2 before:flex-shrink-0 before:border-gray-500'

  return (
    <RTabs
      id={id}
      as="div"
      className={cn(
        className,
        'h-full flex flex-col',
        fullWidth && '!mx-0 !w-full'
      )}
      {...props}
    >
      <RTabList
        aria-labelledby={labelledby}
        aria-label={label}
        className={cn(after, fullWidth && before)}
      >
        {tabs}
      </RTabList>
      <RTabPanels className="flex-grow flex flex-col">{panels}</RTabPanels>
    </RTabs>
  )
}

export type TabProps = Assign<JSX.IntrinsicElements['button'], RTabProps> & {
  // not actually used inside Tab. it's used by Tabs when searchSync is on
  name?: string
}
export function Tab({ className, ...props }: TabProps) {
  return (
    <RTab as="button" className={cn('!no-underline', className)} {...props} />
  )
}

export interface TabPanelProps extends RTabPanelProps {
  className?: string
}
Tab.Panel = function Panel({ children, className, ...props }: TabPanelProps) {
  const { selectedIndex } = useTabsContext()
  // `index` is a secret prop that's automatically generated by the parents tab
  // component. We use it here to determine if the panel's contents should
  // actually render or not. This is so that we're not firing off multiple
  // queries on page load or making multiple global render calls like for
  // pagination.
  // eslint-disable-next-line @typescript-eslint/no-explicit-any
  const isSelected = selectedIndex === (props as any).index
  return (
    <RTabPanel
      className={cn('flex flex-col', isSelected && 'flex-grow', className)}
      {...props}
    >
      {(isSelected && children) || <React.Fragment />}
    </RTabPanel>
  )
}<|MERGE_RESOLUTION|>--- conflicted
+++ resolved
@@ -16,17 +16,13 @@
 import cn from 'classnames'
 
 import './Tabs.css'
-<<<<<<< HEAD
-import { invariant, addKey, flattenChildren, pluckAllOfType } from '@oxide/util'
-=======
 import {
   addKey,
   addProps,
   flattenChildren,
+  invariant,
   pluckAllOfType,
-} from '../../util/children'
-import { invariant } from '@oxide/util'
->>>>>>> b2ec4b28
+} from '@oxide/util'
 
 export type TabsProps = Assign<JSX.IntrinsicElements['div'], RTabsProps> & {
   id: string
