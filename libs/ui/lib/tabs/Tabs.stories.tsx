import type { StoryObj } from '@storybook/react'
import type { ComponentProps } from 'react'
<<<<<<< HEAD
import type { TabProps } from './Tabs'
=======
>>>>>>> 0ccc2a2c
import { Tabs, Tab } from './Tabs'
import React, { Fragment } from 'react'
import { Badge } from '@oxide/ui'
import { flattenChildren } from 'libs/ui/util/children'

type Story = StoryObj<
  ComponentProps<typeof Tabs> & {
    label: string
    tabs: React.ReactNode[] | React.ReactElement
    panels: React.ReactNode[]
  }
>

export default {
  component: Tabs,
  render: (args) => {
    return (
      <Tabs aria-label={args.label} id="tabs-example">
        {flattenChildren(args.tabs).map((tab, i) => (
          <Fragment key={`tab-group-${i}`}>
            {typeof tab === 'string' ? <Tab>{tab}</Tab> : tab}
            <Tab.Panel>{args.panels[i]}</Tab.Panel>
          </Fragment>
        ))}
      </Tabs>
    )
  },
  args: {},
} as Story

export const Default: Story = {
  args: {
    label: 'A simple example of the tabs component',
    tabs: ['hello', 'world'],
    panels: ['tab view 1', 'tab view 2'],
  },
}

export const WithItemCount: Story = {
  args: {
    label: 'An example of the tabs component with a badge',
    tabs: (
      <>
        <Tab>no items</Tab>
        <Tab>
          items <Badge>1</Badge>
        </Tab>
      </>
    ),
    panels: ['Nothing to see here', 'You have 4 unread messages'],
  },
}<|MERGE_RESOLUTION|>--- conflicted
+++ resolved
@@ -1,9 +1,5 @@
 import type { StoryObj } from '@storybook/react'
 import type { ComponentProps } from 'react'
-<<<<<<< HEAD
-import type { TabProps } from './Tabs'
-=======
->>>>>>> 0ccc2a2c
 import { Tabs, Tab } from './Tabs'
 import React, { Fragment } from 'react'
 import { Badge } from '@oxide/ui'
