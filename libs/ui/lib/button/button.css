--- conflicted
+++ resolved
@@ -26,13 +26,8 @@
 .btn-notice {
   @apply text-notice bg-notice-secondary hover:bg-notice-secondary-hover disabled:text-notice-disabled disabled:bg-notice-secondary;
 }
-<<<<<<< HEAD
-.btn-ghost-secondary {
-  @apply border text-secondary border-default hover:bg-hover disabled:bg-transparent;
-=======
 .btn-notice:disabled > .spinner {
   @apply text-notice;
->>>>>>> 5fcff3d0
 }
 
 /**
