--- conflicted
+++ resolved
@@ -130,45 +130,28 @@
       disabled,
       onClick,
       'aria-disabled': ariaDisabled,
-<<<<<<< HEAD
       disabledReason,
-      ...rest
-=======
       form,
       title,
->>>>>>> b278c925
     },
     ref
   ) => {
     return (
-<<<<<<< HEAD
       <Wrap
         when={disabled && disabledReason}
         with={<Tooltip content={disabledReason!} childAsAnchor />}
-=======
-      <button
-        className={cn(buttonStyle({ size, variant, color }), className, {
-          'visually-disabled': disabled,
-        })}
-        ref={ref}
-        type={type}
-        onMouseDown={disabled ? noop : undefined}
-        onClick={disabled ? noop : onClick}
-        aria-disabled={disabled || ariaDisabled}
-        form={form}
-        title={title}
->>>>>>> b278c925
       >
         <button
           className={cn(buttonStyle({ size, variant, color }), className, {
             'visually-disabled': disabled,
           })}
           ref={ref}
-          type="button"
+          type={type}
           onMouseDown={disabled ? noop : undefined}
           onClick={disabled ? noop : onClick}
           aria-disabled={disabled || ariaDisabled}
-          {...rest}
+          form={form}
+          title={title}
         >
           <>
             {loading && <Spinner className="absolute" />}
