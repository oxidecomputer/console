--- conflicted
+++ resolved
@@ -1,11 +1,7 @@
 import * as Dialog from '@radix-ui/react-dialog'
 import { animated, useTransition } from '@react-spring/web'
-<<<<<<< HEAD
-import React, { useEffect } from 'react'
-=======
 import cn from 'classnames'
-import React, { type ReactNode, useRef } from 'react'
->>>>>>> 1eb450f0
+import React, { type ReactNode, useEffect, useRef } from 'react'
 
 import { Message } from '@oxide/ui'
 import { classed } from '@oxide/util'
