--- conflicted
+++ resolved
@@ -44,15 +44,8 @@
     <div
       className={cn(
         'flex rounded border',
-<<<<<<< HEAD
-        'focus-within:ring-2',
-        error
-          ? 'border-error focus-within:ring-error-secondary'
-          : 'border-default focus-within:ring-accent-secondary',
-=======
         error ? 'border-error' : 'border-default',
         'focus-within:ring-2',
->>>>>>> e409b661
         className
       )}
     >
