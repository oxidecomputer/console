--- conflicted
+++ resolved
@@ -1,9 +1,5 @@
 .ox-tooltip {
-<<<<<<< HEAD
-  @apply rounded border p-2 border-secondary elevation-2;
-=======
   @apply z-20 rounded border p-2 text-sans-md text-secondary border-secondary elevation-2;
->>>>>>> e409b661
 }
 
 .ox-tooltip-arrow {
