import React from 'react'
import cn from 'classnames'
import { Alert } from '@reach/alert'
import type { FieldValidator } from 'formik'
import { ErrorMessage, Field } from 'formik'

// would prefer to refer directly to the props of Field and pass them all
// through, but couldn't get it to work. FieldAttributes<string> is closest but
// it makes a bunch of props required that should be optional. Instead we simply
// take the props of an input field (which are part of the Field props) and
// manually tack on validate.
export type TextFieldProps = React.ComponentProps<'input'> & {
  validate?: FieldValidator
  // error is used to style the wrapper, also to put aria-invalid on the input
  error?: boolean
  disabled?: boolean
  className?: string
  fieldClassName?: string
}

export const TextField = ({
  error,
  className,
  fieldClassName,
  ...fieldProps
}: TextFieldProps) => (
  <div
    className={cn(
      'flex rounded-sm border border-default',
      'focus-within:border-accent hover:focus-within:border-accent',
      error && '!border-destructive',
      !fieldProps.disabled && 'hover:border-raise',
      className
    )}
  >
    <Field
<<<<<<< HEAD
      className={cn(
        `py-[0.5625rem] px-3 w-full
        text-sm font-sans text-gray-50 
        bg-transparent border-none focus:outline-none`,
        fieldClassName
      )}
=======
      type="text"
      className={`
        w-full border-none bg-transparent
        py-[0.5625rem] px-3
        text-sans-md text-default focus:outline-none`}
>>>>>>> a814ee77
      aria-invalid={error}
      placeholder=""
      {...fieldProps}
    />
  </div>
)

// TODO: do this properly: extract a NumberField that styles the up and down
// buttons for when we do want them *and* add a flag to hide them using
// appearance-textfield
export const NumberTextField = ({
  fieldClassName,
  ...props
}: Omit<TextFieldProps, 'type'>) => (
  <TextField
    type="number"
    {...props}
    fieldClassName={cn(fieldClassName, 'appearance-textfield')}
  />
)

type HintProps = {
  // ID required as a reminder to pass aria-describedby on TextField
  id: string
  children: React.ReactNode
  className?: string
}

/**
 * Pass id here and include that ID in aria-describedby on the TextField
 */
export const TextFieldHint = ({ id, children, className }: HintProps) => (
  <div id={id} className={cn('mb-2 text-sans-sm text-secondary', className)}>
    {children}
  </div>
)

// min-h so when error is one line (hopefully almost all the time) there is
// already space for the error to appear in, and following content doesn't get
// pushed down
export const TextFieldError = ({ name }: { name: string }) => (
  <div className="ml-px min-h-[2.25rem]">
    <ErrorMessage name={name}>
      {(msg) =>
        msg && (
          <Alert className="py-2 px-3 text-mono-xs text-destructive">
            {msg}
          </Alert>
        )
      }
    </ErrorMessage>
  </div>
)<|MERGE_RESOLUTION|>--- conflicted
+++ resolved
@@ -34,20 +34,13 @@
     )}
   >
     <Field
-<<<<<<< HEAD
+      type="text"
       className={cn(
-        `py-[0.5625rem] px-3 w-full
-        text-sm font-sans text-gray-50 
-        bg-transparent border-none focus:outline-none`,
+        `w-full border-none bg-transparent
+        py-[0.5625rem] px-3
+        text-sans-md text-default focus:outline-none`,
         fieldClassName
       )}
-=======
-      type="text"
-      className={`
-        w-full border-none bg-transparent
-        py-[0.5625rem] px-3
-        text-sans-md text-default focus:outline-none`}
->>>>>>> a814ee77
       aria-invalid={error}
       placeholder=""
       {...fieldProps}
