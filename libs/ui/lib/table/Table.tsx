import React from 'react'
import cn from 'classnames'

<<<<<<< HEAD
export interface TableProps extends ElementType<'table'> {}
=======
export type TableProps = JSX.IntrinsicElements['table']
>>>>>>> e7a4e715
export function Table({ className, ...props }: TableProps) {
  return (
    <table
      // TODO: turns out rounded corners on a table requires border-collapse separate,
      // which requires further shenanigans to get the borders to behave
      className={cn(
        className,
        'w-full border border-gray-400 text-xs font-mono'
      )}
      {...props}
    />
  )
}

<<<<<<< HEAD
interface TableHeaderRowProps extends ElementType<'tr'> {}
=======
export type TableHeaderRowProps = JSX.IntrinsicElements['tr']
>>>>>>> e7a4e715
Table.HeaderRow = ({ className, ...props }: TableHeaderRowProps) => (
  <Table.Row
    className={cn(
      className,
      'border-b border-gray-500 last-of-type:border-none h-9'
    )}
    {...props}
  />
)

<<<<<<< HEAD
interface TableHeaderProps extends ElementType<'thead'> {}
=======
export type TableHeaderProps = JSX.IntrinsicElements['thead']
>>>>>>> e7a4e715
Table.Header = ({ children, className }: TableHeaderProps) => (
  <thead
    className={cn(
      'text-gray-100 bg-gray-550 border-b border-gray-400',
      className
    )}
  >
    {children}
  </thead>
)

<<<<<<< HEAD
interface TableHeadCellProps extends ElementType<'th'> {}
=======
export type TableHeadCellProps = JSX.IntrinsicElements['th']
>>>>>>> e7a4e715
Table.HeadCell = ({ className, ...props }: TableHeadCellProps) => (
  <th className={cn(className, 'font-light uppercase')} {...props} />
)

<<<<<<< HEAD
interface TableRowProps extends ElementType<'tr'> {}
=======
export type TableRowProps = JSX.IntrinsicElements['tr']
>>>>>>> e7a4e715
Table.Row = ({ className, ...props }: TableRowProps) => (
  <tr
    className={cn(className, 'between:border-l between:border-gray-500')}
    {...props}
  />
)

<<<<<<< HEAD
interface TableBodyProps extends ElementType<'tbody'> {}
=======
export type TableBodyProps = JSX.IntrinsicElements['tbody']
>>>>>>> e7a4e715
Table.Body = ({ className, ...props }: TableBodyProps) => (
  <tbody className={cn(className)} {...props} />
)

<<<<<<< HEAD
interface TableCellProps extends ElementType<'td'> {}
=======
export type TableCellProps = JSX.IntrinsicElements['td']
>>>>>>> e7a4e715
Table.Cell = ({ className, ...props }: TableCellProps) => (
  <td className={cn(className, 'h-16')} {...props} />
)<|MERGE_RESOLUTION|>--- conflicted
+++ resolved
@@ -1,11 +1,7 @@
 import React from 'react'
 import cn from 'classnames'
 
-<<<<<<< HEAD
-export interface TableProps extends ElementType<'table'> {}
-=======
 export type TableProps = JSX.IntrinsicElements['table']
->>>>>>> e7a4e715
 export function Table({ className, ...props }: TableProps) {
   return (
     <table
@@ -20,11 +16,7 @@
   )
 }
 
-<<<<<<< HEAD
-interface TableHeaderRowProps extends ElementType<'tr'> {}
-=======
 export type TableHeaderRowProps = JSX.IntrinsicElements['tr']
->>>>>>> e7a4e715
 Table.HeaderRow = ({ className, ...props }: TableHeaderRowProps) => (
   <Table.Row
     className={cn(
@@ -35,11 +27,7 @@
   />
 )
 
-<<<<<<< HEAD
-interface TableHeaderProps extends ElementType<'thead'> {}
-=======
 export type TableHeaderProps = JSX.IntrinsicElements['thead']
->>>>>>> e7a4e715
 Table.Header = ({ children, className }: TableHeaderProps) => (
   <thead
     className={cn(
@@ -51,20 +39,12 @@
   </thead>
 )
 
-<<<<<<< HEAD
-interface TableHeadCellProps extends ElementType<'th'> {}
-=======
 export type TableHeadCellProps = JSX.IntrinsicElements['th']
->>>>>>> e7a4e715
 Table.HeadCell = ({ className, ...props }: TableHeadCellProps) => (
   <th className={cn(className, 'font-light uppercase')} {...props} />
 )
 
-<<<<<<< HEAD
-interface TableRowProps extends ElementType<'tr'> {}
-=======
 export type TableRowProps = JSX.IntrinsicElements['tr']
->>>>>>> e7a4e715
 Table.Row = ({ className, ...props }: TableRowProps) => (
   <tr
     className={cn(className, 'between:border-l between:border-gray-500')}
@@ -72,20 +52,12 @@
   />
 )
 
-<<<<<<< HEAD
-interface TableBodyProps extends ElementType<'tbody'> {}
-=======
 export type TableBodyProps = JSX.IntrinsicElements['tbody']
->>>>>>> e7a4e715
 Table.Body = ({ className, ...props }: TableBodyProps) => (
   <tbody className={cn(className)} {...props} />
 )
 
-<<<<<<< HEAD
-interface TableCellProps extends ElementType<'td'> {}
-=======
 export type TableCellProps = JSX.IntrinsicElements['td']
->>>>>>> e7a4e715
 Table.Cell = ({ className, ...props }: TableCellProps) => (
   <td className={cn(className, 'h-16')} {...props} />
 )