import React from 'react'
import cn from 'classnames'
import './table.css'
import { addProps } from '@oxide/util'

export type TableProps = JSX.IntrinsicElements['table']
export function Table({ className, ...props }: TableProps) {
  return (
    <table
      className={cn(className, 'ox-table w-full border-separate text-sans-md')}
      {...props}
    />
  )
}

export type TableHeaderRowProps = JSX.IntrinsicElements['tr']
Table.HeaderRow = (props: TableHeaderRowProps) => <Table.Row {...props} />

export type TableHeaderProps = JSX.IntrinsicElements['thead']
Table.Header = ({ children, className }: TableHeaderProps) => (
  <thead className={cn('text-left text-mono-sm text-secondary', className)}>
    {children}
  </thead>
)

export type TableHeadCellProps = JSX.IntrinsicElements['th']
Table.HeadCell = ({ className, children, ...props }: TableHeadCellProps) => (
  <th
    className={cn(
      className,
<<<<<<< HEAD
      'border border-gray-400 border-x-0 bg-gray-550 font-light uppercase text-left text-mono-md children:first:border-0 pl-0'
=======
      'border border-x-0 bg-secondary border-default children:first:border-0'
>>>>>>> cf2a7026
    )}
    {...props}
  >
    <div className="-my-[1px] flex h-9 items-center border-l pl-3 border-secondary">
      {children}
    </div>
  </th>
)

<<<<<<< HEAD
export type TableRowProps = JSX.IntrinsicElements['tr'] & {
  selected?: boolean
}
Table.Row = ({ className, selected, ...props }: TableRowProps) => (
  <tr
    className={cn(
      className,
      (selected && 'is-selected') || 'hover:bg-gray-600'
    )}
=======
export type TableRowProps = JSX.IntrinsicElements['tr']
Table.Row = ({ className, ...props }: TableRowProps) => (
  <tr className={cn(className, 'bg-default hover:bg-raise')} {...props} />
)

export type TableBodyProps = JSX.IntrinsicElements['tbody']
Table.Body = ({ className, ...props }: TableBodyProps) => (
  <tbody
    className={cn(className, 'between:border-t between:border-secondary')}
>>>>>>> cf2a7026
    {...props}
  />
)

export type TableBodyProps = JSX.IntrinsicElements['tbody']
Table.Body = ({ className, children, ...props }: TableBodyProps) => {
  const rows = React.Children.toArray(children).map(
    addProps<typeof Table['Row']>((i, props, siblings) => {
      const beforeSelected = siblings[i - 1]?.props.selected
      const afterSelected = siblings[i + 1]?.props.selected
      if (props.selected && (beforeSelected || afterSelected)) {
        return {
          className: cn(
            props.className,
            'multi-selection',
            !beforeSelected && 'selection-start',
            !afterSelected && 'selection-end'
          ),
        }
      }
      return {}
    })
  )
  return (
    <tbody className={className} {...props}>
      {rows}
    </tbody>
  )
}

export type TableCellProps = JSX.IntrinsicElements['td']
Table.Cell = ({ className, children, ...props }: TableCellProps) => (
  <td
    className={cn(
      className,
<<<<<<< HEAD
      'border-gray-400 h-16 children:first:border-l-0 children:last:-mr-[1px] selected:bg-green-950 selected:text-green-500 pl-0'
    )}
    {...props}
  >
    <div className="flex items-center border-l border-b border-gray-500 h-16 -my-[1px] -mr-[2px] px-3  selected:border-green-900">
=======
      'h-16 border-default children:first:-ml-[1px] children:first:border-l-0 children:last:-mr-[1px]'
    )}
    {...props}
  >
    <div className="-my-[1px] -mr-[2px] flex h-16 items-center border-l border-b px-3 text-sans-sm border-secondary">
>>>>>>> cf2a7026
      {children}
    </div>
  </td>
)<|MERGE_RESOLUTION|>--- conflicted
+++ resolved
@@ -28,11 +28,7 @@
   <th
     className={cn(
       className,
-<<<<<<< HEAD
-      'border border-gray-400 border-x-0 bg-gray-550 font-light uppercase text-left text-mono-md children:first:border-0 pl-0'
-=======
-      'border border-x-0 bg-secondary border-default children:first:border-0'
->>>>>>> cf2a7026
+      'border border-default border-x-0 bg-secondary text-left text-mono-sm children:first:border-0 pl-0'
     )}
     {...props}
   >
@@ -42,27 +38,12 @@
   </th>
 )
 
-<<<<<<< HEAD
 export type TableRowProps = JSX.IntrinsicElements['tr'] & {
   selected?: boolean
 }
 Table.Row = ({ className, selected, ...props }: TableRowProps) => (
   <tr
-    className={cn(
-      className,
-      (selected && 'is-selected') || 'hover:bg-gray-600'
-    )}
-=======
-export type TableRowProps = JSX.IntrinsicElements['tr']
-Table.Row = ({ className, ...props }: TableRowProps) => (
-  <tr className={cn(className, 'bg-default hover:bg-raise')} {...props} />
-)
-
-export type TableBodyProps = JSX.IntrinsicElements['tbody']
-Table.Body = ({ className, ...props }: TableBodyProps) => (
-  <tbody
-    className={cn(className, 'between:border-t between:border-secondary')}
->>>>>>> cf2a7026
+    className={cn(className, (selected && 'is-selected') || 'hover:bg-raise')}
     {...props}
   />
 )
@@ -98,19 +79,11 @@
   <td
     className={cn(
       className,
-<<<<<<< HEAD
-      'border-gray-400 h-16 children:first:border-l-0 children:last:-mr-[1px] selected:bg-green-950 selected:text-green-500 pl-0'
+      'border-default h-16 children:first:border-l-0 children:last:-mr-[1px] selected:bg-accent-secondary selected:text-accent pl-0'
     )}
     {...props}
   >
-    <div className="flex items-center border-l border-b border-gray-500 h-16 -my-[1px] -mr-[2px] px-3  selected:border-green-900">
-=======
-      'h-16 border-default children:first:-ml-[1px] children:first:border-l-0 children:last:-mr-[1px]'
-    )}
-    {...props}
-  >
-    <div className="-my-[1px] -mr-[2px] flex h-16 items-center border-l border-b px-3 text-sans-sm border-secondary">
->>>>>>> cf2a7026
+    <div className="flex items-center border-l border-b border-secondary h-16 -my-[1px] -mr-[2px] px-3  selected:border-accent-secondary">
       {children}
     </div>
   </td>
