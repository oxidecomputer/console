import React from 'react'
import cn from 'classnames'

export type BadgeColor =
  | 'default'
  | 'destructive'
  | 'notice'
  | 'darkGray'
  | 'lightGray'
export type BadgeVariant = 'solid' | 'dim' | 'ghost'

export interface BadgeProps {
  color?: BadgeColor
  className?: string
  children: React.ReactNode
  variant?: BadgeVariant
}

export const badgeColors: Record<
  BadgeVariant,
  Partial<Record<BadgeColor, string>>
> = {
  solid: {
    default: 'bg-accent-solid text-black',
    destructive: 'bg-destructive-solid text-black',
    notice: 'bg-notice-solid text-black',
  },
  dim: {
<<<<<<< HEAD
    green: 'bg-green-950 text-green-500 selected:bg-green-900',
    red: 'bg-red-900 text-red-500',
    yellow: 'bg-yellow-900 text-yellow-500',
    blue: 'bg-blue-900 text-blue-500',
    darkGray: 'bg-gray-500 text-gray-100',
=======
    default: 'bg-accent-dim text-accent',
    destructive: 'bg-destructive-dim text-destructive',
    notice: 'bg-notice-dim text-notice',
    darkGray: 'bg-disabled text-secondary',
>>>>>>> cf2a7026
    lightGray: 'bg-gray-300 text-black',
  },
  ghost: {
    default:
      'ring-1 ring-inset ring-accent-secondary text-accent bg-accent-dim',
    destructive:
      'ring-1 ring-inset ring-destructive-secondary text-destructive bg-destructive-dim',
    notice: 'ring-1 ring-inset ring-notice-secondary text-notice bg-notice-dim',
  },
}

export const Badge = ({
  className,
  children,
  color = 'default',
  variant = 'solid',
}: BadgeProps) => {
  return (
    <span
      className={cn(
        'ox-badge inline-flex h-4 items-center whitespace-nowrap rounded-sm py-[1px] px-[3px] uppercase text-mono-sm',
        badgeColors[variant][color],
        className
      )}
    >
      <span>{children}</span>
    </span>
  )
}<|MERGE_RESOLUTION|>--- conflicted
+++ resolved
@@ -26,18 +26,10 @@
     notice: 'bg-notice-solid text-black',
   },
   dim: {
-<<<<<<< HEAD
-    green: 'bg-green-950 text-green-500 selected:bg-green-900',
-    red: 'bg-red-900 text-red-500',
-    yellow: 'bg-yellow-900 text-yellow-500',
-    blue: 'bg-blue-900 text-blue-500',
-    darkGray: 'bg-gray-500 text-gray-100',
-=======
-    default: 'bg-accent-dim text-accent',
+    default: 'bg-accent-dim text-accent selected:bg-accent-secondary',
     destructive: 'bg-destructive-dim text-destructive',
     notice: 'bg-notice-dim text-notice',
     darkGray: 'bg-disabled text-secondary',
->>>>>>> cf2a7026
     lightGray: 'bg-gray-300 text-black',
   },
   ghost: {
