--- conflicted
+++ resolved
@@ -15,26 +15,6 @@
 ]
 
 export const Default = () => {
-<<<<<<< HEAD
-  const [value, setValue] = useState('')
-  return (
-    <Listbox
-      items={SAMPLE_OPTIONS}
-      selectedItem={value}
-      onChange={(e) => setValue(e ? e.value : '')}
-    />
-  )
-}
-
-export const WithDefaultValue = () => {
-  const [value, setValue] = useState('de')
-  return (
-    <Listbox
-      items={SAMPLE_OPTIONS}
-      selectedItem={value}
-      onChange={(e) => setValue(e ? e.value : '')}
-    />
-=======
   const [value, setValue] = useState<string | null>('de')
   return (
     <div className="max-w-lg">
@@ -63,6 +43,5 @@
         hasError
       />
     </div>
->>>>>>> d6af4371
   )
 }