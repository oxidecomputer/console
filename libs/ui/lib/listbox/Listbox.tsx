--- conflicted
+++ resolved
@@ -16,17 +16,11 @@
   | { label: ReactNode; labelString: string }
 )
 
-<<<<<<< HEAD
-export interface ListboxProps {
-  selectedItem: string
-  items: ListboxItem[]
-=======
 export interface ListboxProps<Value extends string = string> {
   // null is allowed as a default empty value, but onChange will never be called with null
   selected: Value | null
   onChange: (value: Value) => void
   items: ListboxItem<Value>[]
->>>>>>> d6af4371
   placeholder?: string
   className?: string
   disabled?: boolean
@@ -39,14 +33,9 @@
   isLoading?: boolean
 }
 
-<<<<<<< HEAD
-export const Listbox = ({
-  selectedItem,
-=======
 export const Listbox = <Value extends string = string>({
   name,
   selected,
->>>>>>> d6af4371
   items,
   placeholder = 'Select an option',
   className,
@@ -59,30 +48,6 @@
   disabled,
   isLoading = false,
   ...props
-<<<<<<< HEAD
-}: ListboxProps) => {
-  const itemToString = (item: ListboxItem | null) => {
-    if (!item) return ''
-    // not sure why TS isn't able to infer that labelString must be present when
-    // label isn't a string. it enforces it correctly on the props side
-    if (typeof item.label !== 'string') return item.labelString!
-    return item.label
-  }
-  const select = useSelect({
-    selectedItem: items.find((i) => i.value === selectedItem) || null,
-    items,
-    itemToString,
-    onSelectedItemChange(changes) {
-      onChange?.(changes.selectedItem)
-    },
-    onIsOpenChange(changes) {
-      // we want a general onBlur to trigger validation. we'll see if this is
-      // general enough
-      if (changes.type === '__menu_blur__') {
-        onBlur?.()
-      }
-    },
-=======
 }: ListboxProps<Value>) => {
   const { refs, floatingStyles } = useFloating({
     middleware: [
@@ -96,7 +61,6 @@
         },
       }),
     ],
->>>>>>> d6af4371
   })
 
   const selectedItem = selected && items.find((i) => i.value === selected)
