--- conflicted
+++ resolved
@@ -71,13 +71,6 @@
       <button
         type="button"
         className={cn(
-<<<<<<< HEAD
-          `flex h-10 w-full items-center justify-between rounded
-          border px-3 text-sans-md border-default
-          focus:outline-none focus:ring-2 focus:ring-accent-secondary
-          disabled:cursor-not-allowed disabled:bg-disabled`,
-          select.isOpen ? 'ring-2 text-secondary ring-accent-secondary' : 'text-default'
-=======
           `flex h-10 w-full items-center justify-between
           rounded border px-3 text-sans-md`,
           hasError ? 'focus-error border-destructive' : 'border-default',
@@ -87,7 +80,6 @@
           props.disabled
             ? 'cursor-not-allowed text-quaternary bg-disabled'
             : 'text-secondary bg-default'
->>>>>>> e409b661
         )}
         {...select.getToggleButtonProps()}
         {...props}
