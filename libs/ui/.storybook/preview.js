<<<<<<< HEAD
// import { addDecorator } from '@storybook/react';
import { ThemeProvider } from 'styled-components';
import { colors, defaultTheme } from '../src/theme';

// FIXME: What background colors will be most valuable to designers? Presumably all the background colors used for each light/dark mode?
const values = (colors) =>
  Object.keys(colors).map((key) => {
    return { name: key, value: colors[key] };
  });

export const parameters = {
  actions: { argTypesRegex: '^on[A-Z].*' },
  backgrounds: {
    values: values(colors),
  },
};

export const decorators = [
  (Story) => (
    <ThemeProvider theme={defaultTheme}>
      <Story />
    </ThemeProvider>
  ),
];
=======
import { addDecorator } from '@storybook/react'
import { withKnobs } from '@storybook/addon-knobs'

addDecorator(withKnobs)
>>>>>>> eb41c61f
<|MERGE_RESOLUTION|>--- conflicted
+++ resolved
@@ -1,20 +1,19 @@
-<<<<<<< HEAD
 // import { addDecorator } from '@storybook/react';
-import { ThemeProvider } from 'styled-components';
-import { colors, defaultTheme } from '../src/theme';
+import { ThemeProvider } from 'styled-components'
+import { colors, defaultTheme } from '../src/theme'
 
 // FIXME: What background colors will be most valuable to designers? Presumably all the background colors used for each light/dark mode?
 const values = (colors) =>
   Object.keys(colors).map((key) => {
-    return { name: key, value: colors[key] };
-  });
+    return { name: key, value: colors[key] }
+  })
 
 export const parameters = {
   actions: { argTypesRegex: '^on[A-Z].*' },
   backgrounds: {
     values: values(colors),
   },
-};
+}
 
 export const decorators = [
   (Story) => (
@@ -22,10 +21,4 @@
       <Story />
     </ThemeProvider>
   ),
-];
-=======
-import { addDecorator } from '@storybook/react'
-import { withKnobs } from '@storybook/addon-knobs'
-
-addDecorator(withKnobs)
->>>>>>> eb41c61f
+]