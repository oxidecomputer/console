--- conflicted
+++ resolved
@@ -1,25 +1,5 @@
 import React from 'react'
 import { DocsContainer } from '@storybook/addon-docs/blocks'
-<<<<<<< HEAD
-import { ThemeProvider, createGlobalStyle } from 'styled-components'
-import { colorPalette, defaultTheme } from '@oxide/theme'
-
-// Temporary global style for <Avatar> stories until GlobalStyle PR is merged:
-// https://github.com/oxidecomputer/console/pull/29/files
-const TemporaryGlobalStyle = createGlobalStyle`
-  html, body {
-    font-size: 16px;
-  }
-
-  img {
-    width: 100%;
-    height: auto;
-  }
-`
-
-// FIXME: What background colors will be most valuable to designers? Presumably all the background colors used for each light/dark mode?
-const values = (colors) =>
-=======
 import { darkUI } from './theme'
 import { ThemeProvider, createGlobalStyle } from 'styled-components'
 import { colorPalette, defaultTheme, GlobalStyle } from '@oxide/theme'
@@ -38,7 +18,6 @@
 `
 
 const getBackgroundColors = (colors) =>
->>>>>>> b5538d06
   Object.keys(colors).map((key) => {
     return { name: key, value: colors[key] }
   })
@@ -57,16 +36,11 @@
     // Default background does not apply to docs
     container: ({ children, context }) => (
       <DocsContainer context={context}>
-<<<<<<< HEAD
-        <TemporaryGlobalStyle />
-        <ThemeProvider theme={defaultTheme}>{children}</ThemeProvider>
-=======
         <ThemeProvider theme={defaultTheme}>
           <GlobalStyle />
           <DocsStyleOverrides />
           {children}
         </ThemeProvider>
->>>>>>> b5538d06
       </DocsContainer>
     ),
     theme: darkUI,
@@ -76,11 +50,7 @@
 export const decorators = [
   (Story) => (
     <ThemeProvider theme={defaultTheme}>
-<<<<<<< HEAD
-      <TemporaryGlobalStyle />
-=======
       <GlobalStyle />
->>>>>>> b5538d06
       <Story />
     </ThemeProvider>
   ),
