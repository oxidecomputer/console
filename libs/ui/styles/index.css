--- conflicted
+++ resolved
@@ -66,13 +66,10 @@
 input[type='radio']:focus-visible,
 input[type='checkbox']:focus-visible {
   @apply outline outline-2 outline-offset-0 outline-accent-secondary;
-<<<<<<< HEAD
-=======
 
   &.focus-error {
     @apply outline-destructive-secondary;
   }
->>>>>>> e409b661
 }
 
 a:focus,
@@ -85,13 +82,10 @@
 input[type='radio']:focus,
 input[type='checkbox']:focus {
   @apply outline outline-2 outline-offset-0 outline-accent-secondary;
-<<<<<<< HEAD
-=======
 
   &.focus-error {
     @apply outline-destructive-secondary;
   }
->>>>>>> e409b661
 }
 
 a:focus:not(:focus-visible),
