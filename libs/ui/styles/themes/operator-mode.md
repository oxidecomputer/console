--- conflicted
+++ resolved
@@ -341,17 +341,9 @@
 
 ```mermaid
 graph RL
-<<<<<<< HEAD
-  base-black-500 --> #182024:::base-black-500
-  surface-hover --> base-black-500
-  surface-secondary --> base-black-500
-  surface-disabled --> base-black-500
-  content-inverse-secondary --> surface-secondary
-=======
   base-black-500 --> #141A1C:::base-black-500
   surface-hover --> base-black-500
   surface-raise-hover --> base-black-500
->>>>>>> a6d0ace1
   stroke-tertiary --> base-black-500
 
   classDef base-black-500 stroke-width:5,stroke:#141A1C
