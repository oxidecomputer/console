<<<<<<< HEAD
[data-reach-dialog-overlay],
=======
>>>>>>> d8be41d4
.DialogOverlay {
  /* background: hsla(0, 0%, 0%, 0.33); */
  @apply fixed inset-0 z-10 overflow-auto bg-scrim;
}

<<<<<<< HEAD
[data-reach-dialog-content],
.DialogContent {
  z-index: 20;
=======
.DialogContent {
  @apply z-20;

>>>>>>> d8be41d4
  width: 50vw;
  margin: 10vh auto;
  background: white;
  padding: 2rem;
  outline: none;
}<|MERGE_RESOLUTION|>--- conflicted
+++ resolved
@@ -1,21 +1,11 @@
-<<<<<<< HEAD
-[data-reach-dialog-overlay],
-=======
->>>>>>> d8be41d4
 .DialogOverlay {
   /* background: hsla(0, 0%, 0%, 0.33); */
   @apply fixed inset-0 z-10 overflow-auto bg-scrim;
 }
 
-<<<<<<< HEAD
-[data-reach-dialog-content],
-.DialogContent {
-  z-index: 20;
-=======
 .DialogContent {
   @apply z-20;
 
->>>>>>> d8be41d4
   width: 50vw;
   margin: 10vh auto;
   background: white;
