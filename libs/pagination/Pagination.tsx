import React from 'react'
import type { PaginationProps as UIPaginationProps } from '@oxide/ui'
import { Pagination as UIPagination } from '@oxide/ui'
import tunnel from 'tunnel-rat'

const Tunnel = tunnel()

interface PaginationProps extends UIPaginationProps {
  /** If true pagination will be rendered wherever `Pagination.Target` is included */
  inline?: boolean
}
export function Pagination({ inline = false, ...props }: PaginationProps) {
  if (inline) return <UIPagination {...props} />

  return (
    <Tunnel.In>
      <hr className="ox-pagination-border" />
<<<<<<< HEAD
      <UIPagination className="h-14 py-5" {...props} />
    </>,
    el
=======
      <UIPagination className="py-5" {...props} />
    </Tunnel.In>
>>>>>>> d7a952cb
  )
}

Pagination.Target = Tunnel.Out as () => React.ReactElement<|MERGE_RESOLUTION|>--- conflicted
+++ resolved
@@ -15,14 +15,8 @@
   return (
     <Tunnel.In>
       <hr className="ox-pagination-border" />
-<<<<<<< HEAD
       <UIPagination className="h-14 py-5" {...props} />
-    </>,
-    el
-=======
-      <UIPagination className="py-5" {...props} />
     </Tunnel.In>
->>>>>>> d7a952cb
   )
 }
 
