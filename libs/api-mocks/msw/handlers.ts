import { compose, context, rest } from 'msw'

import type { ApiTypes as Api } from '@oxide/api'
import { pick, sortBy } from '@oxide/util'

import type { Json } from '../json-type'
import { serial } from '../serial'
import { sessionMe } from '../session'
import { defaultSilo } from '../silo'
import type {
  DiskParams,
  GlobalImageParams,
  IdParams,
  InstanceParams,
  NetworkInterfaceParams,
  NotFound,
  OrgParams,
  ProjectParams,
  SshKeyParams,
  VpcParams,
  VpcRouterParams,
  VpcSubnetParams,
} from './db'
import {
  db,
  lookupById,
  lookupDisk,
  lookupGlobalImage,
  lookupInstance,
  lookupNetworkInterface,
  lookupOrg,
  lookupProject,
  lookupSshKey,
  lookupVpc,
  lookupVpcRouter,
  lookupVpcSubnet,
} from './db'
import { json, paginated } from './util'

// Note the *JSON types. Those represent actual API request and response bodies,
// the snake-cased objects coming straight from the API before the generated
// client camel-cases the keys and parses date fields. Inside the mock API everything
// is *JSON type.

/// generate random 11 digit hex string, prefix optional
const genId = (prefix?: string) =>
  (prefix ? prefix + '-' : '') + Math.floor(Math.random() * 10e12).toString(16)

// Helper function to remove some of the boilerplate from /by-id/ requests
const getById = <T extends { id: string }>(path: string, table: T[]) =>
  rest.get<never, IdParams, T | GetErr>(path, lookupById(table))

function getTimestamps() {
  const now = new Date().toISOString()
  return { time_created: now, time_modified: now }
}

const alreadyExistsBody = { error_code: 'ObjectAlreadyExists' } as const
type AlreadyExists = typeof alreadyExistsBody
const alreadyExistsErr = json(alreadyExistsBody, { status: 400 })

const unavailableBody = { error_code: 'ServiceUnavailable' } as const
type Unavailable = typeof unavailableBody
const unavailableErr = json(unavailableBody, { status: 503 })

const badRequest = (msg: string) =>
  compose(
    context.status(400),
    context.json({
      request_id: '',
      error_code: null,
      message: `unable to parse body: ${msg} at line 1 column 1`,
    })
  )

type GetErr = NotFound | Unavailable
type PostErr = AlreadyExists | NotFound

export const handlers = [
  rest.get('/session/me', (req, res) => res(json(sessionMe))),

  rest.get<never, never, Json<Api.SshKeyResultsPage>>('/session/me/sshkeys', (req, res) =>
    res(
      json(
        paginated(
          req.url.search,
          db.sshKeys.filter((key) => key.silo_user_id === sessionMe.id)
        )
      )
    )
  ),

  rest.post<Json<Api.SshKeyCreate>, never, Json<Api.SshKey> | PostErr>(
    '/session/me/sshkeys',
    (req, res) => {
      const alreadyExists = db.sshKeys.some(
        (key) => key.name === req.body.name && key.silo_user_id === sessionMe.id
      )
      if (alreadyExists) return res(alreadyExistsErr)

      if (!req.body.name) {
        return res(badRequest('name requires at least one character'))
      }

      // TODO: validate public_key
      if (!req.body.public_key) {
        return res(badRequest('expected public key'))
      }

      const newSshKey: Json<Api.SshKey> = {
        id: genId('ssh-key'),
        silo_user_id: sessionMe.id,
        ...req.body,
        ...getTimestamps(),
      }
      db.sshKeys.push(newSshKey)
      return res(json(newSshKey, { status: 201 }))
    }
  ),

  rest.delete<never, SshKeyParams, GetErr>(
    '/session/me/sshkeys/:sshKeyName',
    (req, res, ctx) => {
      const [sshKey, err] = lookupSshKey(req.params)
      if (err) return res(err)
      db.sshKeys = db.sshKeys.filter((i) => i.id !== sshKey.id)
      return res(ctx.status(204))
    }
  ),

  rest.get<never, never, Json<Api.SiloRolePolicy> | GetErr>('/policy', (req, res) => {
    // assume we're in the default silo
    const siloId = defaultSilo.id
    const role_assignments = db.roleAssignments
      .filter((r) => r.resource_type === 'silo' && r.resource_id === siloId)
      .map((r) => pick(r, 'identity_id', 'identity_type', 'role_name'))

    return res(json({ role_assignments }))
  }),

  rest.get<never, never, Json<Api.OrganizationResultsPage>>('/organizations', (req, res) =>
    res(json(paginated(req.url.search, db.orgs)))
  ),

  rest.post<Json<Api.OrganizationCreate>, never, Json<Api.Organization> | PostErr>(
    '/organizations',
    (req, res) => {
      const alreadyExists = db.orgs.some((o) => o.name === req.body.name)
      if (alreadyExists) return res(alreadyExistsErr)

      if (!req.body.name) {
        return res(badRequest('name requires at least one character'))
      }

      const newOrg: Json<Api.Organization> = {
        id: genId('org'),
        ...req.body,
        ...getTimestamps(),
      }
      db.orgs.push(newOrg)
      return res(json(newOrg, { status: 201 }))
    }
  ),

  rest.get<never, OrgParams, Json<Api.Organization> | GetErr>(
    '/organizations/:orgName',
    (req, res) => {
      if (req.params.orgName === '503') {
        return res(unavailableErr)
      }

      const [org, err] = lookupOrg(req.params)
      if (err) return res(err)

      return res(json(org))
    }
  ),

  rest.put<Json<Api.OrganizationUpdate>, OrgParams, Json<Api.Organization> | PostErr>(
    '/organizations/:orgName',
    (req, res) => {
      const [org, err] = lookupOrg(req.params)
      if (err) return res(err)

      if (!req.body.name) {
        return res(badRequest('name requires at least one character'))
      }
      org.name = req.body.name
      org.description = req.body.description || ''

      return res(json(org))
    }
  ),

  rest.get<never, OrgParams, Json<Api.OrganizationRolePolicy> | GetErr>(
    '/organizations/:orgName/policy',
    (req, res) => {
      const [org, err] = lookupOrg(req.params)
      if (err) return res(err)
      const role_assignments = db.roleAssignments
        .filter((r) => r.resource_type === 'organization' && r.resource_id === org.id)
        .map((r) => pick(r, 'identity_id', 'identity_type', 'role_name'))

      return res(json({ role_assignments }))
    }
  ),

  rest.put<
    Json<Api.OrganizationRolePolicy>,
    ProjectParams,
    Json<Api.OrganizationRolePolicy> | PostErr
  >('/organizations/:orgName/policy', (req, res) => {
    const [org, err] = lookupOrg(req.params)
    if (err) return res(err)

    // TODO: validate input lol
    const newAssignments = req.body.role_assignments.map((r) => ({
      resource_type: 'organization' as const,
      resource_id: org.id,
      ...pick(r, 'identity_id', 'identity_type', 'role_name'),
    }))

    const unrelatedAssignments = db.roleAssignments.filter(
      (r) => !(r.resource_type === 'organization' && r.resource_id === org.id)
    )

    db.roleAssignments = [...unrelatedAssignments, ...newAssignments]

    return res(json(req.body))
  }),

  rest.delete<never, OrgParams, GetErr>('/organizations/:orgName', (req, res, ctx) => {
    const [org, err] = lookupOrg(req.params)
    if (err) return res(err)
    db.orgs = db.orgs.filter((o) => o.id !== org.id)
    return res(ctx.status(204))
  }),

  rest.get<never, OrgParams, Json<Api.ProjectResultsPage> | GetErr>(
    '/organizations/:orgName/projects',
    (req, res) => {
      const [org, err] = lookupOrg(req.params)
      if (err) return res(err)

      const projects = db.projects.filter((p) => p.organization_id === org.id)
      return res(json(paginated(req.url.search, projects)))
    }
  ),

  rest.post<Json<Api.ProjectCreate>, OrgParams, Json<Api.Project> | PostErr>(
    '/organizations/:orgName/projects',
    (req, res) => {
      const [org, err] = lookupOrg(req.params)
      if (err) return res(err)

      const alreadyExists = db.projects.some(
        (p) => p.organization_id === org.id && p.name === req.body.name
      )

      if (alreadyExists) return res(alreadyExistsErr)

      if (!req.body.name) {
        return res(badRequest('name requires at least one character'))
      }

      const newProject: Json<Api.Project> = {
        id: genId('project'),
        organization_id: org.id,
        ...req.body,
        ...getTimestamps(),
      }
      db.projects.push(newProject)
      return res(json(newProject, { status: 201 }))
    }
  ),

  rest.get<never, ProjectParams, Json<Api.Project> | GetErr>(
    '/organizations/:orgName/projects/:projectName',
    (req, res) => {
      const [project, err] = lookupProject(req.params)
      if (err) return res(err)
      return res(json(project))
    }
  ),

  rest.put<Json<Api.ProjectUpdate>, ProjectParams, Json<Api.Project> | PostErr>(
    '/organizations/:orgName/projects/:projectName',
    (req, res) => {
      const [project, err] = lookupProject(req.params)
      if (err) return res(err)

      if (!req.body.name) {
        return res(badRequest('name requires at least one character'))
      }
      project.name = req.body.name
      project.description = req.body.description || ''

      return res(json(project))
    }
  ),

  rest.delete<never, ProjectParams, GetErr>(
    '/organizations/:orgName/projects/:projectName',
    (req, res, ctx) => {
      const [project, err] = lookupProject(req.params)
      if (err) return res(err)
      db.projects = db.projects.filter((p) => p.id !== project.id)
      return res(ctx.status(204))
    }
  ),

  rest.get<never, ProjectParams, Json<Api.ProjectRolePolicy> | GetErr>(
    '/organizations/:orgName/projects/:projectName/policy',
    (req, res) => {
      const [project, err] = lookupProject(req.params)
      if (err) return res(err)
      const role_assignments = db.roleAssignments
        .filter((r) => r.resource_type === 'project' && r.resource_id === project.id)
        .map((r) => pick(r, 'identity_id', 'identity_type', 'role_name'))

      return res(json({ role_assignments }))
    }
  ),

  rest.put<
    Json<Api.ProjectRolePolicy>,
    ProjectParams,
    Json<Api.ProjectRolePolicy> | PostErr
  >('/organizations/:orgName/projects/:projectName/policy', (req, res) => {
    const [project, err] = lookupProject(req.params)
    if (err) return res(err)

    // TODO: validate input lol
    const newAssignments = req.body.role_assignments.map((r) => ({
      resource_type: 'project' as const,
      resource_id: project.id,
      ...pick(r, 'identity_id', 'identity_type', 'role_name'),
    }))

    const unrelatedAssignments = db.roleAssignments.filter(
      (r) => !(r.resource_type === 'project' && r.resource_id === project.id)
    )

    db.roleAssignments = [...unrelatedAssignments, ...newAssignments]

    return res(json(req.body))
  }),

  rest.get<never, ProjectParams, Json<Api.InstanceResultsPage> | GetErr>(
    '/organizations/:orgName/projects/:projectName/instances',
    (req, res) => {
      const [project, err] = lookupProject(req.params)
      if (err) return res(err)
      const instances = db.instances.filter((i) => i.project_id === project.id)
      return res(json(paginated(req.url.search, instances)))
    }
  ),

  rest.get<never, InstanceParams, Json<Api.Instance> | GetErr>(
    '/organizations/:orgName/projects/:projectName/instances/:instanceName',
    (req, res) => {
      const [instance, err] = lookupInstance(req.params)
      if (err) return res(err)
      return res(json(instance))
    }
  ),

  rest.delete<never, InstanceParams, GetErr>(
    '/organizations/:orgName/projects/:projectName/instances/:instanceName',
    (req, res, ctx) => {
      const [instance, err] = lookupInstance(req.params)
      if (err) return res(err)
      db.instances = db.instances.filter((i) => i.id !== instance.id)
      return res(ctx.status(204))
    }
  ),

  rest.post<Json<Api.InstanceCreate>, ProjectParams, Json<Api.Instance> | PostErr>(
    '/organizations/:orgName/projects/:projectName/instances',
    (req, res) => {
      const [project, err] = lookupProject(req.params)
      if (err) return res(err)

      const alreadyExists = db.instances.some(
        (i) => i.project_id === project.id && i.name === req.body.name
      )
      if (alreadyExists) return res(alreadyExistsErr)

      if (!req.body.name) {
        return res(badRequest('name requires at least one character'))
      }

      const newInstance: Json<Api.Instance> = {
        id: genId('instance'),
        project_id: project.id,
        ...pick(req.body, 'name', 'description', 'hostname', 'memory', 'ncpus'),
        ...getTimestamps(),
        run_state: 'running',
        time_run_state_updated: new Date().toISOString(),
      }
      db.instances.push(newInstance)
      return res(json(newInstance, { status: 201, delay: 2000 }))
    }
  ),

  rest.post<never, InstanceParams, Json<Api.Instance> | PostErr>(
    '/organizations/:orgName/projects/:projectName/instances/:instanceName/start',
    (req, res) => {
      const [instance, err] = lookupInstance(req.params)
      if (err) return res(err)
      instance.run_state = 'running'
      return res(json(instance, { status: 202 }))
    }
  ),

  rest.post<never, InstanceParams, Json<Api.Instance> | PostErr>(
    '/organizations/:orgName/projects/:projectName/instances/:instanceName/stop',
    (req, res) => {
      const [instance, err] = lookupInstance(req.params)
      if (err) return res(err)
      instance.run_state = 'stopped'
      return res(json(instance, { status: 202 }))
    }
  ),

  rest.get<never, InstanceParams, Json<Api.DiskResultsPage> | GetErr>(
    '/organizations/:orgName/projects/:projectName/instances/:instanceName/disks',
    (req, res) => {
      const [instance, err] = lookupInstance(req.params)
      if (err) return res(err)
      const disks = db.disks.filter(
        (d) => 'instance' in d.state && d.state.instance === instance.id
      )
      return res(json(paginated(req.url.search, disks)))
    }
  ),

  rest.post<Json<Api.DiskIdentifier>, InstanceParams, Json<Api.Disk> | PostErr>(
    '/organizations/:orgName/projects/:projectName/instances/:instanceName/disks/attach',
    (req, res) => {
      const [instance, instanceErr] = lookupInstance(req.params)
      if (instanceErr) return res(instanceErr)
      if (instance.run_state !== 'stopped') {
        return res(badRequest('instance must be stopped'))
      }
      const [disk, diskErr] = lookupDisk({ ...req.params, diskName: req.body.name })
      if (diskErr) return res(diskErr)
      disk.state = {
        state: 'attached',
        instance: instance.id,
      }
      return res(json(disk))
    }
  ),

  rest.post<Json<Api.DiskIdentifier>, InstanceParams, Json<Api.Disk> | PostErr>(
    '/organizations/:orgName/projects/:projectName/instances/:instanceName/disks/detach',
    (req, res) => {
      const [instance, instanceErr] = lookupInstance(req.params)
      if (instanceErr) return res(instanceErr)
      if (instance.run_state !== 'stopped') {
        return res(badRequest('instance must be stopped'))
      }
      const [disk, diskErr] = lookupDisk({ ...req.params, diskName: req.body.name })
      if (diskErr) return res(diskErr)
      disk.state = {
        state: 'detached',
      }
      return res(json(disk))
    }
  ),

  rest.get<never, InstanceParams, Json<Api.ExternalIpResultsPage> | GetErr>(
    '/organizations/:orgName/projects/:projectName/instances/:instanceName/external-ips',
    (req, res) => {
      const [, err] = lookupInstance(req.params)
      if (err) return res(err)
      // TODO: proper mock table
      const items = [
        {
          ip: '123.4.56.7',
          kind: 'ephemeral',
        } as const,
      ]
      return res(json({ items }))
    }
  ),

  rest.get<never, InstanceParams, Json<Api.NetworkInterfaceResultsPage> | GetErr>(
    '/organizations/:orgName/projects/:projectName/instances/:instanceName/network-interfaces',
    (req, res) => {
      const [instance, err] = lookupInstance(req.params)
      if (err) return res(err)
      const nics = db.networkInterfaces.filter((n) => n.instance_id === instance.id)
      return res(json(paginated(req.url.search, nics)))
    }
  ),

  rest.post<
    Json<Api.NetworkInterfaceCreate>,
    InstanceParams,
    Json<Api.NetworkInterface> | PostErr
  >(
    '/organizations/:orgName/projects/:projectName/instances/:instanceName/network-interfaces',
    (req, res) => {
      const [instance, err] = lookupInstance(req.params)
      if (err) return res(err)
      const nicsForInstance = db.networkInterfaces.filter(
        (n) => n.instance_id === instance.id
      )

      const alreadyExists = nicsForInstance.some((n) => n.name === req.body.name)
      if (alreadyExists) return res(alreadyExistsErr)

      if (!req.body.name) {
        return res(badRequest('name requires at least one character'))
      }

      const { name, description, subnet_name, vpc_name, ip } = req.body

      const [vpc, vpcErr] = lookupVpc({ ...req.params, vpcName: vpc_name })
      if (vpcErr) return res(vpcErr)

      const [subnet, subnetErr] = lookupVpcSubnet({
        ...req.params,
        vpcName: vpc_name,
        subnetName: subnet_name,
      })
      if (subnetErr) return res(subnetErr)

      // TODO: validate IP

      const newNic: Json<Api.NetworkInterface> = {
        id: genId('nic'),
        // matches API logic: https://github.com/oxidecomputer/omicron/blob/ae22982/nexus/src/db/queries/network_interface.rs#L982-L1015
        primary: nicsForInstance.length === 0,
        instance_id: instance.id,
        name,
        description,
        ip: ip || '123.45.68.8',
        vpc_id: vpc.id,
        subnet_id: subnet.id,
        mac: '',
        ...getTimestamps(),
      }
      db.networkInterfaces.push(newNic)

      return res(json(newNic))
    }
  ),

  rest.get<never, NetworkInterfaceParams, Json<Api.NetworkInterface> | GetErr>(
    '/organizations/:orgName/projects/:projectName/instances/:instanceName/network-interfaces/:interfaceName',
    (req, res) => {
      const [nic, err] = lookupNetworkInterface(req.params)
      if (err) return res(err)
      return res(json(nic))
    }
  ),

  rest.put<
    Json<Api.NetworkInterfaceUpdate>,
    NetworkInterfaceParams,
    Json<Api.NetworkInterface> | PostErr
  >(
    '/organizations/:orgName/projects/:projectName/instances/:instanceName/network-interfaces/:interfaceName',
    (req, res, ctx) => {
      const [nic, err] = lookupNetworkInterface(req.params)
      if (err) return res(err)

      if (req.body.name) {
        nic.name = req.body.name
      }
      if (typeof req.body.description === 'string') {
        nic.description = req.body.description
      }
      if (typeof req.body.primary === 'boolean' && req.body.primary !== nic.primary) {
        if (nic.primary) {
          return res(badRequest('Cannot remove the primary interface'))
        }
        db.networkInterfaces
          .filter((n) => n.instance_id === nic.instance_id)
          .forEach((n) => {
            n.primary = false
          })
        nic.primary = !!req.body.primary
      }
      return res(ctx.status(204))
    }
  ),

  rest.delete<never, NetworkInterfaceParams, GetErr>(
    '/organizations/:orgName/projects/:projectName/instances/:instanceName/network-interfaces/:interfaceName',
    (req, res, ctx) => {
      const [nic, err] = lookupNetworkInterface(req.params)
      if (err) return res(err)
      db.networkInterfaces = db.networkInterfaces.filter((n) => n.id !== nic.id)
      return res(ctx.status(204))
    }
  ),

  rest.get<never, InstanceParams, Json<Api.InstanceSerialConsoleData> | GetErr>(
    '/organizations/:orgName/projects/:projectName/instances/:instanceName/serial-console',
    (req, res) => {
      // TODO: Add support for query params
      return res(json(serial))
    }
  ),

  rest.get<never, ProjectParams, Json<Api.DiskResultsPage> | GetErr>(
    '/organizations/:orgName/projects/:projectName/disks',
    (req, res) => {
      const [project, err] = lookupProject(req.params)
      if (err) return res(err)
      const disks = db.disks.filter((d) => d.project_id === project.id)
      return res(json(paginated(req.url.search, disks)))
    }
  ),

  rest.post<Json<Api.DiskCreate>, ProjectParams, Json<Api.Disk> | PostErr>(
    '/organizations/:orgName/projects/:projectName/disks',
    (req, res) => {
      const [project, err] = lookupProject(req.params)
      if (err) return res(err)
      const alreadyExists = db.disks.some(
        (s) => s.project_id === project.id && s.name === req.body.name
      )
      if (alreadyExists) return res(alreadyExistsErr)

      if (!req.body.name) {
        return res(badRequest('name requires at least one character'))
      }

      const { name, description, size, disk_source } = req.body
      const newDisk: Json<Api.Disk> = {
        id: genId('disk'),
        project_id: project.id,
        state: { state: 'creating' },
        device_path: '/mnt/disk',
        name,
        description,
        size,
        // TODO: for non-blank disk sources, look up image or snapshot by ID and
        // pull block size from there
        block_size: disk_source.type === 'blank' ? disk_source.block_size : 4096,
        ...getTimestamps(),
      }
      db.disks.push(newDisk)
      return res(json(newDisk, { status: 201 }))
    }
  ),

  rest.delete<never, DiskParams, GetErr>(
    '/organizations/:orgName/projects/:projectName/disks/:diskName',
    (req, res, ctx) => {
      const [disk, err] = lookupDisk(req.params)
      if (err) return res(err)
      // Governed by https://github.com/oxidecomputer/omicron/blob/e5704d7f343fa0633751527dedf276409647ad4e/nexus/src/db/datastore.rs#L2103
      switch (disk.state.state) {
        case 'creating':
        case 'detached':
        case 'faulted':
          break
        default:
          return res(badRequest('Cannot delete disk in state ' + disk.state.state))
      }
      db.disks = db.disks.filter((d) => d.id !== disk.id)
      return res(ctx.status(204))
    }
  ),

  rest.get<never, ProjectParams, Json<Api.ImageResultsPage> | GetErr>(
    '/organizations/:orgName/projects/:projectName/images',
    (req, res) => {
      const [project, err] = lookupProject(req.params)
      if (err) return res(err)
      const images = db.images.filter((i) => i.project_id === project.id)
      return res(json(paginated(req.url.search, images)))
    }
  ),

  rest.get<never, ProjectParams, Json<Api.SnapshotResultsPage> | GetErr>(
    '/organizations/:orgName/projects/:projectName/snapshots',
    (req, res) => {
      const [project, err] = lookupProject(req.params)
      if (err) return res(err)
      const snapshots = db.snapshots.filter((i) => i.project_id === project.id)
      return res(json(paginated(req.url.search, snapshots)))
    }
  ),

  rest.get<never, ProjectParams, Json<Api.VpcResultsPage> | GetErr>(
    '/organizations/:orgName/projects/:projectName/vpcs',
    (req, res) => {
      const [project, err] = lookupProject(req.params)
      if (err) return res(err)
      const vpcs = db.vpcs.filter((v) => v.project_id === project.id)
      return res(json(paginated(req.url.search, vpcs)))
    }
  ),

  rest.get<never, VpcParams, Json<Api.Vpc> | GetErr>(
    '/organizations/:orgName/projects/:projectName/vpcs/:vpcName',
    (req, res) => {
      const [vpc, err] = lookupVpc(req.params)
      if (err) return res(err)
      return res(json(vpc))
    }
  ),

  rest.post<Json<Api.VpcCreate>, ProjectParams, Json<Api.Vpc> | PostErr>(
    '/organizations/:orgName/projects/:projectName/vpcs',
    (req, res) => {
      const [project, err] = lookupProject(req.params)
      if (err) return res(err)
      const alreadyExists = db.vpcs.some(
        (s) => s.project_id === project.id && s.name === req.body.name
      )
      if (alreadyExists) return res(alreadyExistsErr)

      if (!req.body.name) {
        return res(badRequest('name requires at least one character'))
      }

      const newVpc: Json<Api.Vpc> = {
        id: genId('vpc'),
        project_id: project.id,
        system_router_id: genId('system-router'),
        ...req.body,
        // API is supposed to generate one if none provided. close enough
        ipv6_prefix: req.body.ipv6_prefix || 'fd2d:4569:88b2::/64',
        ...getTimestamps(),
      }
      db.vpcs.push(newVpc)

      // Also create a default subnet
      const newSubnet: Json<Api.VpcSubnet> = {
        id: genId('vpc-subnet'),
        name: 'default',
        vpc_id: newVpc.id,
        ipv6_block: 'fd2d:4569:88b1::/64',
        description: '',
        ipv4_block: '',
        ...getTimestamps(),
      }
      db.vpcSubnets.push(newSubnet)

      return res(json(newVpc, { status: 201 }))
    }
  ),

  rest.put<Json<Api.Vpc>, VpcParams, Json<Api.Vpc> | PostErr>(
    '/organizations/:orgName/projects/:projectName/vpcs/:vpcName',
    (req, res) => {
      const [vpc, err] = lookupVpc(req.params)
      if (err) return res(err)

      if (req.body.name) {
        vpc.name = req.body.name
      }

      if (typeof req.body.description === 'string') {
        vpc.description = req.body.description
      }

      if (req.body.dns_name) {
        vpc.dns_name = req.body.dns_name
      }
      return res(json(vpc))
    }
  ),

  rest.get<never, VpcParams, Json<Api.VpcSubnetResultsPage> | GetErr>(
    '/organizations/:orgName/projects/:projectName/vpcs/:vpcName/subnets',
    (req, res) => {
      const [vpc, err] = lookupVpc(req.params)
      if (err) return res(err)
      const subnets = db.vpcSubnets.filter((s) => s.vpc_id === vpc.id)
      return res(json(paginated(req.url.search, subnets)))
    }
  ),

  rest.post<Json<Api.VpcSubnetCreate>, VpcParams, Json<Api.VpcSubnet> | PostErr>(
    '/organizations/:orgName/projects/:projectName/vpcs/:vpcName/subnets',
    (req, res) => {
      const [vpc, err] = lookupVpc(req.params)
      if (err) return res(err)

      const alreadyExists = db.vpcSubnets.some(
        (s) => s.vpc_id === vpc.id && s.name === req.body.name
      )
      if (alreadyExists) return res(alreadyExistsErr)

      if (!req.body.name) {
        return res(badRequest('name requires at least one character'))
      }

      const newSubnet: Json<Api.VpcSubnet> = {
        id: genId('vpc-subnet'),
        vpc_id: vpc.id,
        ...req.body,
        // required in subnet create but not in update, so we need a fallback.
        // API says "A random `/64` block will be assigned if one is not
        // provided." Our fallback is not random, but it should be good enough.
        ipv6_block: req.body.ipv6_block || 'fd2d:4569:88b1::/64',
        ...getTimestamps(),
      }
      db.vpcSubnets.push(newSubnet)
      return res(json(newSubnet, { status: 201 }))
    }
  ),

  rest.put<Json<Api.VpcSubnetUpdate>, VpcSubnetParams, Json<Api.VpcSubnet> | PostErr>(
    '/organizations/:orgName/projects/:projectName/vpcs/:vpcName/subnets/:subnetName',
    (req, res, ctx) => {
      const [subnet, err] = lookupVpcSubnet(req.params)
      if (err) return res(err)

      if (req.body.name) {
        subnet.name = req.body.name
      }
      if (typeof req.body.description === 'string') {
        subnet.description = req.body.description
      }
      return res(ctx.status(204))
    }
  ),

  rest.get<never, VpcParams, Json<Api.VpcFirewallRules> | GetErr>(
    '/organizations/:orgName/projects/:projectName/vpcs/:vpcName/firewall/rules',
    (req, res) => {
      const [vpc, err] = lookupVpc(req.params)
      if (err) return res(err)
      const rules = db.vpcFirewallRules.filter((r) => r.vpc_id === vpc.id)
      return res(json({ rules: sortBy(rules, (r) => r.name) }))
    }
  ),

  rest.put<
    Json<Api.VpcFirewallRuleUpdateParams>,
    VpcParams,
    Json<Api.VpcFirewallRules> | PostErr
  >(
    '/organizations/:orgName/projects/:projectName/vpcs/:vpcName/firewall/rules',
    (req, res) => {
      const [vpc, err] = lookupVpc(req.params)
      if (err) return res(err)
      const rules = req.body.rules.map((rule) => ({
        vpc_id: vpc.id,
        id: genId('firewall-rule'),
        ...rule,
        ...getTimestamps(),
      }))
      // replace existing rules for this VPC with the new ones
      db.vpcFirewallRules = [
        ...db.vpcFirewallRules.filter((r) => r.vpc_id !== vpc.id),
        ...rules,
      ]
      return res(json({ rules: sortBy(rules, (r) => r.name) }))
    }
  ),

  rest.get<never, VpcParams, Json<Api.VpcRouterResultsPage> | GetErr>(
    '/organizations/:orgName/projects/:projectName/vpcs/:vpcName/routers',
    (req, res) => {
      const [vpc, err] = lookupVpc(req.params)
      if (err) return res(err)
      const routers = db.vpcRouters.filter((s) => s.vpc_id === vpc.id)
      return res(json(paginated(req.url.search, routers)))
    }
  ),

  rest.post<Json<Api.VpcRouterCreate>, VpcParams, Json<Api.VpcRouter> | PostErr>(
    '/organizations/:orgName/projects/:projectName/vpcs/:vpcName/routers',
    (req, res) => {
      const [vpc, err] = lookupVpc(req.params)
      if (err) return res(err)

      const alreadyExists = db.vpcRouters.some(
        (x) => x.vpc_id === vpc.id && x.name === req.body.name
      )
      if (alreadyExists) return res(alreadyExistsErr)

      if (!req.body.name) {
        return res(badRequest('name requires at least one character'))
      }

      const newRouter: Json<Api.VpcRouter> = {
        id: genId('vpc-router'),
        vpc_id: vpc.id,
        kind: 'custom',
        ...req.body,
        ...getTimestamps(),
      }
      db.vpcRouters.push(newRouter)
      return res(json(newRouter, { status: 201 }))
    }
  ),

  rest.put<Json<Api.VpcRouterUpdate>, VpcRouterParams, Json<Api.VpcRouter> | PostErr>(
    '/organizations/:orgName/projects/:projectName/vpcs/:vpcName/routers/:routerName',
    (req, res, ctx) => {
      const [router, err] = lookupVpcRouter(req.params)
      if (err) return res(err)

      if (req.body.name) {
        router.name = req.body.name
      }
      if (typeof req.body.description === 'string') {
        router.description = req.body.description
      }
      return res(ctx.status(204))
    }
  ),

  rest.get<never, VpcRouterParams, Json<Api.RouterRouteResultsPage> | GetErr>(
    '/organizations/:orgName/projects/:projectName/vpcs/:vpcName/routers/:routerName/routes',
    (req, res) => {
      const [router, err] = lookupVpcRouter(req.params)
      if (err) return res(err)
      const routers = db.vpcRouterRoutes.filter((s) => s.vpc_router_id === router.id)
      return res(json(paginated(req.url.search, routers)))
    }
  ),

  rest.get<never, never, Json<Api.GlobalImageResultsPage> | GetErr>(
    '/images',
    (req, res) => {
      return res(json(paginated(req.url.search, db.globalImages)))
    }
  ),

  rest.get<never, GlobalImageParams, Json<Api.GlobalImage> | GetErr>(
    '/images/:imageName',
    (req, res) => {
      const [image, err] = lookupGlobalImage(req.params)
      if (err) return res(err)
      return res(json(image))
    }
  ),

  // note that in the API this is meant for system users, but that could change.
  // kind of a hack to pretend it's about normal users.
  // see https://github.com/oxidecomputer/omicron/issues/1235
  rest.get<never, never, Json<Api.UserResultsPage> | GetErr>('/users', (req, res) => {
    return res(json(paginated(req.url.search, db.users)))
  }),

  rest.post<Json<Api.DeviceAuthVerify>, never, PostErr>(
    '/device/confirm',
    (req, res, ctx) => {
      if (req.body.user_code === 'BADD-CODE') {
        return res(ctx.status(404))
      }
      return res(ctx.status(200))
    }
  ),

  getById('/by-id/organizations/:id', db.orgs),
  getById('/by-id/projects/:id', db.projects),
  getById('/by-id/instances/:id', db.instances),
  getById('/by-id/network-interfaces/:id', db.networkInterfaces),
  getById('/by-id/vpcs/:id', db.vpcs),
  getById('/by-id/vpc-subnets/:id', db.vpcSubnets),
  getById('/by-id/vpc-routers/:id', db.vpcRouters),
  getById('/by-id/vpc-router-routes/:id', db.vpcRouterRoutes),
  getById('/by-id/disks/:id', db.disks),
  getById('/by-id/global-images/:id', db.globalImages),
  getById('/by-id/images/:id', db.images),
  getById('/by-id/snapshots/:id', db.snapshots),
].map((h) => {
<<<<<<< HEAD
  // Prefix if MSW is set which is not true when it's a standalone server
=======
  // Append prefixes if it's running as MSW and not a standalone server
>>>>>>> a1d95c1f
  if (process.env.MSW) {
    h.info.path = '/api' + h.info.path
  }
  return h
})<|MERGE_RESOLUTION|>--- conflicted
+++ resolved
@@ -969,11 +969,7 @@
   getById('/by-id/images/:id', db.images),
   getById('/by-id/snapshots/:id', db.snapshots),
 ].map((h) => {
-<<<<<<< HEAD
-  // Prefix if MSW is set which is not true when it's a standalone server
-=======
   // Append prefixes if it's running as MSW and not a standalone server
->>>>>>> a1d95c1f
   if (process.env.MSW) {
     h.info.path = '/api' + h.info.path
   }
