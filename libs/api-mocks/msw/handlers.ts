--- conflicted
+++ resolved
@@ -239,8 +239,7 @@
   rest.post<Json<Api.DiskIdentifier>, InstanceParams, Json<Api.Disk> | PostErr>(
     '/api/organizations/:orgName/projects/:projectName/instances/:instanceName/disks/attach',
     (req, res) => {
-<<<<<<< HEAD
-      const [instance, instanceErr] = lookupInstance(req)
+      const [instance, instanceErr] = lookupInstance(req.params)
       if (instanceErr) return res(instanceErr)
       if (instance.run_state !== 'stopped') {
         return res(badRequest('instance must be stopped'))
@@ -260,7 +259,7 @@
   rest.post<Json<Api.DiskIdentifier>, InstanceParams, Json<Api.Disk> | PostErr>(
     '/api/organizations/:orgName/projects/:projectName/instances/:instanceName/disks/detach',
     (req, res) => {
-      const [instance, instanceErr] = lookupInstance(req)
+      const [instance, instanceErr] = lookupInstance(req.params)
       if (instanceErr) return res(instanceErr)
       if (instance.run_state !== 'stopped') {
         return res(badRequest('instance must be stopped'))
@@ -272,10 +271,6 @@
       disk.state = {
         state: 'detached',
       }
-=======
-      const [disk, err] = lookupDisk(req.params)
-      if (err) return res(err)
->>>>>>> 278cbc67
       return res(json(disk))
     }
   ),
