import { differenceInSeconds, subHours } from 'date-fns'
import type { RestRequest } from 'msw'

<<<<<<< HEAD
import type { Sled, User } from '@oxide/api'
=======
import type { Sled, SystemMetricQueryParams } from '@oxide/api'
>>>>>>> 3d101662
import { type DiskCreate, type SystemMetricName, totalCapacity } from '@oxide/api'
import type { Json } from '@oxide/gen/msw-handlers'
import { json } from '@oxide/gen/msw-handlers'
import { GiB, TiB, isTruthy } from '@oxide/util'

import { genI64Data } from '../metrics'
import { db } from './db'

export { json } from '@oxide/gen/msw-handlers'

interface PaginateOptions {
  limit?: number
  pageToken?: string
}
export interface ResultsPage<I extends { id: string }> {
  items: I[]
  nextPage: string | null
}

export const paginated = <P extends PaginateOptions, I extends { id: string }>(
  params: P,
  items: I[]
) => {
  const { limit = 10, pageToken } = params || {}
  let startIndex = pageToken ? items.findIndex((i) => i.id === pageToken) : 0
  startIndex = startIndex < 0 ? 0 : startIndex

  if (startIndex > items.length) {
    return {
      items: [],
      nextPage: null,
    }
  }

  if (limit + startIndex >= items.length) {
    return {
      items: items.slice(startIndex),
      nextPage: null,
    }
  }

  return {
    items: items.slice(startIndex, startIndex + limit),
    nextPage: `${items[startIndex + limit].id}`,
  }
}

// make a bunch of copies of an object with different names and IDs. useful for
// testing pagination
export const repeat = <T extends { id: string; name: string }>(obj: T, n: number): T[] =>
  new Array(n).fill(0).map((_, i) => ({ ...obj, id: obj.id + i, name: obj.name + i }))

export const clone = <T extends object>(obj: T): T =>
  typeof structuredClone !== 'undefined'
    ? structuredClone(obj)
    : JSON.parse(JSON.stringify(obj))

export function getStartAndEndTime(params: { startTime?: Date; endTime?: Date }) {
  // if no start time or end time, give the last 24 hours. in this case the
  // API will give all data available for the metric (paginated of course),
  // so essentially we're pretending the last 24 hours just happens to be
  // all the data. if we have an end time but no start time, same deal, pretend
  // 24 hours before the given end time is where it starts
  const now = new Date()
  const { endTime = now, startTime = subHours(endTime, 24) } = params

  return { startTime, endTime }
}

export function getTimestamps() {
  const now = new Date().toISOString()
  return { time_created: now, time_modified: now }
}

export const unavailableErr = json({ error_code: 'ServiceUnavailable' }, { status: 503 })

export const NotImplemented = () => {
  throw json({ error_code: 'NotImplemented' }, { status: 501 })
}

export const errIfExists = <T extends Record<string, unknown>>(
  collection: T[],
  match: Partial<{ [key in keyof T]: T[key] }>,
  resourceLabel = 'resource'
) => {
  if (
    collection.some((item) =>
      Object.entries(match).every(([key, value]) => item[key] === value)
    )
  ) {
    const name = 'name' in match ? match.name : 'id' in match ? match.id : '<resource>'
    throw json(
      {
        error_code: 'ObjectAlreadyExists',
        message: `already exists: ${resourceLabel} "${name}"`,
      },
      { status: 400 }
    )
  }
}

export const errIfInvalidDiskSize = (disk: Json<DiskCreate>) => {
  const source = disk.disk_source
  if (source.type === 'snapshot') {
    const snapshotSize = db.snapshots.find((s) => source.snapshot_id === s.id)?.size ?? 0
    if (disk.size >= snapshotSize) return
    throw 'Disk size must be greater than or equal to the snapshot size'
  }
  if (source.type === 'image') {
    const imageSize = db.images.find((i) => source.image_id === i.id)?.size ?? 0
    if (disk.size >= imageSize) return
    throw 'Disk size must be greater than or equal to the image size'
  }
  if (source.type === 'blank') {
    if (disk.size >= 1 * GiB) return
    // TODO: this is a bit arbitrary, should match whatever the API does
    throw 'Minimum disk size is 1 GiB'
  }
}

class Rando {
  private a: number
  private c: number
  private m: number
  private seed: number

  constructor(seed: number, a = 1664525, c = 1013904223, m = 2 ** 32) {
    this.seed = seed
    this.a = a
    this.c = c
    this.m = m
  }

  public next(): number {
    this.seed = (this.a * this.seed + this.c) % this.m
    return this.seed / this.m
  }
}

export function generateUtilization(
  metricName: SystemMetricName,
  startTime: Date,
  endTime: Date,
  sleds: Json<Sled>[]
) {
  // generate data from at most 90 days ago no matter how early start time is
  const adjStartTime = new Date(
    Math.max(startTime.getTime(), Date.now() - 1000 * 60 * 60 * 24 * 90)
  )

  const capacity = totalCapacity(
    sleds.map((s) => ({
      usableHardwareThreads: s.usable_hardware_threads,
      usablePhysicalRam: s.usable_physical_ram,
    }))
  )
  const cap =
    metricName === 'cpus_provisioned'
      ? capacity.cpu
      : metricName === 'virtual_disk_space_provisioned'
      ? capacity.disk_tib * TiB
      : capacity.ram_gib * GiB
  const metricNameSeed = Array.from(metricName).reduce(
    (acc, char) => acc + char.charCodeAt(0),
    0
  )

  const rando = new Rando(adjStartTime.getTime() + metricNameSeed)
  const diff = Math.abs(differenceInSeconds(adjStartTime, endTime))

  // How many quarter hour chunks in the date range
  // Use that as how often to offset the data to seem
  // more realistic
  const timeInterval = diff / 900

  // If the data is the following length
  const dataCount = 1000
  // How far along the array should we do something
  const valueInterval = Math.floor(dataCount / timeInterval)

  // Pick a reasonable start value
  const startVal = cap / 2
  const values = new Array<number>(dataCount)
  values[0] = startVal

  let x = 0
  for (let i = 1; i < values.length; i++) {
    values[i] = values[i - 1]

    if (x === valueInterval) {
      // Do something 3/4 of the time
      let offset = 0
      const random = rando.next()

      const threshold = i < 250 || (i > 500 && i < 750) ? 1 : 0.375

      if (random < threshold) {
        const amount =
          metricName === 'cpus_provisioned'
            ? 3
            : metricName === 'virtual_disk_space_provisioned'
            ? TiB
            : TiB / 20
        offset = Math.floor(random * amount)

        if (random < threshold / 3) {
          offset = offset * -1
        }
      }

      if (random > 0.72) {
        values[i] += offset
      } else {
        values[i] = Math.max(values[i] - offset, 0)
      }
      x = 0
    } else {
      x++
    }
  }

  return values
}

<<<<<<< HEAD
export function currentUser(req: RestRequest): Json<User> {
  const name = req.cookies['msw-user']
  return db.users.find((u) => u.display_name === name) ?? db.users[0]
}

export function requireFleetViewer(req: RestRequest) {
  const user = currentUser(req)
  const userGroupIds = db.groupMemberships
    .filter((gm) => gm.userId === user.id)
    .map((gm) => db.userGroups.find((g) => g.id === gm.groupId))
    .filter(isTruthy)
    .map((g) => g.id)

  // don't need to filter by role because any role is at least viewer
  const actorsWithFleetRole = db.roleAssignments
    .filter((ra) => ra.resource_type === 'fleet')
    .map((ra) => ra.identity_id)

  // user is a fleet viewer if their own ID or any of their groups is
  // associated with any fleet role
  const isFleetViewer = [user.id, ...userGroupIds].some((id) =>
    actorsWithFleetRole.includes(id)
  )

  if (!isFleetViewer) throw 403 // should it 404? I think the API is a mix
=======
type MetricParams = {
  path: { metricName: SystemMetricName }
  query: Omit<SystemMetricQueryParams, 'silo'>
}

export function handleMetrics({ path: { metricName }, query }: MetricParams) {
  const { startTime, endTime } = getStartAndEndTime(query)

  if (endTime <= startTime) return { items: [] }

  const dataPoints = generateUtilization(metricName, startTime, endTime, db.sleds)

  // Important to remember (but probably not important enough to change) that
  // this works quite differently from the real API, which is going to be
  // querying clickhouse with some fixed set of data, and when it starts from
  // the end (order == 'descending') it's going to get data points starting
  // from the end. When it starts from the beginning it gets data points from
  // the beginning. For our fake data, we just generate the same set of data
  // points spanning the whole time range, then reverse the list if necessary
  // and take the first N=limit data points.

  let items = genI64Data(dataPoints, startTime, endTime)

  if (query.order === 'descending') {
    items.reverse()
  }

  if (typeof query.limit === 'number') {
    items = items.slice(0, query.limit)
  }

  return { items }
>>>>>>> 3d101662
}<|MERGE_RESOLUTION|>--- conflicted
+++ resolved
@@ -1,12 +1,14 @@
 import { differenceInSeconds, subHours } from 'date-fns'
 import type { RestRequest } from 'msw'
 
-<<<<<<< HEAD
-import type { Sled, User } from '@oxide/api'
-=======
-import type { Sled, SystemMetricQueryParams } from '@oxide/api'
->>>>>>> 3d101662
-import { type DiskCreate, type SystemMetricName, totalCapacity } from '@oxide/api'
+import type {
+  DiskCreate,
+  Sled,
+  SystemMetricName,
+  SystemMetricQueryParams,
+  User,
+} from '@oxide/api'
+import { totalCapacity } from '@oxide/api'
 import type { Json } from '@oxide/gen/msw-handlers'
 import { json } from '@oxide/gen/msw-handlers'
 import { GiB, TiB, isTruthy } from '@oxide/util'
@@ -230,33 +232,6 @@
   return values
 }
 
-<<<<<<< HEAD
-export function currentUser(req: RestRequest): Json<User> {
-  const name = req.cookies['msw-user']
-  return db.users.find((u) => u.display_name === name) ?? db.users[0]
-}
-
-export function requireFleetViewer(req: RestRequest) {
-  const user = currentUser(req)
-  const userGroupIds = db.groupMemberships
-    .filter((gm) => gm.userId === user.id)
-    .map((gm) => db.userGroups.find((g) => g.id === gm.groupId))
-    .filter(isTruthy)
-    .map((g) => g.id)
-
-  // don't need to filter by role because any role is at least viewer
-  const actorsWithFleetRole = db.roleAssignments
-    .filter((ra) => ra.resource_type === 'fleet')
-    .map((ra) => ra.identity_id)
-
-  // user is a fleet viewer if their own ID or any of their groups is
-  // associated with any fleet role
-  const isFleetViewer = [user.id, ...userGroupIds].some((id) =>
-    actorsWithFleetRole.includes(id)
-  )
-
-  if (!isFleetViewer) throw 403 // should it 404? I think the API is a mix
-=======
 type MetricParams = {
   path: { metricName: SystemMetricName }
   query: Omit<SystemMetricQueryParams, 'silo'>
@@ -289,5 +264,31 @@
   }
 
   return { items }
->>>>>>> 3d101662
+}
+
+export function currentUser(req: RestRequest): Json<User> {
+  const name = req.cookies['msw-user']
+  return db.users.find((u) => u.display_name === name) ?? db.users[0]
+}
+
+export function requireFleetViewer(req: RestRequest) {
+  const user = currentUser(req)
+  const userGroupIds = db.groupMemberships
+    .filter((gm) => gm.userId === user.id)
+    .map((gm) => db.userGroups.find((g) => g.id === gm.groupId))
+    .filter(isTruthy)
+    .map((g) => g.id)
+
+  // don't need to filter by role because any role is at least viewer
+  const actorsWithFleetRole = db.roleAssignments
+    .filter((ra) => ra.resource_type === 'fleet')
+    .map((ra) => ra.identity_id)
+
+  // user is a fleet viewer if their own ID or any of their groups is
+  // associated with any fleet role
+  const isFleetViewer = [user.id, ...userGroupIds].some((id) =>
+    actorsWithFleetRole.includes(id)
+  )
+
+  if (!isFleetViewer) throw 403 // should it 404? I think the API is a mix
 }