import { format } from 'date-fns'
import React from 'react'
import { TwoLineCell } from '.'
import type { Cell } from './Cell'

export const DateCell = ({ value }: Cell<string>) => (
<<<<<<< HEAD
  <TwoLineCell
    value={[
      format(new Date(value), 'MMM d, yyyy'),
      format(new Date(value), 'p'),
    ]}
  />
=======
  <div className="space-y-0.5">
    <div>{format(new Date(value), 'MMM d, yyyy')}</div>
    <div className="text-secondary">{format(new Date(value), 'p')}</div>
  </div>
>>>>>>> cf2a7026
)<|MERGE_RESOLUTION|>--- conflicted
+++ resolved
@@ -1,20 +1,10 @@
 import { format } from 'date-fns'
 import React from 'react'
-import { TwoLineCell } from '.'
 import type { Cell } from './Cell'
 
 export const DateCell = ({ value }: Cell<string>) => (
-<<<<<<< HEAD
-  <TwoLineCell
-    value={[
-      format(new Date(value), 'MMM d, yyyy'),
-      format(new Date(value), 'p'),
-    ]}
-  />
-=======
   <div className="space-y-0.5">
     <div>{format(new Date(value), 'MMM d, yyyy')}</div>
     <div className="text-secondary">{format(new Date(value), 'p')}</div>
   </div>
->>>>>>> cf2a7026
 )