--- conflicted
+++ resolved
@@ -1,19 +1,12 @@
 import type { TableInstance } from '@tanstack/react-table'
 import { createTable as _createTable } from '@tanstack/react-table'
 import { Table as UITable } from '@oxide/ui'
-import cn from 'classnames'
 
-<<<<<<< HEAD
-export type TableProps<TGenerics> = {
-=======
-export type TableProps<D extends object> = {
->>>>>>> c697a493
-  className?: string
+export type TableProps<TGenerics> = JSX.IntrinsicElements['table'] & {
   rowClassName?: string
   table: TableInstance<TGenerics>
 }
 
-<<<<<<< HEAD
 type ColumnMeta = {
   thClassName?: string
 }
@@ -32,10 +25,14 @@
  * Render a React Table table instance. Will get mad if `table` comes from the
  * built-in `createTable` instead of our {@link createTable}.
  */
-export const Table = <TGenerics extends OurTableGenerics>(props: TableProps<TGenerics>) => (
-  <UITable className={props.className}>
+export const Table = <TGenerics extends OurTableGenerics>({
+  rowClassName,
+  table,
+  ...tableProps
+}: TableProps<TGenerics>) => (
+  <UITable {...tableProps}>
     <UITable.Header>
-      {props.table.getHeaderGroups().map((headerGroup) => (
+      {table.getHeaderGroups().map((headerGroup) => (
         <UITable.HeaderRow key={headerGroup.id}>
           {headerGroup.headers.map((header) => (
             <UITable.HeadCell key={header.id} className={header.column.meta?.thClassName}>
@@ -46,8 +43,8 @@
       ))}
     </UITable.Header>
     <UITable.Body>
-      {props.table.getRowModel().rows.map((row) => (
-        <UITable.Row className={props.rowClassName} key={row.id}>
+      {table.getRowModel().rows.map((row) => (
+        <UITable.Row className={rowClassName} key={row.id}>
           {row.getAllCells().map((cell) => (
             <UITable.Cell key={cell.column.id}>{cell.renderCell()}</UITable.Cell>
           ))}
@@ -55,54 +52,4 @@
       ))}
     </UITable.Body>
   </UITable>
-)
-=======
-export function Table<D extends object>({
-  className,
-  rowClassName,
-  table,
-  ...tableProps
-}: TableProps<D>) {
-  const { className: rtClassName, ...rtTableProps } = table.getTableProps()
-  return (
-    <UITable className={cn(className, rtClassName)} {...tableProps} {...rtTableProps}>
-      <UITable.Header>
-        {table.headerGroups.map((headerGroup) => (
-          // headerGroupProps has the key on it
-          // eslint-disable-next-line react/jsx-key
-          <UITable.HeaderRow {...headerGroup.getHeaderGroupProps()}>
-            {headerGroup.headers.map((column) => (
-              <UITable.HeadCell
-                className={column.className}
-                {...column.getHeaderProps()}
-                key={column.id}
-              >
-                {column.render('Header')}
-              </UITable.HeadCell>
-            ))}
-          </UITable.HeaderRow>
-        ))}
-      </UITable.Header>
-      <UITable.Body {...table.getTableBodyProps()}>
-        {table.rows.map((row) => {
-          table.prepareRow(row)
-          return (
-            <UITable.Row
-              {...row.getRowProps()}
-              className={rowClassName}
-              selected={row.isSelected}
-              key={row.id}
-            >
-              {row.cells.map((cell) => (
-                <UITable.Cell {...cell.getCellProps()} key={cell.column.id}>
-                  {cell.render('Cell')}
-                </UITable.Cell>
-              ))}
-            </UITable.Row>
-          )
-        })}
-      </UITable.Body>
-    </UITable>
-  )
-}
->>>>>>> c697a493
+)