--- conflicted
+++ resolved
@@ -68,13 +68,9 @@
   rowId?:
     | string
     | ((row: Row, relativeIndex: number, parent: unknown) => string)
-<<<<<<< HEAD
-  actions?: MenuAction<A, M, T>[]
+  actions?: MenuAction<A, M>[]
   pagination?: 'inline' | 'page'
   pageSize?: number
-=======
-  actions?: MenuAction<A, M>[]
->>>>>>> 4db4ce20
   children: React.ReactNode
 }
 
@@ -90,14 +86,10 @@
     actions,
     debug,
     rowId,
-<<<<<<< HEAD
     pagination = 'page',
     pageSize = 10,
-  }: QueryTableProps<A, M, T>) {
+  }: QueryTableProps<A, M>) {
     const { currentPage, goToNextPage, goToPrevPage, hasPrev } = usePagination()
-=======
-  }: QueryTableProps<A, M>) {
->>>>>>> 4db4ce20
     const columns = useMemo(
       () =>
         React.Children.toArray(children).map((child) => {
