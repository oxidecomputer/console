--- conflicted
+++ resolved
@@ -17,21 +17,14 @@
 import { unsafe_get } from '@oxide/util'
 import type { MenuAction } from './columns/action-col'
 import { getActionsCol } from './columns/action-col'
-import type { Result, Params, Items } from './util-types'
 
-<<<<<<< HEAD
 interface UseQueryTableResult<
-  A extends DefaultApi,
+  A extends ApiClient,
   M extends keyof A,
   T extends Result<A[M]>
 > {
   Table: ComponentType<QueryTableProps<A, M, T>>
   Column: ComponentType<QueryTableColumnProps<A, M, T>>
-=======
-interface UseQueryTableResult<A extends ApiClient, M extends keyof A> {
-  Table: ComponentType<QueryTableProps>
-  Column: ComponentType<QueryTableColumnProps<A, M, Result<A[M]>>>
->>>>>>> 47a11de5
 }
 /**
  * This hook builds a table that's linked to a given query. It's a combination
@@ -39,23 +32,15 @@
  * table level options and a `Column` component which governs the individual column
  * configuration
  */
-<<<<<<< HEAD
 export const useQueryTable = <
-  A extends DefaultApi,
+  A extends ApiClient,
   M extends keyof A,
   T extends Result<A[M]>
 >(
   query: M,
   params: Params<A[M]>,
-  options?: UseQueryOptions<T, ApiError>
+  options?: UseQueryOptions<Result<A[M]>, ErrorResponse>
 ): UseQueryTableResult<A, M, T> => {
-=======
-export const useQueryTable = <A extends ApiClient, M extends keyof A>(
-  query: M,
-  params: Params<A[M]>,
-  options?: UseQueryOptions<Result<A[M]>, ErrorResponse>
-): UseQueryTableResult<A, M> => {
->>>>>>> 47a11de5
   // TODO: We should probably find a better way to do this. In essence
   // we need the params and options to be stable and comparable to prevent unnecessary recreation
   // of the table which is a relatively expensive operation.
@@ -77,7 +62,7 @@
   return { Table, Column: QueryTableColumn }
 }
 interface QueryTableProps<
-  A extends DefaultApi,
+  A extends ApiClient,
   M extends keyof A,
   T extends Result<A[M]>
 > {
@@ -93,7 +78,7 @@
 
 // eslint-disable-next-line @typescript-eslint/no-explicit-any
 const makeQueryTable = <
-  A extends DefaultApi,
+  A extends ApiClient,
   M extends keyof A,
   T extends Result<A[M]>
 >(
