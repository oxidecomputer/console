--- conflicted
+++ resolved
@@ -14,11 +14,7 @@
 export type Silo = { silo?: string }
 export type IdentityProvider = Merge<Silo, { provider: string }>
 export type SystemUpdate = { version: string }
-<<<<<<< HEAD
-export type SiloV1 = { silo: string }
 export type Group = { group: string }
-=======
->>>>>>> a6d239d9
 
 export type Id = { id: string }
 
