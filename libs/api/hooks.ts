--- conflicted
+++ resolved
@@ -8,18 +8,6 @@
 import type { HttpResponse } from './__generated__/Api'
 
 /* eslint-disable @typescript-eslint/no-explicit-any */
-<<<<<<< HEAD
-
-type Params<F> = F extends (p: infer P) => any ? P : never
-type Result<F> = F extends (p: any) => Promise<infer R> ? R : never
-
-// even though the api object has other properties on it, as far as
-// getUseApiQuery is concerned it only has the fetcher functions
-export type ApiClient<A> = OmitByValue<
-  PickByValue<A, (p: any) => Promise<any>>,
-  (p: any) => Promise<ApiResponse<any>> // exclude "-Raw" fetchers
->
-=======
 export type Params<F> = F extends (p: infer P, r: infer R) => any
   ? P & {
       body?: R
@@ -33,7 +21,6 @@
   : never
 
 type ApiClient = Record<string, (...args: any) => Promise<HttpResponse<any>>>
->>>>>>> 47a11de5
 /* eslint-enable @typescript-eslint/no-explicit-any */
 
 type ErrorData = {
