--- conflicted
+++ resolved
@@ -53,11 +53,7 @@
       // react-query wants, so we don't have to handle the error case explicitly
       // here.
       ({ signal }) =>
-<<<<<<< HEAD
-        api[method]({ ...params, signal })
-=======
         api[method](params, { signal })
->>>>>>> faf64d4c
           .then((resp) => resp.data)
           .catch(handleErrors(method)),
       {
@@ -106,11 +102,7 @@
       cancelQueries: <M extends keyof A>(
         method: M,
         params: Params<A[M]>,
-<<<<<<< HEAD
         filters?: QueryFilters
-=======
-        filters: QueryFilters
->>>>>>> faf64d4c
       ) => queryClient.cancelQueries([method, params], filters),
     }
   }
