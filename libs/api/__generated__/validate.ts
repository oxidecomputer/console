/* eslint-disable */
import { ZodType, z } from 'zod'

import { processResponseBody, snakeify } from './util'

const DateType = z.preprocess((arg) => {
  if (typeof arg == 'string' || arg instanceof Date) return new Date(arg)
}, z.date())
type DateType = z.infer<typeof DateType>

/**
 * Zod only supports string enums at the moment. A previous issue was opened
 * and closed as stale but it provided a hint on how to implement it.
 *
 * @see https://github.com/colinhacks/zod/issues/1118
 * TODO: PR an update for zod to support other native enum types
 */
const IntEnum = <T extends readonly number[]>(values: T) =>
  z.number().refine((v) => values.includes(v)) as ZodType<T[number]>

/**
 * A type storing a range over `T`.
 *
 * This type supports ranges similar to the `RangeTo`, `Range` and `RangeFrom` types in the standard library. Those cover `(..end)`, `(start..end)`, and `(start..)` respectively.
 */
export const BinRangedouble = z.preprocess(
  processResponseBody,
  z.union([
    z.object({ end: z.number(), type: z.enum(['range_to']) }),
    z.object({ end: z.number(), start: z.number(), type: z.enum(['range']) }),
    z.object({ start: z.number(), type: z.enum(['range_from']) }),
  ])
)

/**
 * A type storing a range over `T`.
 *
 * This type supports ranges similar to the `RangeTo`, `Range` and `RangeFrom` types in the standard library. Those cover `(..end)`, `(start..end)`, and `(start..)` respectively.
 */
export const BinRangeint64 = z.preprocess(
  processResponseBody,
  z.union([
    z.object({ end: z.number(), type: z.enum(['range_to']) }),
    z.object({ end: z.number(), start: z.number(), type: z.enum(['range']) }),
    z.object({ start: z.number(), type: z.enum(['range_from']) }),
  ])
)

/**
 * Type storing bin edges and a count of samples within it.
 */
export const Bindouble = z.preprocess(
  processResponseBody,
  z.object({ count: z.number().min(0), range: BinRangedouble })
)

/**
 * Type storing bin edges and a count of samples within it.
 */
export const Binint64 = z.preprocess(
  processResponseBody,
  z.object({ count: z.number().min(0), range: BinRangeint64 })
)

/**
 * disk block size in bytes
 */
export const BlockSize = z.preprocess(
  processResponseBody,
  IntEnum([512, 2048, 4096] as const)
)

/**
 * A count of bytes, typically used either for memory or storage capacity
 *
 * The maximum supported byte count is `i64::MAX`.  This makes it somewhat inconvenient to define constructors: a u32 constructor can be infallible, but an i64 constructor can fail (if the value is negative) and a u64 constructor can fail (if the value is larger than i64::MAX).  We provide all of these for consumers' convenience.
 */
export const ByteCount = z.preprocess(processResponseBody, z.number().min(0))

/**
 * A cumulative or counter data type.
 */
export const Cumulativedouble = z.preprocess(
  processResponseBody,
  z.object({ startTime: DateType, value: z.number() })
)

/**
 * A cumulative or counter data type.
 */
export const Cumulativeint64 = z.preprocess(
  processResponseBody,
  z.object({ startTime: DateType, value: z.number() })
)

/**
 * A simple type for managing a histogram metric.
 *
 * A histogram maintains the count of any number of samples, over a set of bins. Bins are specified on construction via their _left_ edges, inclusive. There can't be any "gaps" in the bins, and an additional bin may be added to the left, right, or both so that the bins extend to the entire range of the support.
 *
 * Note that any gaps, unsorted bins, or non-finite values will result in an error.
 *
 * Example ------- ```rust use oximeter::histogram::{BinRange, Histogram};
 *
 * let edges = [0i64, 10, 20]; let mut hist = Histogram::new(&edges).unwrap(); assert_eq!(hist.n_bins(), 4); // One additional bin for the range (20..) assert_eq!(hist.n_samples(), 0); hist.sample(4); hist.sample(100); assert_eq!(hist.n_samples(), 2);
 *
 * let data = hist.iter().collect::<Vec<_>>(); assert_eq!(data[0].range, BinRange::range(i64::MIN, 0)); // An additional bin for `..0` assert_eq!(data[0].count, 0); // Nothing is in this bin
 *
 * assert_eq!(data[1].range, BinRange::range(0, 10)); // The range `0..10` assert_eq!(data[1].count, 1); // 4 is sampled into this bin ```
 *
 * Notes -----
 *
 * Histograms may be constructed either from their left bin edges, or from a sequence of ranges. In either case, the left-most bin may be converted upon construction. In particular, if the left-most value is not equal to the minimum of the support, a new bin will be added from the minimum to that provided value. If the left-most value _is_ the support's minimum, because the provided bin was unbounded below, such as `(..0)`, then that bin will be converted into one bounded below, `(MIN..0)` in this case.
 *
 * The short of this is that, most of the time, it shouldn't matter. If one specifies the extremes of the support as their bins, be aware that the left-most may be converted from a `BinRange::RangeTo` into a `BinRange::Range`. In other words, the first bin of a histogram is _always_ a `Bin::Range` or a `Bin::RangeFrom` after construction. In fact, every bin is one of those variants, the `BinRange::RangeTo` is only provided as a convenience during construction.
 */
export const Histogramint64 = z.preprocess(
  processResponseBody,
  z.object({ bins: Binint64.array(), nSamples: z.number().min(0), startTime: DateType })
)

/**
 * A simple type for managing a histogram metric.
 *
 * A histogram maintains the count of any number of samples, over a set of bins. Bins are specified on construction via their _left_ edges, inclusive. There can't be any "gaps" in the bins, and an additional bin may be added to the left, right, or both so that the bins extend to the entire range of the support.
 *
 * Note that any gaps, unsorted bins, or non-finite values will result in an error.
 *
 * Example ------- ```rust use oximeter::histogram::{BinRange, Histogram};
 *
 * let edges = [0i64, 10, 20]; let mut hist = Histogram::new(&edges).unwrap(); assert_eq!(hist.n_bins(), 4); // One additional bin for the range (20..) assert_eq!(hist.n_samples(), 0); hist.sample(4); hist.sample(100); assert_eq!(hist.n_samples(), 2);
 *
 * let data = hist.iter().collect::<Vec<_>>(); assert_eq!(data[0].range, BinRange::range(i64::MIN, 0)); // An additional bin for `..0` assert_eq!(data[0].count, 0); // Nothing is in this bin
 *
 * assert_eq!(data[1].range, BinRange::range(0, 10)); // The range `0..10` assert_eq!(data[1].count, 1); // 4 is sampled into this bin ```
 *
 * Notes -----
 *
 * Histograms may be constructed either from their left bin edges, or from a sequence of ranges. In either case, the left-most bin may be converted upon construction. In particular, if the left-most value is not equal to the minimum of the support, a new bin will be added from the minimum to that provided value. If the left-most value _is_ the support's minimum, because the provided bin was unbounded below, such as `(..0)`, then that bin will be converted into one bounded below, `(MIN..0)` in this case.
 *
 * The short of this is that, most of the time, it shouldn't matter. If one specifies the extremes of the support as their bins, be aware that the left-most may be converted from a `BinRange::RangeTo` into a `BinRange::Range`. In other words, the first bin of a histogram is _always_ a `Bin::Range` or a `Bin::RangeFrom` after construction. In fact, every bin is one of those variants, the `BinRange::RangeTo` is only provided as a convenience during construction.
 */
export const Histogramdouble = z.preprocess(
  processResponseBody,
  z.object({ bins: Bindouble.array(), nSamples: z.number().min(0), startTime: DateType })
)

/**
 * A `Datum` is a single sampled data point from a metric.
 */
export const Datum = z.preprocess(
  processResponseBody,
  z.union([
    z.object({ datum: z.boolean(), type: z.enum(['bool']) }),
    z.object({ datum: z.number(), type: z.enum(['i64']) }),
    z.object({ datum: z.number(), type: z.enum(['f64']) }),
    z.object({ datum: z.string(), type: z.enum(['string']) }),
    z.object({ datum: z.number().min(0).max(255).array(), type: z.enum(['bytes']) }),
    z.object({ datum: Cumulativeint64, type: z.enum(['cumulative_i64']) }),
    z.object({ datum: Cumulativedouble, type: z.enum(['cumulative_f64']) }),
    z.object({ datum: Histogramint64, type: z.enum(['histogram_i64']) }),
    z.object({ datum: Histogramdouble, type: z.enum(['histogram_f64']) }),
  ])
)

/**
 * The type of an individual datum of a metric.
 */
export const DatumType = z.preprocess(
  processResponseBody,
  z.enum([
    'bool',
    'i64',
    'f64',
    'string',
    'bytes',
    'cumulative_i64',
    'cumulative_f64',
    'histogram_i64',
    'histogram_f64',
  ])
)

export const DerEncodedKeyPair = z.preprocess(
  processResponseBody,
  z.object({ privateKey: z.string(), publicCert: z.string() })
)

export const DeviceAccessTokenRequest = z.preprocess(
  processResponseBody,
  z.object({ clientId: z.string().uuid(), deviceCode: z.string(), grantType: z.string() })
)

export const DeviceAuthRequest = z.preprocess(
  processResponseBody,
  z.object({ clientId: z.string().uuid() })
)

export const DeviceAuthVerify = z.preprocess(
  processResponseBody,
  z.object({ userCode: z.string() })
)

export const Digest = z.preprocess(
  processResponseBody,
  z.object({ type: z.enum(['sha256']), value: z.string() })
)

/**
 * A name unique within the parent collection
 *
 * Names must begin with a lower case ASCII letter, be composed exclusively of lowercase ASCII, uppercase ASCII, numbers, and '-', and may not end with a '-'. Names cannot be a UUID though they may contain a UUID.
 */
export const Name = z.preprocess(
  processResponseBody,
  z
    .string()
    .max(63)
    .regex(
      /^(?![0-9a-fA-F]{8}-[0-9a-fA-F]{4}-[0-9a-fA-F]{4}-[0-9a-fA-F]{4}-[0-9a-fA-F]{12}$)^[a-z][a-z0-9-]*[a-zA-Z0-9]$/
    )
)

/**
 * State of a Disk (primarily: attached or not)
 */
export const DiskState = z.preprocess(
  processResponseBody,
  z.union([
    z.object({ state: z.enum(['creating']) }),
    z.object({ state: z.enum(['detached']) }),
    z.object({ instance: z.string().uuid(), state: z.enum(['attaching']) }),
    z.object({ instance: z.string().uuid(), state: z.enum(['attached']) }),
    z.object({ instance: z.string().uuid(), state: z.enum(['detaching']) }),
    z.object({ state: z.enum(['destroyed']) }),
    z.object({ state: z.enum(['faulted']) }),
  ])
)

/**
 * Client view of a {@link Disk}
 */
export const Disk = z.preprocess(
  processResponseBody,
  z.object({
    blockSize: ByteCount,
    description: z.string(),
    devicePath: z.string(),
    id: z.string().uuid(),
    imageId: z.string().uuid().optional(),
    name: Name,
    projectId: z.string().uuid(),
    size: ByteCount,
    snapshotId: z.string().uuid().optional(),
    state: DiskState,
    timeCreated: DateType,
    timeModified: DateType,
  })
)

/**
 * Different sources for a disk
 */
export const DiskSource = z.preprocess(
  processResponseBody,
  z.union([
    z.object({ blockSize: BlockSize, type: z.enum(['blank']) }),
    z.object({ snapshotId: z.string().uuid(), type: z.enum(['snapshot']) }),
    z.object({ imageId: z.string().uuid(), type: z.enum(['image']) }),
    z.object({ imageId: z.string().uuid(), type: z.enum(['global_image']) }),
  ])
)

/**
 * Create-time parameters for a {@link Disk}
 */
export const DiskCreate = z.preprocess(
  processResponseBody,
  z.object({ description: z.string(), diskSource: DiskSource, name: Name, size: ByteCount })
)

/**
 * Parameters for the {@link Disk} to be attached or detached to an instance
 */
export const DiskIdentifier = z.preprocess(processResponseBody, z.object({ name: Name }))

/**
 * A single page of results
 */
export const DiskResultsPage = z.preprocess(
  processResponseBody,
  z.object({ items: Disk.array(), nextPage: z.string().optional() })
)

/**
 * OS image distribution
 */
export const Distribution = z.preprocess(
  processResponseBody,
  z.object({ name: Name, version: z.string() })
)

/**
 * Error information from a response.
 */
export const Error = z.preprocess(
  processResponseBody,
  z.object({ errorCode: z.string().optional(), message: z.string(), requestId: z.string() })
)

/**
 * The kind of an external IP address for an instance
 */
export const IpKind = z.preprocess(processResponseBody, z.enum(['ephemeral', 'floating']))

export const ExternalIp = z.preprocess(
  processResponseBody,
  z.object({ ip: z.string(), kind: IpKind })
)

/**
 * Parameters for creating an external IP address for instances.
 */
export const ExternalIpCreate = z.preprocess(
  processResponseBody,
  z.object({ poolName: Name.optional(), type: z.enum(['ephemeral']) })
)

/**
 * A single page of results
 */
export const ExternalIpResultsPage = z.preprocess(
  processResponseBody,
  z.object({ items: ExternalIp.array(), nextPage: z.string().optional() })
)

/**
 * The source from which a field is derived, the target or metric.
 */
export const FieldSource = z.preprocess(processResponseBody, z.enum(['target', 'metric']))

/**
 * The `FieldType` identifies the data type of a target or metric field.
 */
export const FieldType = z.preprocess(
  processResponseBody,
  z.enum(['string', 'i64', 'ip_addr', 'uuid', 'bool'])
)

/**
 * The name and type information for a field of a timeseries schema.
 */
export const FieldSchema = z.preprocess(
  processResponseBody,
  z.object({ name: z.string(), source: FieldSource, ty: FieldType })
)

export const FleetRole = z.preprocess(
  processResponseBody,
  z.enum(['admin', 'collaborator', 'viewer'])
)

/**
 * Describes what kind of identity is described by an id
 */
export const IdentityType = z.preprocess(
  processResponseBody,
  z.enum(['silo_user', 'silo_group'])
)

/**
 * Describes the assignment of a particular role on a particular resource to a particular identity (user, group, etc.)
 *
 * The resource is not part of this structure.  Rather, `RoleAssignment`s are put into a `Policy` and that Policy is applied to a particular resource.
 */
export const FleetRoleRoleAssignment = z.preprocess(
  processResponseBody,
  z.object({
    identityId: z.string().uuid(),
    identityType: IdentityType,
    roleName: FleetRole,
  })
)

/**
 * Client view of a `Policy`, which describes how this resource may be accessed
 *
 * Note that the Policy only describes access granted explicitly for this resource.  The policies of parent resources can also cause a user to have access to this resource.
 */
export const FleetRolePolicy = z.preprocess(
  processResponseBody,
  z.object({ roleAssignments: FleetRoleRoleAssignment.array() })
)

/**
 * Client view of global Images
 */
export const GlobalImage = z.preprocess(
  processResponseBody,
  z.object({
    blockSize: ByteCount,
    description: z.string(),
    digest: Digest.optional(),
    distribution: z.string(),
    id: z.string().uuid(),
    name: Name,
    size: ByteCount,
    timeCreated: DateType,
    timeModified: DateType,
    url: z.string().optional(),
    version: z.string(),
  })
)

/**
 * The source of the underlying image.
 */
export const ImageSource = z.preprocess(
  processResponseBody,
  z.union([
    z.object({ type: z.enum(['url']), url: z.string() }),
    z.object({ id: z.string().uuid(), type: z.enum(['snapshot']) }),
    z.object({ type: z.enum(['you_can_boot_anything_as_long_as_its_alpine']) }),
  ])
)

/**
 * Create-time parameters for an {@link GlobalImage}
 */
export const GlobalImageCreate = z.preprocess(
  processResponseBody,
  z.object({
    blockSize: BlockSize,
    description: z.string(),
    distribution: Distribution,
    name: Name,
    source: ImageSource,
  })
)

/**
 * A single page of results
 */
export const GlobalImageResultsPage = z.preprocess(
  processResponseBody,
  z.object({ items: GlobalImage.array(), nextPage: z.string().optional() })
)

/**
 * Client view of a {@link Group}
 */
export const Group = z.preprocess(
  processResponseBody,
  z.object({ displayName: z.string(), id: z.string().uuid(), siloId: z.string().uuid() })
)

/**
 * A single page of results
 */
export const GroupResultsPage = z.preprocess(
  processResponseBody,
  z.object({ items: Group.array(), nextPage: z.string().optional() })
)

export const IdentityProviderType = z.preprocess(processResponseBody, z.enum(['saml']))

/**
 * Client view of an {@link IdentityProvider}
 */
export const IdentityProvider = z.preprocess(
  processResponseBody,
  z.object({
    description: z.string(),
    id: z.string().uuid(),
    name: Name,
    providerType: IdentityProviderType,
    timeCreated: DateType,
    timeModified: DateType,
  })
)

/**
 * A single page of results
 */
export const IdentityProviderResultsPage = z.preprocess(
  processResponseBody,
  z.object({ items: IdentityProvider.array(), nextPage: z.string().optional() })
)

export const IdpMetadataSource = z.preprocess(
  processResponseBody,
  z.union([
    z.object({ type: z.enum(['url']), url: z.string() }),
    z.object({ data: z.string(), type: z.enum(['base64_encoded_xml']) }),
  ])
)

/**
 * Client view of project Images
 */
export const Image = z.preprocess(
  processResponseBody,
  z.object({
    blockSize: ByteCount,
    description: z.string(),
    digest: Digest.optional(),
    id: z.string().uuid(),
    name: Name,
    projectId: z.string().uuid(),
    size: ByteCount,
    timeCreated: DateType,
    timeModified: DateType,
    url: z.string().optional(),
    version: z.string().optional(),
  })
)

/**
 * Create-time parameters for an {@link Image}
 */
export const ImageCreate = z.preprocess(
  processResponseBody,
  z.object({
    blockSize: BlockSize,
    description: z.string(),
    name: Name,
    source: ImageSource,
  })
)

/**
 * A single page of results
 */
export const ImageResultsPage = z.preprocess(
  processResponseBody,
  z.object({ items: Image.array(), nextPage: z.string().optional() })
)

/**
 * The number of CPUs in an Instance
 */
export const InstanceCpuCount = z.preprocess(
  processResponseBody,
  z.number().min(0).max(65535)
)

/**
 * Running state of an Instance (primarily: booted or stopped)
 *
 * This typically reflects whether it's starting, running, stopping, or stopped, but also includes states related to the Instance's lifecycle
 */
export const InstanceState = z.preprocess(
  processResponseBody,
  z.enum([
    'creating',
    'starting',
    'running',
    'stopping',
    'stopped',
    'rebooting',
    'migrating',
    'repairing',
    'failed',
    'destroyed',
  ])
)

/**
 * Client view of an {@link Instance}
 */
export const Instance = z.preprocess(
  processResponseBody,
  z.object({
    description: z.string(),
    hostname: z.string(),
    id: z.string().uuid(),
    memory: ByteCount,
    name: Name,
    ncpus: InstanceCpuCount,
    projectId: z.string().uuid(),
    runState: InstanceState,
    timeCreated: DateType,
    timeModified: DateType,
    timeRunStateUpdated: DateType,
  })
)

/**
 * Describe the instance's disks at creation time
 */
export const InstanceDiskAttachment = z.preprocess(
  processResponseBody,
  z.union([
    z.object({
      description: z.string(),
      diskSource: DiskSource,
      name: Name,
      size: ByteCount,
      type: z.enum(['create']),
    }),
    z.object({ name: Name, type: z.enum(['attach']) }),
  ])
)

/**
 * Create-time parameters for a {@link NetworkInterface}
 */
export const NetworkInterfaceCreate = z.preprocess(
  processResponseBody,
  z.object({
    description: z.string(),
    ip: z.string().optional(),
    name: Name,
    subnetName: Name,
    vpcName: Name,
  })
)

/**
 * Describes an attachment of a `NetworkInterface` to an `Instance`, at the time the instance is created.
 */
export const InstanceNetworkInterfaceAttachment = z.preprocess(
  processResponseBody,
  z.union([
    z.object({ params: NetworkInterfaceCreate.array(), type: z.enum(['create']) }),
    z.object({ type: z.enum(['default']) }),
    z.object({ type: z.enum(['none']) }),
  ])
)

/**
 * Create-time parameters for an {@link Instance}
 */
export const InstanceCreate = z.preprocess(
  processResponseBody,
  z.object({
    description: z.string(),
    disks: InstanceDiskAttachment.array().default([]).optional(),
    externalIps: ExternalIpCreate.array().default([]).optional(),
    hostname: z.string(),
    memory: ByteCount,
    name: Name,
    ncpus: InstanceCpuCount,
    networkInterfaces: InstanceNetworkInterfaceAttachment.default({
      type: 'default',
    }).optional(),
    start: z.boolean().default(true).optional(),
    userData: z.string().default('').optional(),
  })
)

/**
 * Migration parameters for an {@link Instance}
 */
export const InstanceMigrate = z.preprocess(
  processResponseBody,
  z.object({ dstSledId: z.string().uuid() })
)

/**
 * A single page of results
 */
export const InstanceResultsPage = z.preprocess(
  processResponseBody,
  z.object({ items: Instance.array(), nextPage: z.string().optional() })
)

/**
 * Contents of an Instance's serial console buffer.
 */
export const InstanceSerialConsoleData = z.preprocess(
  processResponseBody,
  z.object({ data: z.number().min(0).max(255).array(), lastByteOffset: z.number().min(0) })
)

/**
 * An IPv4 subnet
 *
 * An IPv4 subnet, including prefix and subnet mask
 */
export const Ipv4Net = z.preprocess(
  processResponseBody,
  z
    .string()
    .regex(
      /^(([0-9]|[1-9][0-9]|1[0-9][0-9]|2[0-4][0-9]|25[0-5])\.){3}([0-9]|[1-9][0-9]|1[0-9][0-9]|2[0-4][0-9]|25[0-5])\/([8-9]|1[0-9]|2[0-9]|3[0-2])$/
    )
)

/**
 * An IPv6 subnet
 *
 * An IPv6 subnet, including prefix and subnet mask
 */
export const Ipv6Net = z.preprocess(
  processResponseBody,
  z
    .string()
    .regex(
      /^([fF][dD])[0-9a-fA-F]{2}:(([0-9a-fA-F]{1,4}:){6}[0-9a-fA-F]{1,4}|([0-9a-fA-F]{1,4}:){1,6}:)\/([1-9]|[1-9][0-9]|1[0-1][0-9]|12[0-8])$/
    )
)

export const IpNet = z.preprocess(processResponseBody, z.union([Ipv4Net, Ipv6Net]))

/**
 * Identity-related metadata that's included in nearly all public API objects
 */
export const IpPool = z.preprocess(
  processResponseBody,
  z.object({
    description: z.string(),
    id: z.string().uuid(),
    name: Name,
    projectId: z.string().uuid().optional(),
    timeCreated: DateType,
    timeModified: DateType,
  })
)

/**
 * Create-time parameters for an IP Pool.
 *
 * See {@link IpPool}
 */
export const IpPoolCreate = z.preprocess(
  processResponseBody,
  z.object({
    description: z.string(),
    name: Name,
    organization: Name.optional(),
    project: Name.optional(),
  })
)

/**
 * A non-decreasing IPv4 address range, inclusive of both ends.
 *
 * The first address must be less than or equal to the last address.
 */
export const Ipv4Range = z.preprocess(
  processResponseBody,
  z.object({ first: z.string(), last: z.string() })
)

/**
 * A non-decreasing IPv6 address range, inclusive of both ends.
 *
 * The first address must be less than or equal to the last address.
 */
export const Ipv6Range = z.preprocess(
  processResponseBody,
  z.object({ first: z.string(), last: z.string() })
)

export const IpRange = z.preprocess(processResponseBody, z.union([Ipv4Range, Ipv6Range]))

export const IpPoolRange = z.preprocess(
  processResponseBody,
  z.object({ id: z.string().uuid(), range: IpRange, timeCreated: DateType })
)

/**
 * A single page of results
 */
export const IpPoolRangeResultsPage = z.preprocess(
  processResponseBody,
  z.object({ items: IpPoolRange.array(), nextPage: z.string().optional() })
)

/**
 * A single page of results
 */
export const IpPoolResultsPage = z.preprocess(
  processResponseBody,
  z.object({ items: IpPool.array(), nextPage: z.string().optional() })
)

/**
 * Parameters for updating an IP Pool
 */
export const IpPoolUpdate = z.preprocess(
  processResponseBody,
  z.object({ description: z.string().optional(), name: Name.optional() })
)

/**
 * A range of IP ports
 *
 * An inclusive-inclusive range of IP ports. The second port may be omitted to represent a single port
 */
export const L4PortRange = z.preprocess(
  processResponseBody,
  z
    .string()
    .min(1)
    .max(11)
    .regex(/^[0-9]{1,5}(-[0-9]{1,5})?$/)
)

/**
 * A MAC address
 *
 * A Media Access Control address, in EUI-48 format
 */
export const MacAddr = z.preprocess(
  processResponseBody,
  z
    .string()
    .min(17)
    .max(17)
    .regex(/^([0-9a-fA-F]{2}:){5}[0-9a-fA-F]{2}$/)
)

/**
 * A `Measurement` is a timestamped datum from a single metric
 */
export const Measurement = z.preprocess(
  processResponseBody,
  z.object({ datum: Datum, timestamp: DateType })
)

/**
 * A single page of results
 */
export const MeasurementResultsPage = z.preprocess(
  processResponseBody,
  z.object({ items: Measurement.array(), nextPage: z.string().optional() })
)

/**
 * A `NetworkInterface` represents a virtual network interface device.
 */
export const NetworkInterface = z.preprocess(
  processResponseBody,
  z.object({
    description: z.string(),
    id: z.string().uuid(),
    instanceId: z.string().uuid(),
    ip: z.string(),
    mac: MacAddr,
    name: Name,
    primary: z.boolean(),
    subnetId: z.string().uuid(),
    timeCreated: DateType,
    timeModified: DateType,
    vpcId: z.string().uuid(),
  })
)

/**
 * A single page of results
 */
export const NetworkInterfaceResultsPage = z.preprocess(
  processResponseBody,
  z.object({ items: NetworkInterface.array(), nextPage: z.string().optional() })
)

/**
 * Parameters for updating a {@link NetworkInterface}.
 *
 * Note that modifying IP addresses for an interface is not yet supported, a new interface must be created instead.
 */
export const NetworkInterfaceUpdate = z.preprocess(
  processResponseBody,
  z.object({
    description: z.string().optional(),
    name: Name.optional(),
    primary: z.boolean().default(false).optional(),
  })
)

/**
 * Unique name for a saga `Node`
 *
 * Each node requires a string name that's unique within its DAG.  The name is used to identify its output.  Nodes that depend on a given node (either directly or indirectly) can access the node's output using its name.
 */
export const NodeName = z.preprocess(processResponseBody, z.string())

/**
 * Client view of an {@link Organization}
 */
export const Organization = z.preprocess(
  processResponseBody,
  z.object({
    description: z.string(),
    id: z.string().uuid(),
    name: Name,
    timeCreated: DateType,
    timeModified: DateType,
  })
)

/**
 * Create-time parameters for an {@link Organization}
 */
export const OrganizationCreate = z.preprocess(
  processResponseBody,
  z.object({ description: z.string(), name: Name })
)

/**
 * A single page of results
 */
export const OrganizationResultsPage = z.preprocess(
  processResponseBody,
  z.object({ items: Organization.array(), nextPage: z.string().optional() })
)

export const OrganizationRole = z.preprocess(
  processResponseBody,
  z.enum(['admin', 'collaborator', 'viewer'])
)

/**
 * Describes the assignment of a particular role on a particular resource to a particular identity (user, group, etc.)
 *
 * The resource is not part of this structure.  Rather, `RoleAssignment`s are put into a `Policy` and that Policy is applied to a particular resource.
 */
export const OrganizationRoleRoleAssignment = z.preprocess(
  processResponseBody,
  z.object({
    identityId: z.string().uuid(),
    identityType: IdentityType,
    roleName: OrganizationRole,
  })
)

/**
 * Client view of a `Policy`, which describes how this resource may be accessed
 *
 * Note that the Policy only describes access granted explicitly for this resource.  The policies of parent resources can also cause a user to have access to this resource.
 */
export const OrganizationRolePolicy = z.preprocess(
  processResponseBody,
  z.object({ roleAssignments: OrganizationRoleRoleAssignment.array() })
)

/**
 * Updateable properties of an {@link Organization}
 */
export const OrganizationUpdate = z.preprocess(
  processResponseBody,
  z.object({ description: z.string().optional(), name: Name.optional() })
)

/**
 * Client view of a {@link Project}
 */
export const Project = z.preprocess(
  processResponseBody,
  z.object({
    description: z.string(),
    id: z.string().uuid(),
    name: Name,
    organizationId: z.string().uuid(),
    timeCreated: DateType,
    timeModified: DateType,
  })
)

/**
 * Create-time parameters for a {@link Project}
 */
export const ProjectCreate = z.preprocess(
  processResponseBody,
  z.object({ description: z.string(), name: Name })
)

/**
 * A single page of results
 */
export const ProjectResultsPage = z.preprocess(
  processResponseBody,
  z.object({ items: Project.array(), nextPage: z.string().optional() })
)

export const ProjectRole = z.preprocess(
  processResponseBody,
  z.enum(['admin', 'collaborator', 'viewer'])
)

/**
 * Describes the assignment of a particular role on a particular resource to a particular identity (user, group, etc.)
 *
 * The resource is not part of this structure.  Rather, `RoleAssignment`s are put into a `Policy` and that Policy is applied to a particular resource.
 */
export const ProjectRoleRoleAssignment = z.preprocess(
  processResponseBody,
  z.object({
    identityId: z.string().uuid(),
    identityType: IdentityType,
    roleName: ProjectRole,
  })
)

/**
 * Client view of a `Policy`, which describes how this resource may be accessed
 *
 * Note that the Policy only describes access granted explicitly for this resource.  The policies of parent resources can also cause a user to have access to this resource.
 */
export const ProjectRolePolicy = z.preprocess(
  processResponseBody,
  z.object({ roleAssignments: ProjectRoleRoleAssignment.array() })
)

/**
 * Updateable properties of a {@link Project}
 */
export const ProjectUpdate = z.preprocess(
  processResponseBody,
  z.object({ description: z.string().optional(), name: Name.optional() })
)

/**
 * Client view of an {@link Rack}
 */
export const Rack = z.preprocess(
  processResponseBody,
  z.object({ id: z.string().uuid(), timeCreated: DateType, timeModified: DateType })
)

/**
 * A single page of results
 */
export const RackResultsPage = z.preprocess(
  processResponseBody,
  z.object({ items: Rack.array(), nextPage: z.string().optional() })
)

/**
 * A name for a built-in role
 *
 * Role names consist of two string components separated by dot (".").
 */
export const RoleName = z.preprocess(
  processResponseBody,
  z
    .string()
    .max(63)
    .regex(/[a-z-]+\.[a-z-]+/)
)

/**
 * Client view of a {@link Role}
 */
export const Role = z.preprocess(
  processResponseBody,
  z.object({ description: z.string(), name: RoleName })
)

/**
 * A single page of results
 */
export const RoleResultsPage = z.preprocess(
  processResponseBody,
  z.object({ items: Role.array(), nextPage: z.string().optional() })
)

/**
 * A `RouteDestination` is used to match traffic with a routing rule, on the destination of that traffic.
 *
 * When traffic is to be sent to a destination that is within a given `RouteDestination`, the corresponding {@link RouterRoute} applies, and traffic will be forward to the {@link RouteTarget} for that rule.
 */
export const RouteDestination = z.preprocess(
  processResponseBody,
  z.union([
    z.object({ type: z.enum(['ip']), value: z.string() }),
    z.object({ type: z.enum(['ip_net']), value: IpNet }),
    z.object({ type: z.enum(['vpc']), value: Name }),
    z.object({ type: z.enum(['subnet']), value: Name }),
  ])
)

/**
 * A `RouteTarget` describes the possible locations that traffic matching a route destination can be sent.
 */
export const RouteTarget = z.preprocess(
  processResponseBody,
  z.union([
    z.object({ type: z.enum(['ip']), value: z.string() }),
    z.object({ type: z.enum(['vpc']), value: Name }),
    z.object({ type: z.enum(['subnet']), value: Name }),
    z.object({ type: z.enum(['instance']), value: Name }),
    z.object({ type: z.enum(['internet_gateway']), value: Name }),
  ])
)

/**
 * The classification of a {@link RouterRoute} as defined by the system. The kind determines certain attributes such as if the route is modifiable and describes how or where the route was created.
 *
 * See [RFD-21](https://rfd.shared.oxide.computer/rfd/0021#concept-router) for more context
 */
export const RouterRouteKind = z.preprocess(
  processResponseBody,
  z.enum(['default', 'vpc_subnet', 'vpc_peering', 'custom'])
)

/**
 * A route defines a rule that governs where traffic should be sent based on its destination.
 */
export const RouterRoute = z.preprocess(
  processResponseBody,
  z.object({
    description: z.string(),
    destination: RouteDestination,
    id: z.string().uuid(),
    kind: RouterRouteKind,
    name: Name,
    target: RouteTarget,
    timeCreated: DateType,
    timeModified: DateType,
    vpcRouterId: z.string().uuid(),
  })
)

/**
 * Create-time parameters for a {@link RouterRoute}
 */
export const RouterRouteCreateParams = z.preprocess(
  processResponseBody,
  z.object({
    description: z.string(),
    destination: RouteDestination,
    name: Name,
    target: RouteTarget,
  })
)

/**
 * A single page of results
 */
export const RouterRouteResultsPage = z.preprocess(
  processResponseBody,
  z.object({ items: RouterRoute.array(), nextPage: z.string().optional() })
)

/**
 * Updateable properties of a {@link RouterRoute}
 */
export const RouterRouteUpdateParams = z.preprocess(
  processResponseBody,
  z.object({
    description: z.string().optional(),
    destination: RouteDestination,
    name: Name.optional(),
    target: RouteTarget,
  })
)

export const SagaErrorInfo = z.preprocess(
  processResponseBody,
  z.union([
    z.object({ error: z.enum(['action_failed']), sourceError: z.record(z.unknown()) }),
    z.object({ error: z.enum(['deserialize_failed']), message: z.string() }),
    z.object({ error: z.enum(['injected_error']) }),
    z.object({ error: z.enum(['serialize_failed']), message: z.string() }),
    z.object({ error: z.enum(['subsaga_create_failed']), message: z.string() }),
  ])
)

export const SagaState = z.preprocess(
  processResponseBody,
  z.union([
    z.object({ state: z.enum(['running']) }),
    z.object({ state: z.enum(['succeeded']) }),
    z.object({
      errorInfo: SagaErrorInfo,
      errorNodeName: NodeName,
      state: z.enum(['failed']),
    }),
  ])
)

export const Saga = z.preprocess(
  processResponseBody,
  z.object({ id: z.string().uuid(), state: SagaState })
)

/**
 * A single page of results
 */
export const SagaResultsPage = z.preprocess(
  processResponseBody,
  z.object({ items: Saga.array(), nextPage: z.string().optional() })
)

/**
 * Identity-related metadata that's included in nearly all public API objects
 */
export const SamlIdentityProvider = z.preprocess(
  processResponseBody,
  z.object({
    acsUrl: z.string(),
    description: z.string(),
    id: z.string().uuid(),
    idpEntityId: z.string(),
    name: Name,
    publicCert: z.string().optional(),
    sloUrl: z.string(),
    spClientId: z.string(),
    technicalContactEmail: z.string(),
    timeCreated: DateType,
    timeModified: DateType,
  })
)

/**
 * Create-time identity-related parameters
 */
export const SamlIdentityProviderCreate = z.preprocess(
  processResponseBody,
  z.object({
    acsUrl: z.string(),
    description: z.string(),
    groupAttributeName: z.string().optional(),
    idpEntityId: z.string(),
    idpMetadataSource: IdpMetadataSource,
    name: Name,
    signingKeypair: DerEncodedKeyPair.optional(),
    sloUrl: z.string(),
    spClientId: z.string(),
    technicalContactEmail: z.string(),
  })
)

/**
 * Client view of a {@link User} and their groups
 */
export const SessionMe = z.preprocess(
  processResponseBody,
  z.object({
    displayName: z.string(),
    groupIds: z.string().uuid().array(),
    id: z.string().uuid(),
    siloId: z.string().uuid(),
  })
)

/**
 * Describes how identities are managed and users are authenticated in this Silo
 */
export const SiloIdentityMode = z.preprocess(
  processResponseBody,
  z.enum(['saml_jit', 'local_only'])
)

/**
 * Client view of a ['Silo']
 */
export const Silo = z.preprocess(
  processResponseBody,
  z.object({
    description: z.string(),
    discoverable: z.boolean(),
    id: z.string().uuid(),
    identityMode: SiloIdentityMode,
    name: Name,
    timeCreated: DateType,
    timeModified: DateType,
  })
)

/**
 * Create-time parameters for a {@link Silo}
 */
export const SiloCreate = z.preprocess(
  processResponseBody,
  z.object({
    adminGroupName: z.string().optional(),
    description: z.string(),
    discoverable: z.boolean(),
    identityMode: SiloIdentityMode,
    name: Name,
  })
)

/**
 * A single page of results
 */
export const SiloResultsPage = z.preprocess(
  processResponseBody,
  z.object({ items: Silo.array(), nextPage: z.string().optional() })
)

export const SiloRole = z.preprocess(
  processResponseBody,
  z.enum(['admin', 'collaborator', 'viewer'])
)

/**
 * Describes the assignment of a particular role on a particular resource to a particular identity (user, group, etc.)
 *
 * The resource is not part of this structure.  Rather, `RoleAssignment`s are put into a `Policy` and that Policy is applied to a particular resource.
 */
export const SiloRoleRoleAssignment = z.preprocess(
  processResponseBody,
  z.object({
    identityId: z.string().uuid(),
    identityType: IdentityType,
    roleName: SiloRole,
  })
)

/**
 * Client view of a `Policy`, which describes how this resource may be accessed
 *
 * Note that the Policy only describes access granted explicitly for this resource.  The policies of parent resources can also cause a user to have access to this resource.
 */
export const SiloRolePolicy = z.preprocess(
  processResponseBody,
  z.object({ roleAssignments: SiloRoleRoleAssignment.array() })
)

/**
 * Client view of an {@link Sled}
 */
export const Sled = z.preprocess(
  processResponseBody,
  z.object({
    id: z.string().uuid(),
    serviceAddress: z.string(),
    timeCreated: DateType,
    timeModified: DateType,
  })
)

/**
 * A single page of results
 */
export const SledResultsPage = z.preprocess(
  processResponseBody,
  z.object({ items: Sled.array(), nextPage: z.string().optional() })
)

export const SnapshotState = z.preprocess(
  processResponseBody,
  z.enum(['creating', 'ready', 'faulted', 'destroyed'])
)

/**
 * Client view of a Snapshot
 */
export const Snapshot = z.preprocess(
  processResponseBody,
  z.object({
    description: z.string(),
    diskId: z.string().uuid(),
    id: z.string().uuid(),
    name: Name,
    projectId: z.string().uuid(),
    size: ByteCount,
    state: SnapshotState,
    timeCreated: DateType,
    timeModified: DateType,
  })
)

/**
 * Create-time parameters for a {@link Snapshot}
 */
export const SnapshotCreate = z.preprocess(
  processResponseBody,
  z.object({ description: z.string(), disk: Name, name: Name })
)

/**
 * A single page of results
 */
export const SnapshotResultsPage = z.preprocess(
  processResponseBody,
  z.object({ items: Snapshot.array(), nextPage: z.string().optional() })
)

export const SpoofLoginBody = z.preprocess(
  processResponseBody,
  z.object({ username: z.string() })
)

/**
 * Client view of a {@link SshKey}
 */
export const SshKey = z.preprocess(
  processResponseBody,
  z.object({
    description: z.string(),
    id: z.string().uuid(),
    name: Name,
    publicKey: z.string(),
    siloUserId: z.string().uuid(),
    timeCreated: DateType,
    timeModified: DateType,
  })
)

/**
 * Create-time parameters for an {@link SshKey}
 */
export const SshKeyCreate = z.preprocess(
  processResponseBody,
  z.object({ description: z.string(), name: Name, publicKey: z.string() })
)

/**
 * A single page of results
 */
export const SshKeyResultsPage = z.preprocess(
  processResponseBody,
  z.object({ items: SshKey.array(), nextPage: z.string().optional() })
)

/**
 * The name of a timeseries
 *
 * Names are constructed by concatenating the target and metric names with ':'. Target and metric names must be lowercase alphanumeric characters with '_' separating words.
 */
export const TimeseriesName = z.preprocess(
  processResponseBody,
  z.string().regex(/(([a-z]+[a-z0-9]*)(_([a-z0-9]+))*):(([a-z]+[a-z0-9]*)(_([a-z0-9]+))*)/)
)

/**
 * The schema for a timeseries.
 *
 * This includes the name of the timeseries, as well as the datum type of its metric and the schema for each field.
 */
export const TimeseriesSchema = z.preprocess(
  processResponseBody,
  z.object({
    created: DateType,
    datumType: DatumType,
    fieldSchema: FieldSchema.array(),
    timeseriesName: TimeseriesName,
  })
)

/**
 * A single page of results
 */
export const TimeseriesSchemaResultsPage = z.preprocess(
  processResponseBody,
  z.object({ items: TimeseriesSchema.array(), nextPage: z.string().optional() })
)

/**
 * Client view of a {@link User}
 */
export const User = z.preprocess(
  processResponseBody,
  z.object({ displayName: z.string(), id: z.string().uuid(), siloId: z.string().uuid() })
)

/**
 * Client view of a {@link UserBuiltin}
 */
export const UserBuiltin = z.preprocess(
  processResponseBody,
  z.object({
    description: z.string(),
    id: z.string().uuid(),
    name: Name,
    timeCreated: DateType,
    timeModified: DateType,
  })
)

/**
 * A single page of results
 */
export const UserBuiltinResultsPage = z.preprocess(
  processResponseBody,
  z.object({ items: UserBuiltin.array(), nextPage: z.string().optional() })
)

/**
 * A name unique within the parent collection
 *
 * Names must begin with a lower case ASCII letter, be composed exclusively of lowercase ASCII, uppercase ASCII, numbers, and '-', and may not end with a '-'. Names cannot be a UUID though they may contain a UUID.
 */
export const UserId = z.preprocess(
  processResponseBody,
  z
    .string()
    .max(63)
    .regex(
      /^(?![0-9a-fA-F]{8}-[0-9a-fA-F]{4}-[0-9a-fA-F]{4}-[0-9a-fA-F]{4}-[0-9a-fA-F]{12}$)^[a-z][a-z0-9-]*[a-zA-Z0-9]$/
    )
)

/**
 * Create-time parameters for a {@link User}
 */
export const UserCreate = z.preprocess(
  processResponseBody,
  z.object({ externalId: UserId })
)

/**
 * A single page of results
 */
export const UserResultsPage = z.preprocess(
  processResponseBody,
  z.object({ items: User.array(), nextPage: z.string().optional() })
)

/**
 * Client view of a {@link Vpc}
 */
export const Vpc = z.preprocess(
  processResponseBody,
  z.object({
    description: z.string(),
    dnsName: Name,
    id: z.string().uuid(),
    ipv6Prefix: Ipv6Net,
    name: Name,
    projectId: z.string().uuid(),
    systemRouterId: z.string().uuid(),
    timeCreated: DateType,
    timeModified: DateType,
  })
)

/**
 * Create-time parameters for a {@link Vpc}
 */
export const VpcCreate = z.preprocess(
  processResponseBody,
  z.object({
    description: z.string(),
    dnsName: Name,
    ipv6Prefix: Ipv6Net.optional(),
    name: Name,
  })
)

export const VpcFirewallRuleAction = z.preprocess(
  processResponseBody,
  z.enum(['allow', 'deny'])
)

export const VpcFirewallRuleDirection = z.preprocess(
  processResponseBody,
  z.enum(['inbound', 'outbound'])
)

/**
 * The `VpcFirewallRuleHostFilter` is used to filter traffic on the basis of its source or destination host.
 */
export const VpcFirewallRuleHostFilter = z.preprocess(
  processResponseBody,
  z.union([
    z.object({ type: z.enum(['vpc']), value: Name }),
    z.object({ type: z.enum(['subnet']), value: Name }),
    z.object({ type: z.enum(['instance']), value: Name }),
    z.object({ type: z.enum(['ip']), value: z.string() }),
    z.object({ type: z.enum(['ip_net']), value: IpNet }),
  ])
)

/**
 * The protocols that may be specified in a firewall rule's filter
 */
export const VpcFirewallRuleProtocol = z.preprocess(
  processResponseBody,
  z.enum(['TCP', 'UDP', 'ICMP'])
)

/**
 * Filter for a firewall rule. A given packet must match every field that is present for the rule to apply to it. A packet matches a field if any entry in that field matches the packet.
 */
export const VpcFirewallRuleFilter = z.preprocess(
  processResponseBody,
  z.object({
    hosts: VpcFirewallRuleHostFilter.array().optional(),
    ports: L4PortRange.array().optional(),
    protocols: VpcFirewallRuleProtocol.array().optional(),
  })
)

export const VpcFirewallRuleStatus = z.preprocess(
  processResponseBody,
  z.enum(['disabled', 'enabled'])
)

/**
 * A `VpcFirewallRuleTarget` is used to specify the set of {@link Instance}s to which a firewall rule applies.
 */
export const VpcFirewallRuleTarget = z.preprocess(
  processResponseBody,
  z.union([
    z.object({ type: z.enum(['vpc']), value: Name }),
    z.object({ type: z.enum(['subnet']), value: Name }),
    z.object({ type: z.enum(['instance']), value: Name }),
    z.object({ type: z.enum(['ip']), value: z.string() }),
    z.object({ type: z.enum(['ip_net']), value: IpNet }),
  ])
)

/**
 * A single rule in a VPC firewall
 */
export const VpcFirewallRule = z.preprocess(
  processResponseBody,
  z.object({
    action: VpcFirewallRuleAction,
    description: z.string(),
    direction: VpcFirewallRuleDirection,
    filters: VpcFirewallRuleFilter,
    id: z.string().uuid(),
    name: Name,
    priority: z.number().min(0).max(65535),
    status: VpcFirewallRuleStatus,
    targets: VpcFirewallRuleTarget.array(),
    timeCreated: DateType,
    timeModified: DateType,
    vpcId: z.string().uuid(),
  })
)

/**
 * A single rule in a VPC firewall
 */
export const VpcFirewallRuleUpdate = z.preprocess(
  processResponseBody,
  z.object({
    action: VpcFirewallRuleAction,
    description: z.string(),
    direction: VpcFirewallRuleDirection,
    filters: VpcFirewallRuleFilter,
    name: Name,
    priority: z.number().min(0).max(65535),
    status: VpcFirewallRuleStatus,
    targets: VpcFirewallRuleTarget.array(),
  })
)

/**
 * Updateable properties of a `Vpc`'s firewall Note that VpcFirewallRules are implicitly created along with a Vpc, so there is no explicit creation.
 */
export const VpcFirewallRuleUpdateParams = z.preprocess(
  processResponseBody,
  z.object({ rules: VpcFirewallRuleUpdate.array() })
)

/**
 * Collection of a Vpc's firewall rules
 */
export const VpcFirewallRules = z.preprocess(
  processResponseBody,
  z.object({ rules: VpcFirewallRule.array() })
)

/**
 * A single page of results
 */
export const VpcResultsPage = z.preprocess(
  processResponseBody,
  z.object({ items: Vpc.array(), nextPage: z.string().optional() })
)

export const VpcRouterKind = z.preprocess(processResponseBody, z.enum(['system', 'custom']))

/**
 * A VPC router defines a series of rules that indicate where traffic should be sent depending on its destination.
 */
export const VpcRouter = z.preprocess(
  processResponseBody,
  z.object({
    description: z.string(),
    id: z.string().uuid(),
    kind: VpcRouterKind,
    name: Name,
    timeCreated: DateType,
    timeModified: DateType,
    vpcId: z.string().uuid(),
  })
)

/**
 * Create-time parameters for a {@link VpcRouter}
 */
export const VpcRouterCreate = z.preprocess(
  processResponseBody,
  z.object({ description: z.string(), name: Name })
)

/**
 * A single page of results
 */
export const VpcRouterResultsPage = z.preprocess(
  processResponseBody,
  z.object({ items: VpcRouter.array(), nextPage: z.string().optional() })
)

/**
 * Updateable properties of a {@link VpcRouter}
 */
export const VpcRouterUpdate = z.preprocess(
  processResponseBody,
  z.object({ description: z.string().optional(), name: Name.optional() })
)

/**
 * A VPC subnet represents a logical grouping for instances that allows network traffic between them, within a IPv4 subnetwork or optionall an IPv6 subnetwork.
 */
export const VpcSubnet = z.preprocess(
  processResponseBody,
  z.object({
    description: z.string(),
    id: z.string().uuid(),
    ipv4Block: Ipv4Net,
    ipv6Block: Ipv6Net,
    name: Name,
    timeCreated: DateType,
    timeModified: DateType,
    vpcId: z.string().uuid(),
  })
)

/**
 * Create-time parameters for a {@link VpcSubnet}
 */
export const VpcSubnetCreate = z.preprocess(
  processResponseBody,
  z.object({
    description: z.string(),
    ipv4Block: Ipv4Net,
    ipv6Block: Ipv6Net.optional(),
    name: Name,
  })
)

/**
 * A single page of results
 */
export const VpcSubnetResultsPage = z.preprocess(
  processResponseBody,
  z.object({ items: VpcSubnet.array(), nextPage: z.string().optional() })
)

/**
 * Updateable properties of a {@link VpcSubnet}
 */
export const VpcSubnetUpdate = z.preprocess(
  processResponseBody,
  z.object({ description: z.string().optional(), name: Name.optional() })
)

/**
 * Updateable properties of a {@link Vpc}
 */
export const VpcUpdate = z.preprocess(
  processResponseBody,
  z.object({
    description: z.string().optional(),
    dnsName: Name.optional(),
    name: Name.optional(),
  })
)

/**
 * Supported set of sort modes for scanning by id only.
 *
 * Currently, we only support scanning in ascending order.
 */
export const IdSortMode = z.preprocess(processResponseBody, z.enum(['id_ascending']))

/**
 * Supported set of sort modes for scanning by name or id
 */
export const NameOrIdSortMode = z.preprocess(
  processResponseBody,
  z.enum(['name_ascending', 'name_descending', 'id_ascending'])
)

/**
 * Supported set of sort modes for scanning by name only
 *
 * Currently, we only support scanning in ascending order.
 */
export const NameSortMode = z.preprocess(processResponseBody, z.enum(['name_ascending']))

export const DiskMetricName = z.preprocess(
  processResponseBody,
  z.enum(['activated', 'flush', 'read', 'read_bytes', 'write', 'write_bytes'])
)

export const DiskViewByIdParams = z.preprocess(
  processResponseBody,
  z.object({
    path: z.object({
      id: z.string().uuid(),
    }),
    query: z.object({}),
  })
)

export const ImageViewByIdParams = z.preprocess(
  processResponseBody,
  z.object({
    path: z.object({
      id: z.string().uuid(),
    }),
    query: z.object({}),
  })
)

export const InstanceViewByIdParams = z.preprocess(
  processResponseBody,
  z.object({
    path: z.object({
      id: z.string().uuid(),
    }),
    query: z.object({}),
  })
)

export const InstanceNetworkInterfaceViewByIdParams = z.preprocess(
  processResponseBody,
  z.object({
    path: z.object({
      id: z.string().uuid(),
    }),
    query: z.object({}),
  })
)

export const OrganizationViewByIdParams = z.preprocess(
  processResponseBody,
  z.object({
    path: z.object({
      id: z.string().uuid(),
    }),
    query: z.object({}),
  })
)

export const ProjectViewByIdParams = z.preprocess(
  processResponseBody,
  z.object({
    path: z.object({
      id: z.string().uuid(),
    }),
    query: z.object({}),
  })
)

export const SnapshotViewByIdParams = z.preprocess(
  processResponseBody,
  z.object({
    path: z.object({
      id: z.string().uuid(),
    }),
    query: z.object({}),
  })
)

export const VpcRouterRouteViewByIdParams = z.preprocess(
  processResponseBody,
  z.object({
    path: z.object({
      id: z.string().uuid(),
    }),
    query: z.object({}),
  })
)

export const VpcRouterViewByIdParams = z.preprocess(
  processResponseBody,
  z.object({
    path: z.object({
      id: z.string().uuid(),
    }),
    query: z.object({}),
  })
)

export const VpcSubnetViewByIdParams = z.preprocess(
  processResponseBody,
  z.object({
    path: z.object({
      id: z.string().uuid(),
    }),
    query: z.object({}),
  })
)

export const VpcViewByIdParams = z.preprocess(
  processResponseBody,
  z.object({
    path: z.object({
      id: z.string().uuid(),
    }),
    query: z.object({}),
  })
)

export const DeviceAuthRequestParams = z.preprocess(
  processResponseBody,
  z.object({
    path: z.object({}),
    query: z.object({}),
  })
)

export const DeviceAuthConfirmParams = z.preprocess(
  processResponseBody,
  z.object({
    path: z.object({}),
    query: z.object({}),
  })
)

export const DeviceAccessTokenParams = z.preprocess(
  processResponseBody,
  z.object({
    path: z.object({}),
    query: z.object({}),
  })
)

export const GroupListParams = z.preprocess(
  processResponseBody,
  z.object({
    path: z.object({}),
    query: z.object({
      limit: z.number().min(1).max(4294967295).optional(),
      pageToken: z.string().optional(),
      sortBy: IdSortMode.optional(),
    }),
  })
)

export const LoginSpoofParams = z.preprocess(
  processResponseBody,
  z.object({
    path: z.object({}),
    query: z.object({}),
  })
)

export const LoginSamlBeginParams = z.preprocess(
  processResponseBody,
  z.object({
    path: z.object({
      providerName: Name,
      siloName: Name,
    }),
    query: z.object({}),
  })
)

export const LoginSamlParams = z.preprocess(
  processResponseBody,
  z.object({
    path: z.object({
      providerName: Name,
      siloName: Name,
    }),
    query: z.object({}),
  })
)

export const LogoutParams = z.preprocess(
  processResponseBody,
  z.object({
    path: z.object({}),
    query: z.object({}),
  })
)

export const OrganizationListParams = z.preprocess(
  processResponseBody,
  z.object({
    path: z.object({}),
    query: z.object({
      limit: z.number().min(1).max(4294967295).optional(),
      pageToken: z.string().optional(),
      sortBy: NameOrIdSortMode.optional(),
    }),
  })
)

export const OrganizationCreateParams = z.preprocess(
  processResponseBody,
  z.object({
    path: z.object({}),
    query: z.object({}),
  })
)

export const OrganizationViewParams = z.preprocess(
  processResponseBody,
  z.object({
    path: z.object({
      orgName: Name,
    }),
    query: z.object({}),
  })
)

export const OrganizationUpdateParams = z.preprocess(
  processResponseBody,
  z.object({
    path: z.object({
      orgName: Name,
    }),
    query: z.object({}),
  })
)

export const OrganizationDeleteParams = z.preprocess(
  processResponseBody,
  z.object({
    path: z.object({
      orgName: Name,
    }),
    query: z.object({}),
  })
)

export const OrganizationPolicyViewParams = z.preprocess(
  processResponseBody,
  z.object({
    path: z.object({
      orgName: Name,
    }),
    query: z.object({}),
  })
)

export const OrganizationPolicyUpdateParams = z.preprocess(
  processResponseBody,
  z.object({
    path: z.object({
      orgName: Name,
    }),
    query: z.object({}),
  })
)

export const ProjectListParams = z.preprocess(
  processResponseBody,
  z.object({
    path: z.object({
      orgName: Name,
    }),
    query: z.object({
      limit: z.number().min(1).max(4294967295).optional(),
      pageToken: z.string().optional(),
      sortBy: NameOrIdSortMode.optional(),
    }),
  })
)

export const ProjectCreateParams = z.preprocess(
  processResponseBody,
  z.object({
    path: z.object({
      orgName: Name,
    }),
    query: z.object({}),
  })
)

export const ProjectViewParams = z.preprocess(
  processResponseBody,
  z.object({
    path: z.object({
      orgName: Name,
      projectName: Name,
    }),
    query: z.object({}),
  })
)

export const ProjectUpdateParams = z.preprocess(
  processResponseBody,
  z.object({
    path: z.object({
      orgName: Name,
      projectName: Name,
    }),
    query: z.object({}),
  })
)

export const ProjectDeleteParams = z.preprocess(
  processResponseBody,
  z.object({
    path: z.object({
      orgName: Name,
      projectName: Name,
    }),
    query: z.object({}),
  })
)

export const DiskListParams = z.preprocess(
  processResponseBody,
  z.object({
    path: z.object({
      orgName: Name,
      projectName: Name,
    }),
    query: z.object({
      limit: z.number().min(1).max(4294967295).optional(),
      pageToken: z.string().optional(),
      sortBy: NameSortMode.optional(),
    }),
  })
)

export const DiskCreateParams = z.preprocess(
  processResponseBody,
  z.object({
    path: z.object({
      orgName: Name,
      projectName: Name,
    }),
    query: z.object({}),
  })
)

export const DiskViewParams = z.preprocess(
  processResponseBody,
  z.object({
    path: z.object({
      diskName: Name,
      orgName: Name,
      projectName: Name,
    }),
    query: z.object({}),
  })
)

export const DiskDeleteParams = z.preprocess(
  processResponseBody,
  z.object({
    path: z.object({
      diskName: Name,
      orgName: Name,
      projectName: Name,
    }),
    query: z.object({}),
  })
)

export const DiskMetricsListParams = z.preprocess(
  processResponseBody,
  z.object({
    path: z.object({
      diskName: Name,
      metricName: DiskMetricName,
      orgName: Name,
      projectName: Name,
    }),
    query: z.object({
      endTime: DateType.optional(),
      limit: z.number().min(1).max(4294967295).optional(),
      pageToken: z.string().optional(),
      startTime: DateType.optional(),
    }),
  })
)

export const ImageListParams = z.preprocess(
  processResponseBody,
  z.object({
    path: z.object({
      orgName: Name,
      projectName: Name,
    }),
    query: z.object({
      limit: z.number().min(1).max(4294967295).optional(),
      pageToken: z.string().optional(),
      sortBy: NameSortMode.optional(),
    }),
  })
)

export const ImageCreateParams = z.preprocess(
  processResponseBody,
  z.object({
    path: z.object({
      orgName: Name,
      projectName: Name,
    }),
    query: z.object({}),
  })
)

export const ImageViewParams = z.preprocess(
  processResponseBody,
  z.object({
    path: z.object({
      imageName: Name,
      orgName: Name,
      projectName: Name,
    }),
    query: z.object({}),
  })
)

export const ImageDeleteParams = z.preprocess(
  processResponseBody,
  z.object({
    path: z.object({
      imageName: Name,
      orgName: Name,
      projectName: Name,
    }),
    query: z.object({}),
  })
)

export const InstanceListParams = z.preprocess(
  processResponseBody,
  z.object({
    path: z.object({
      orgName: Name,
      projectName: Name,
    }),
    query: z.object({
      limit: z.number().min(1).max(4294967295).optional(),
      pageToken: z.string().optional(),
      sortBy: NameSortMode.optional(),
    }),
  })
)

export const InstanceCreateParams = z.preprocess(
  processResponseBody,
  z.object({
    path: z.object({
      orgName: Name,
      projectName: Name,
    }),
    query: z.object({}),
  })
)

export const InstanceViewParams = z.preprocess(
  processResponseBody,
  z.object({
    path: z.object({
      instanceName: Name,
      orgName: Name,
      projectName: Name,
    }),
    query: z.object({}),
  })
)

export const InstanceDeleteParams = z.preprocess(
  processResponseBody,
  z.object({
    path: z.object({
      instanceName: Name,
      orgName: Name,
      projectName: Name,
    }),
    query: z.object({}),
  })
)

export const InstanceDiskListParams = z.preprocess(
  processResponseBody,
  z.object({
    path: z.object({
      instanceName: Name,
      orgName: Name,
      projectName: Name,
    }),
    query: z.object({
      limit: z.number().min(1).max(4294967295).optional(),
      pageToken: z.string().optional(),
      sortBy: NameSortMode.optional(),
    }),
  })
)

export const InstanceDiskAttachParams = z.preprocess(
  processResponseBody,
  z.object({
    path: z.object({
      instanceName: Name,
      orgName: Name,
      projectName: Name,
    }),
    query: z.object({}),
  })
)

export const InstanceDiskDetachParams = z.preprocess(
  processResponseBody,
  z.object({
    path: z.object({
      instanceName: Name,
      orgName: Name,
      projectName: Name,
    }),
    query: z.object({}),
  })
)

export const InstanceExternalIpListParams = z.preprocess(
  processResponseBody,
  z.object({
    path: z.object({
      instanceName: Name,
      orgName: Name,
      projectName: Name,
    }),
    query: z.object({}),
  })
)

export const InstanceMigrateParams = z.preprocess(
  processResponseBody,
  z.object({
    path: z.object({
      instanceName: Name,
      orgName: Name,
      projectName: Name,
    }),
    query: z.object({}),
  })
)

export const InstanceNetworkInterfaceListParams = z.preprocess(
  processResponseBody,
  z.object({
    path: z.object({
      instanceName: Name,
      orgName: Name,
      projectName: Name,
    }),
    query: z.object({
      limit: z.number().min(1).max(4294967295).optional(),
      pageToken: z.string().optional(),
      sortBy: NameSortMode.optional(),
    }),
  })
)

export const InstanceNetworkInterfaceCreateParams = z.preprocess(
  processResponseBody,
  z.object({
    path: z.object({
      instanceName: Name,
      orgName: Name,
      projectName: Name,
    }),
    query: z.object({}),
  })
)

export const InstanceNetworkInterfaceViewParams = z.preprocess(
  processResponseBody,
  z.object({
    path: z.object({
      instanceName: Name,
      interfaceName: Name,
      orgName: Name,
      projectName: Name,
    }),
    query: z.object({}),
  })
)

export const InstanceNetworkInterfaceUpdateParams = z.preprocess(
  processResponseBody,
  z.object({
    path: z.object({
      instanceName: Name,
      interfaceName: Name,
      orgName: Name,
      projectName: Name,
    }),
    query: z.object({}),
  })
)

export const InstanceNetworkInterfaceDeleteParams = z.preprocess(
  processResponseBody,
  z.object({
    path: z.object({
      instanceName: Name,
      interfaceName: Name,
      orgName: Name,
      projectName: Name,
    }),
    query: z.object({}),
  })
)

export const InstanceRebootParams = z.preprocess(
  processResponseBody,
  z.object({
    path: z.object({
      instanceName: Name,
      orgName: Name,
      projectName: Name,
    }),
    query: z.object({}),
  })
)

export const InstanceSerialConsoleParams = z.preprocess(
  processResponseBody,
  z.object({
    path: z.object({
      instanceName: Name,
      orgName: Name,
      projectName: Name,
    }),
    query: z.object({
      fromStart: z.number().min(0).optional(),
      maxBytes: z.number().min(0).optional(),
      mostRecent: z.number().min(0).optional(),
    }),
  })
)

export const InstanceStartParams = z.preprocess(
  processResponseBody,
  z.object({
    path: z.object({
      instanceName: Name,
      orgName: Name,
      projectName: Name,
    }),
    query: z.object({}),
  })
)

export const InstanceStopParams = z.preprocess(
  processResponseBody,
  z.object({
    path: z.object({
      instanceName: Name,
      orgName: Name,
      projectName: Name,
    }),
    query: z.object({}),
  })
)

export const ProjectPolicyViewParams = z.preprocess(
  processResponseBody,
  z.object({
    path: z.object({
      orgName: Name,
      projectName: Name,
    }),
    query: z.object({}),
  })
)

export const ProjectPolicyUpdateParams = z.preprocess(
  processResponseBody,
  z.object({
    path: z.object({
      orgName: Name,
      projectName: Name,
    }),
    query: z.object({}),
  })
)

export const SnapshotListParams = z.preprocess(
  processResponseBody,
  z.object({
    path: z.object({
      orgName: Name,
      projectName: Name,
    }),
    query: z.object({
      limit: z.number().min(1).max(4294967295).optional(),
      pageToken: z.string().optional(),
      sortBy: NameSortMode.optional(),
    }),
  })
)

export const SnapshotCreateParams = z.preprocess(
  processResponseBody,
  z.object({
    path: z.object({
      orgName: Name,
      projectName: Name,
    }),
    query: z.object({}),
  })
)

export const SnapshotViewParams = z.preprocess(
  processResponseBody,
  z.object({
    path: z.object({
      orgName: Name,
      projectName: Name,
      snapshotName: Name,
    }),
    query: z.object({}),
  })
)

export const SnapshotDeleteParams = z.preprocess(
  processResponseBody,
  z.object({
    path: z.object({
      orgName: Name,
      projectName: Name,
      snapshotName: Name,
    }),
    query: z.object({}),
  })
)

export const VpcListParams = z.preprocess(
  processResponseBody,
  z.object({
    path: z.object({
      orgName: Name,
      projectName: Name,
    }),
    query: z.object({
      limit: z.number().min(1).max(4294967295).optional(),
      pageToken: z.string().optional(),
      sortBy: NameSortMode.optional(),
    }),
  })
)

export const VpcCreateParams = z.preprocess(
  processResponseBody,
  z.object({
    path: z.object({
      orgName: Name,
      projectName: Name,
    }),
    query: z.object({}),
  })
)

export const VpcViewParams = z.preprocess(
  processResponseBody,
  z.object({
    path: z.object({
      orgName: Name,
      projectName: Name,
      vpcName: Name,
    }),
    query: z.object({}),
  })
)

export const VpcUpdateParams = z.preprocess(
  processResponseBody,
  z.object({
    path: z.object({
      orgName: Name,
      projectName: Name,
      vpcName: Name,
    }),
    query: z.object({}),
  })
)

export const VpcDeleteParams = z.preprocess(
  processResponseBody,
  z.object({
    path: z.object({
      orgName: Name,
      projectName: Name,
      vpcName: Name,
    }),
    query: z.object({}),
  })
)

export const VpcFirewallRulesViewParams = z.preprocess(
  processResponseBody,
  z.object({
    path: z.object({
      orgName: Name,
      projectName: Name,
      vpcName: Name,
    }),
    query: z.object({}),
  })
)

export const VpcFirewallRulesUpdateParams = z.preprocess(
  processResponseBody,
  z.object({
    path: z.object({
      orgName: Name,
      projectName: Name,
      vpcName: Name,
    }),
    query: z.object({}),
  })
)

export const VpcRouterListParams = z.preprocess(
  processResponseBody,
  z.object({
    path: z.object({
      orgName: Name,
      projectName: Name,
      vpcName: Name,
    }),
    query: z.object({
      limit: z.number().min(1).max(4294967295).optional(),
      pageToken: z.string().optional(),
      sortBy: NameSortMode.optional(),
    }),
  })
)

export const VpcRouterCreateParams = z.preprocess(
  processResponseBody,
  z.object({
    path: z.object({
      orgName: Name,
      projectName: Name,
      vpcName: Name,
    }),
    query: z.object({}),
  })
)

export const VpcRouterViewParams = z.preprocess(
  processResponseBody,
  z.object({
    path: z.object({
      orgName: Name,
      projectName: Name,
      routerName: Name,
      vpcName: Name,
    }),
    query: z.object({}),
  })
)

export const VpcRouterUpdateParams = z.preprocess(
  processResponseBody,
  z.object({
    path: z.object({
      orgName: Name,
      projectName: Name,
      routerName: Name,
      vpcName: Name,
    }),
    query: z.object({}),
  })
)

export const VpcRouterDeleteParams = z.preprocess(
  processResponseBody,
  z.object({
    path: z.object({
      orgName: Name,
      projectName: Name,
      routerName: Name,
      vpcName: Name,
    }),
    query: z.object({}),
  })
)

export const VpcRouterRouteListParams = z.preprocess(
  processResponseBody,
  z.object({
    path: z.object({
      orgName: Name,
      projectName: Name,
      routerName: Name,
      vpcName: Name,
    }),
    query: z.object({
      limit: z.number().min(1).max(4294967295).optional(),
      pageToken: z.string().optional(),
      sortBy: NameSortMode.optional(),
    }),
  })
)

export const VpcRouterRouteCreateParams = z.preprocess(
  processResponseBody,
  z.object({
    path: z.object({
      orgName: Name,
      projectName: Name,
      routerName: Name,
      vpcName: Name,
    }),
    query: z.object({}),
  })
)

export const VpcRouterRouteViewParams = z.preprocess(
  processResponseBody,
  z.object({
    path: z.object({
      orgName: Name,
      projectName: Name,
      routeName: Name,
      routerName: Name,
      vpcName: Name,
    }),
    query: z.object({}),
  })
)

export const VpcRouterRouteUpdateParams = z.preprocess(
  processResponseBody,
  z.object({
    path: z.object({
      orgName: Name,
      projectName: Name,
      routeName: Name,
      routerName: Name,
      vpcName: Name,
    }),
    query: z.object({}),
  })
)

export const VpcRouterRouteDeleteParams = z.preprocess(
  processResponseBody,
  z.object({
    path: z.object({
      orgName: Name,
      projectName: Name,
      routeName: Name,
      routerName: Name,
      vpcName: Name,
    }),
    query: z.object({}),
  })
)

export const VpcSubnetListParams = z.preprocess(
  processResponseBody,
  z.object({
    path: z.object({
      orgName: Name,
      projectName: Name,
      vpcName: Name,
    }),
    query: z.object({
      limit: z.number().min(1).max(4294967295).optional(),
      pageToken: z.string().optional(),
      sortBy: NameSortMode.optional(),
    }),
  })
)

export const VpcSubnetCreateParams = z.preprocess(
  processResponseBody,
  z.object({
    path: z.object({
      orgName: Name,
      projectName: Name,
      vpcName: Name,
    }),
    query: z.object({}),
  })
)

export const VpcSubnetViewParams = z.preprocess(
  processResponseBody,
  z.object({
    path: z.object({
      orgName: Name,
      projectName: Name,
      subnetName: Name,
      vpcName: Name,
    }),
    query: z.object({}),
  })
)

export const VpcSubnetUpdateParams = z.preprocess(
  processResponseBody,
  z.object({
    path: z.object({
      orgName: Name,
      projectName: Name,
      subnetName: Name,
      vpcName: Name,
    }),
    query: z.object({}),
  })
)

export const VpcSubnetDeleteParams = z.preprocess(
  processResponseBody,
  z.object({
    path: z.object({
      orgName: Name,
      projectName: Name,
      subnetName: Name,
      vpcName: Name,
    }),
    query: z.object({}),
  })
)

export const VpcSubnetListNetworkInterfacesParams = z.preprocess(
  processResponseBody,
  z.object({
    path: z.object({
      orgName: Name,
      projectName: Name,
      subnetName: Name,
      vpcName: Name,
    }),
    query: z.object({
      limit: z.number().min(1).max(4294967295).optional(),
      pageToken: z.string().optional(),
      sortBy: NameSortMode.optional(),
    }),
  })
)

export const PolicyViewParams = z.preprocess(
  processResponseBody,
  z.object({
    path: z.object({}),
    query: z.object({}),
  })
)

export const PolicyUpdateParams = z.preprocess(
  processResponseBody,
  z.object({
    path: z.object({}),
    query: z.object({}),
  })
)

export const RoleListParams = z.preprocess(
  processResponseBody,
  z.object({
    path: z.object({}),
    query: z.object({
      limit: z.number().min(1).max(4294967295).optional(),
      pageToken: z.string().optional(),
    }),
  })
)

export const RoleViewParams = z.preprocess(
  processResponseBody,
  z.object({
    path: z.object({
      roleName: z.string(),
    }),
    query: z.object({}),
  })
)

export const SessionMeParams = z.preprocess(
  processResponseBody,
  z.object({
    path: z.object({}),
    query: z.object({}),
  })
)

export const SessionSshkeyListParams = z.preprocess(
  processResponseBody,
  z.object({
    path: z.object({}),
    query: z.object({
      limit: z.number().min(1).max(4294967295).optional(),
      pageToken: z.string().optional(),
      sortBy: NameSortMode.optional(),
    }),
  })
)

export const SessionSshkeyCreateParams = z.preprocess(
  processResponseBody,
  z.object({
    path: z.object({}),
    query: z.object({}),
  })
)

export const SessionSshkeyViewParams = z.preprocess(
  processResponseBody,
  z.object({
    path: z.object({
      sshKeyName: Name,
    }),
    query: z.object({}),
  })
)

export const SessionSshkeyDeleteParams = z.preprocess(
  processResponseBody,
  z.object({
    path: z.object({
      sshKeyName: Name,
    }),
    query: z.object({}),
  })
)

export const SystemImageViewByIdParams = z.preprocess(
  processResponseBody,
  z.object({
    path: z.object({
      id: z.string().uuid(),
    }),
    query: z.object({}),
  })
)

export const IpPoolViewByIdParams = z.preprocess(
  processResponseBody,
  z.object({
    path: z.object({
      id: z.string().uuid(),
    }),
    query: z.object({}),
  })
)

export const SiloViewByIdParams = z.preprocess(
  processResponseBody,
  z.object({
    path: z.object({
      id: z.string().uuid(),
    }),
    query: z.object({}),
  })
)

export const RackListParams = z.preprocess(
  processResponseBody,
  z.object({
    path: z.object({}),
    query: z.object({
      limit: z.number().min(1).max(4294967295).optional(),
      pageToken: z.string().optional(),
      sortBy: IdSortMode.optional(),
    }),
  })
)

export const RackViewParams = z.preprocess(
  processResponseBody,
  z.object({
    path: z.object({
      rackId: z.string().uuid(),
    }),
    query: z.object({}),
  })
)

export const SledListParams = z.preprocess(
  processResponseBody,
  z.object({
    path: z.object({}),
    query: z.object({
      limit: z.number().min(1).max(4294967295).optional(),
      pageToken: z.string().optional(),
      sortBy: IdSortMode.optional(),
    }),
  })
)

export const SledViewParams = z.preprocess(
  processResponseBody,
  z.object({
    path: z.object({
      sledId: z.string().uuid(),
    }),
    query: z.object({}),
  })
)

export const SystemImageListParams = z.preprocess(
  processResponseBody,
  z.object({
    path: z.object({}),
    query: z.object({
      limit: z.number().min(1).max(4294967295).optional(),
      pageToken: z.string().optional(),
      sortBy: NameSortMode.optional(),
    }),
  })
)

export const SystemImageCreateParams = z.preprocess(
  processResponseBody,
  z.object({
    path: z.object({}),
    query: z.object({}),
  })
)

export const SystemImageViewParams = z.preprocess(
  processResponseBody,
  z.object({
    path: z.object({
      imageName: Name,
    }),
    query: z.object({}),
  })
)

export const SystemImageDeleteParams = z.preprocess(
  processResponseBody,
  z.object({
    path: z.object({
      imageName: Name,
    }),
    query: z.object({}),
  })
)

export const IpPoolListParams = z.preprocess(
  processResponseBody,
  z.object({
    path: z.object({}),
    query: z.object({
      limit: z.number().min(1).max(4294967295).optional(),
      pageToken: z.string().optional(),
      sortBy: NameOrIdSortMode.optional(),
    }),
  })
)

export const IpPoolCreateParams = z.preprocess(
  processResponseBody,
  z.object({
    path: z.object({}),
    query: z.object({}),
  })
)

export const IpPoolViewParams = z.preprocess(
  processResponseBody,
  z.object({
    path: z.object({
      poolName: Name,
    }),
    query: z.object({}),
  })
)

export const IpPoolUpdateParams = z.preprocess(
  processResponseBody,
  z.object({
    path: z.object({
      poolName: Name,
    }),
    query: z.object({}),
  })
)

export const IpPoolDeleteParams = z.preprocess(
  processResponseBody,
  z.object({
    path: z.object({
      poolName: Name,
    }),
    query: z.object({}),
  })
)

export const IpPoolRangeListParams = z.preprocess(
  processResponseBody,
  z.object({
    path: z.object({
      poolName: Name,
    }),
    query: z.object({
      limit: z.number().min(1).max(4294967295).optional(),
      pageToken: z.string().optional(),
    }),
  })
)

export const IpPoolRangeAddParams = z.preprocess(
  processResponseBody,
  z.object({
    path: z.object({
      poolName: Name,
    }),
    query: z.object({}),
  })
)

export const IpPoolRangeRemoveParams = z.preprocess(
  processResponseBody,
  z.object({
    path: z.object({
      poolName: Name,
    }),
    query: z.object({}),
  })
)

export const IpPoolServiceViewParams = z.preprocess(
  processResponseBody,
  z.object({
    path: z.object({
      rackId: z.string().uuid(),
    }),
    query: z.object({}),
  })
)

export const IpPoolServiceRangeListParams = z.preprocess(
  processResponseBody,
  z.object({
    path: z.object({
      rackId: z.string().uuid(),
    }),
    query: z.object({
      limit: z.number().min(1).max(4294967295).optional(),
      pageToken: z.string().optional(),
    }),
  })
)

export const IpPoolServiceRangeAddParams = z.preprocess(
  processResponseBody,
  z.object({
    path: z.object({
      rackId: z.string().uuid(),
    }),
    query: z.object({}),
  })
)

export const IpPoolServiceRangeRemoveParams = z.preprocess(
  processResponseBody,
  z.object({
    path: z.object({
      rackId: z.string().uuid(),
    }),
    query: z.object({}),
  })
)

export const SystemPolicyViewParams = z.preprocess(
  processResponseBody,
  z.object({
    path: z.object({}),
    query: z.object({}),
  })
)

export const SystemPolicyUpdateParams = z.preprocess(
  processResponseBody,
  z.object({
    path: z.object({}),
    query: z.object({}),
  })
)

export const SagaListParams = z.preprocess(
  processResponseBody,
  z.object({
    path: z.object({}),
    query: z.object({
      limit: z.number().min(1).max(4294967295).optional(),
      pageToken: z.string().optional(),
      sortBy: IdSortMode.optional(),
    }),
  })
)

export const SagaViewParams = z.preprocess(
  processResponseBody,
  z.object({
    path: z.object({
      sagaId: z.string().uuid(),
    }),
    query: z.object({}),
  })
)

export const SiloListParams = z.preprocess(
  processResponseBody,
  z.object({
    path: z.object({}),
    query: z.object({
      limit: z.number().min(1).max(4294967295).optional(),
      pageToken: z.string().optional(),
      sortBy: NameOrIdSortMode.optional(),
    }),
  })
)

export const SiloCreateParams = z.preprocess(
  processResponseBody,
  z.object({
    path: z.object({}),
    query: z.object({}),
  })
)

export const SiloViewParams = z.preprocess(
  processResponseBody,
  z.object({
    path: z.object({
      siloName: Name,
    }),
    query: z.object({}),
  })
)

export const SiloDeleteParams = z.preprocess(
  processResponseBody,
  z.object({
    path: z.object({
      siloName: Name,
    }),
    query: z.object({}),
  })
)

export const SiloIdentityProviderListParams = z.preprocess(
  processResponseBody,
  z.object({
    path: z.object({
      siloName: Name,
    }),
    query: z.object({
      limit: z.number().min(1).max(4294967295).optional(),
      pageToken: z.string().optional(),
      sortBy: NameSortMode.optional(),
    }),
  })
)

export const LocalIdpUserCreateParams = z.preprocess(
  processResponseBody,
  z.object({
    siloName: Name,
  })
)

export const LocalIdpUserDeleteParams = z.preprocess(
  processResponseBody,
  z.object({
    siloName: Name,
    userId: z.string().uuid(),
  })
)

export const SamlIdentityProviderCreateParams = z.preprocess(
  processResponseBody,
  z.object({
    path: z.object({
      siloName: Name,
    }),
    query: z.object({}),
  })
)

export const SamlIdentityProviderViewParams = z.preprocess(
  processResponseBody,
  z.object({
    path: z.object({
      providerName: Name,
      siloName: Name,
    }),
    query: z.object({}),
  })
)

export const SiloPolicyViewParams = z.preprocess(
  processResponseBody,
  z.object({
    path: z.object({
      siloName: Name,
    }),
    query: z.object({}),
  })
)

export const SiloPolicyUpdateParams = z.preprocess(
  processResponseBody,
  z.object({
    path: z.object({
      siloName: Name,
    }),
    query: z.object({}),
  })
)

<<<<<<< HEAD
export const SiloUsersListParams = z.preprocess(
  processResponseBody,
  z.object({
    siloName: Name,
    limit: z.number().min(1).max(4294967295).optional(),
    pageToken: z.string().optional(),
    sortBy: IdSortMode.optional(),
  })
)

export const SiloUserViewParams = z.preprocess(
  processResponseBody,
  z.object({
    siloName: Name,
    userId: z.string().uuid(),
  })
)

export const UpdatesRefreshParams = z.preprocess(processResponseBody, z.object({}))
=======
export const UpdatesRefreshParams = z.preprocess(
  processResponseBody,
  z.object({
    path: z.object({}),
    query: z.object({}),
  })
)
>>>>>>> a0236490

export const SystemUserListParams = z.preprocess(
  processResponseBody,
  z.object({
    path: z.object({}),
    query: z.object({
      limit: z.number().min(1).max(4294967295).optional(),
      pageToken: z.string().optional(),
      sortBy: NameSortMode.optional(),
    }),
  })
)

export const SystemUserViewParams = z.preprocess(
  processResponseBody,
  z.object({
    path: z.object({
      userName: Name,
    }),
    query: z.object({}),
  })
)

export const TimeseriesSchemaGetParams = z.preprocess(
  processResponseBody,
  z.object({
    path: z.object({}),
    query: z.object({
      limit: z.number().min(1).max(4294967295).optional(),
      pageToken: z.string().optional(),
    }),
  })
)

export const UserListParams = z.preprocess(
  processResponseBody,
  z.object({
    path: z.object({}),
    query: z.object({
      limit: z.number().min(1).max(4294967295).optional(),
      pageToken: z.string().optional(),
      sortBy: IdSortMode.optional(),
    }),
  })
)<|MERGE_RESOLUTION|>--- conflicted
+++ resolved
@@ -3302,27 +3302,6 @@
   })
 )
 
-<<<<<<< HEAD
-export const SiloUsersListParams = z.preprocess(
-  processResponseBody,
-  z.object({
-    siloName: Name,
-    limit: z.number().min(1).max(4294967295).optional(),
-    pageToken: z.string().optional(),
-    sortBy: IdSortMode.optional(),
-  })
-)
-
-export const SiloUserViewParams = z.preprocess(
-  processResponseBody,
-  z.object({
-    siloName: Name,
-    userId: z.string().uuid(),
-  })
-)
-
-export const UpdatesRefreshParams = z.preprocess(processResponseBody, z.object({}))
-=======
 export const UpdatesRefreshParams = z.preprocess(
   processResponseBody,
   z.object({
@@ -3330,7 +3309,6 @@
     query: z.object({}),
   })
 )
->>>>>>> a0236490
 
 export const SystemUserListParams = z.preprocess(
   processResponseBody,
