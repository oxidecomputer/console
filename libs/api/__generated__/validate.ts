/* eslint-disable */
import { ZodType, z } from 'zod'

import { processResponseBody, snakeify } from './util'

const DateType = z.preprocess((arg) => {
  if (typeof arg == 'string' || arg instanceof Date) return new Date(arg)
}, z.date())
type DateType = z.infer<typeof DateType>

/**
 * Zod only supports string enums at the moment. A previous issue was opened
 * and closed as stale but it provided a hint on how to implement it.
 *
 * @see https://github.com/colinhacks/zod/issues/1118
 * TODO: PR an update for zod to support other native enum types
 */
const IntEnum = <T extends readonly number[]>(values: T) =>
  z.number().refine((v) => values.includes(v)) as ZodType<T[number]>

/**
 * A type storing a range over `T`.
 *
 * This type supports ranges similar to the `RangeTo`, `Range` and `RangeFrom` types in the standard library. Those cover `(..end)`, `(start..end)`, and `(start..)` respectively.
 */
export const BinRangedouble = z.preprocess(
  processResponseBody,
  z.union([
    z.object({ end: z.number(), type: z.enum(['range_to']) }),
    z.object({ end: z.number(), start: z.number(), type: z.enum(['range']) }),
    z.object({ start: z.number(), type: z.enum(['range_from']) }),
  ])
)

/**
 * A type storing a range over `T`.
 *
 * This type supports ranges similar to the `RangeTo`, `Range` and `RangeFrom` types in the standard library. Those cover `(..end)`, `(start..end)`, and `(start..)` respectively.
 */
export const BinRangeint64 = z.preprocess(
  processResponseBody,
  z.union([
    z.object({ end: z.number(), type: z.enum(['range_to']) }),
    z.object({ end: z.number(), start: z.number(), type: z.enum(['range']) }),
    z.object({ start: z.number(), type: z.enum(['range_from']) }),
  ])
)

/**
 * Type storing bin edges and a count of samples within it.
 */
export const Bindouble = z.preprocess(
  processResponseBody,
  z.object({ count: z.number().min(0), range: BinRangedouble })
)

/**
 * Type storing bin edges and a count of samples within it.
 */
export const Binint64 = z.preprocess(
  processResponseBody,
  z.object({ count: z.number().min(0), range: BinRangeint64 })
)

/**
 * disk block size in bytes
 */
export const BlockSize = z.preprocess(
  processResponseBody,
  IntEnum([512, 2048, 4096] as const)
)

/**
 * A count of bytes, typically used either for memory or storage capacity
 *
 * The maximum supported byte count is `i64::MAX`.  This makes it somewhat inconvenient to define constructors: a u32 constructor can be infallible, but an i64 constructor can fail (if the value is negative) and a u64 constructor can fail (if the value is larger than i64::MAX).  We provide all of these for consumers' convenience.
 */
export const ByteCount = z.preprocess(processResponseBody, z.number().min(0))

/**
 * A cumulative or counter data type.
 */
export const Cumulativedouble = z.preprocess(
  processResponseBody,
  z.object({ startTime: DateType, value: z.number() })
)

/**
 * A cumulative or counter data type.
 */
export const Cumulativeint64 = z.preprocess(
  processResponseBody,
  z.object({ startTime: DateType, value: z.number() })
)

/**
 * A simple type for managing a histogram metric.
 *
 * A histogram maintains the count of any number of samples, over a set of bins. Bins are specified on construction via their _left_ edges, inclusive. There can't be any "gaps" in the bins, and an additional bin may be added to the left, right, or both so that the bins extend to the entire range of the support.
 *
 * Note that any gaps, unsorted bins, or non-finite values will result in an error.
 *
 * Example ------- ```rust use oximeter::histogram::{BinRange, Histogram};
 *
 * let edges = [0i64, 10, 20]; let mut hist = Histogram::new(&edges).unwrap(); assert_eq!(hist.n_bins(), 4); // One additional bin for the range (20..) assert_eq!(hist.n_samples(), 0); hist.sample(4); hist.sample(100); assert_eq!(hist.n_samples(), 2);
 *
 * let data = hist.iter().collect::<Vec<_>>(); assert_eq!(data[0].range, BinRange::range(i64::MIN, 0)); // An additional bin for `..0` assert_eq!(data[0].count, 0); // Nothing is in this bin
 *
 * assert_eq!(data[1].range, BinRange::range(0, 10)); // The range `0..10` assert_eq!(data[1].count, 1); // 4 is sampled into this bin ```
 *
 * Notes -----
 *
 * Histograms may be constructed either from their left bin edges, or from a sequence of ranges. In either case, the left-most bin may be converted upon construction. In particular, if the left-most value is not equal to the minimum of the support, a new bin will be added from the minimum to that provided value. If the left-most value _is_ the support's minimum, because the provided bin was unbounded below, such as `(..0)`, then that bin will be converted into one bounded below, `(MIN..0)` in this case.
 *
 * The short of this is that, most of the time, it shouldn't matter. If one specifies the extremes of the support as their bins, be aware that the left-most may be converted from a `BinRange::RangeTo` into a `BinRange::Range`. In other words, the first bin of a histogram is _always_ a `Bin::Range` or a `Bin::RangeFrom` after construction. In fact, every bin is one of those variants, the `BinRange::RangeTo` is only provided as a convenience during construction.
 */
export const Histogramint64 = z.preprocess(
  processResponseBody,
  z.object({ bins: Binint64.array(), nSamples: z.number().min(0), startTime: DateType })
)

/**
 * A simple type for managing a histogram metric.
 *
 * A histogram maintains the count of any number of samples, over a set of bins. Bins are specified on construction via their _left_ edges, inclusive. There can't be any "gaps" in the bins, and an additional bin may be added to the left, right, or both so that the bins extend to the entire range of the support.
 *
 * Note that any gaps, unsorted bins, or non-finite values will result in an error.
 *
 * Example ------- ```rust use oximeter::histogram::{BinRange, Histogram};
 *
 * let edges = [0i64, 10, 20]; let mut hist = Histogram::new(&edges).unwrap(); assert_eq!(hist.n_bins(), 4); // One additional bin for the range (20..) assert_eq!(hist.n_samples(), 0); hist.sample(4); hist.sample(100); assert_eq!(hist.n_samples(), 2);
 *
 * let data = hist.iter().collect::<Vec<_>>(); assert_eq!(data[0].range, BinRange::range(i64::MIN, 0)); // An additional bin for `..0` assert_eq!(data[0].count, 0); // Nothing is in this bin
 *
 * assert_eq!(data[1].range, BinRange::range(0, 10)); // The range `0..10` assert_eq!(data[1].count, 1); // 4 is sampled into this bin ```
 *
 * Notes -----
 *
 * Histograms may be constructed either from their left bin edges, or from a sequence of ranges. In either case, the left-most bin may be converted upon construction. In particular, if the left-most value is not equal to the minimum of the support, a new bin will be added from the minimum to that provided value. If the left-most value _is_ the support's minimum, because the provided bin was unbounded below, such as `(..0)`, then that bin will be converted into one bounded below, `(MIN..0)` in this case.
 *
 * The short of this is that, most of the time, it shouldn't matter. If one specifies the extremes of the support as their bins, be aware that the left-most may be converted from a `BinRange::RangeTo` into a `BinRange::Range`. In other words, the first bin of a histogram is _always_ a `Bin::Range` or a `Bin::RangeFrom` after construction. In fact, every bin is one of those variants, the `BinRange::RangeTo` is only provided as a convenience during construction.
 */
export const Histogramdouble = z.preprocess(
  processResponseBody,
  z.object({ bins: Bindouble.array(), nSamples: z.number().min(0), startTime: DateType })
)

/**
 * A `Datum` is a single sampled data point from a metric.
 */
export const Datum = z.preprocess(
  processResponseBody,
  z.union([
    z.object({ datum: z.boolean(), type: z.enum(['bool']) }),
    z.object({ datum: z.number(), type: z.enum(['i64']) }),
    z.object({ datum: z.number(), type: z.enum(['f64']) }),
    z.object({ datum: z.string(), type: z.enum(['string']) }),
    z.object({ datum: z.number().min(0).max(255).array(), type: z.enum(['bytes']) }),
    z.object({ datum: Cumulativeint64, type: z.enum(['cumulative_i64']) }),
    z.object({ datum: Cumulativedouble, type: z.enum(['cumulative_f64']) }),
    z.object({ datum: Histogramint64, type: z.enum(['histogram_i64']) }),
    z.object({ datum: Histogramdouble, type: z.enum(['histogram_f64']) }),
  ])
)

/**
 * The type of an individual datum of a metric.
 */
export const DatumType = z.preprocess(
  processResponseBody,
  z.enum([
    'bool',
    'i64',
    'f64',
    'string',
    'bytes',
    'cumulative_i64',
    'cumulative_f64',
    'histogram_i64',
    'histogram_f64',
  ])
)

export const DerEncodedKeyPair = z.preprocess(
  processResponseBody,
  z.object({ privateKey: z.string(), publicCert: z.string() })
)

export const DeviceAccessTokenRequest = z.preprocess(
  processResponseBody,
  z.object({ clientId: z.string().uuid(), deviceCode: z.string(), grantType: z.string() })
)

export const DeviceAuthRequest = z.preprocess(
  processResponseBody,
  z.object({ clientId: z.string().uuid() })
)

export const DeviceAuthVerify = z.preprocess(
  processResponseBody,
  z.object({ userCode: z.string() })
)

export const Digest = z.preprocess(
  processResponseBody,
  z.object({ type: z.enum(['sha256']), value: z.string() })
)

/**
 * A name unique within the parent collection
 *
 * Names must begin with a lower case ASCII letter, be composed exclusively of lowercase ASCII, uppercase ASCII, numbers, and '-', and may not end with a '-'. Names cannot be a UUID though they may contain a UUID.
 */
export const Name = z.preprocess(
  processResponseBody,
  z
    .string()
    .max(63)
    .regex(
      /^(?![0-9a-fA-F]{8}-[0-9a-fA-F]{4}-[0-9a-fA-F]{4}-[0-9a-fA-F]{4}-[0-9a-fA-F]{12}$)^[a-z][a-z0-9-]*[a-zA-Z0-9]$/
    )
)

/**
 * State of a Disk (primarily: attached or not)
 */
export const DiskState = z.preprocess(
  processResponseBody,
  z.union([
    z.object({ state: z.enum(['creating']) }),
    z.object({ state: z.enum(['detached']) }),
    z.object({ instance: z.string().uuid(), state: z.enum(['attaching']) }),
    z.object({ instance: z.string().uuid(), state: z.enum(['attached']) }),
    z.object({ instance: z.string().uuid(), state: z.enum(['detaching']) }),
    z.object({ state: z.enum(['destroyed']) }),
    z.object({ state: z.enum(['faulted']) }),
  ])
)

/**
 * Client view of a {@link Disk}
 */
export const Disk = z.preprocess(
  processResponseBody,
  z.object({
    blockSize: ByteCount,
    description: z.string(),
    devicePath: z.string(),
    id: z.string().uuid(),
    imageId: z.string().uuid().nullable().optional(),
    name: Name,
    projectId: z.string().uuid(),
    size: ByteCount,
    snapshotId: z.string().uuid().nullable().optional(),
    state: DiskState,
    timeCreated: DateType,
    timeModified: DateType,
  })
)

/**
 * Different sources for a disk
 */
export const DiskSource = z.preprocess(
  processResponseBody,
  z.union([
    z.object({ blockSize: BlockSize, type: z.enum(['blank']) }),
    z.object({ snapshotId: z.string().uuid(), type: z.enum(['snapshot']) }),
    z.object({ imageId: z.string().uuid(), type: z.enum(['image']) }),
    z.object({ imageId: z.string().uuid(), type: z.enum(['global_image']) }),
  ])
)

/**
 * Create-time parameters for a {@link Disk}
 */
export const DiskCreate = z.preprocess(
  processResponseBody,
  z.object({ description: z.string(), diskSource: DiskSource, name: Name, size: ByteCount })
)

/**
 * Parameters for the {@link Disk} to be attached or detached to an instance
 */
export const DiskIdentifier = z.preprocess(processResponseBody, z.object({ name: Name }))

/**
 * A single page of results
 */
export const DiskResultsPage = z.preprocess(
  processResponseBody,
  z.object({ items: Disk.array(), nextPage: z.string().nullable().optional() })
)

/**
 * OS image distribution
 */
export const Distribution = z.preprocess(
  processResponseBody,
  z.object({ name: Name, version: z.string() })
)

/**
 * Error information from a response.
 */
export const Error = z.preprocess(
  processResponseBody,
  z.object({ errorCode: z.string().optional(), message: z.string(), requestId: z.string() })
)

/**
 * The kind of an external IP address for an instance
 */
export const IpKind = z.preprocess(processResponseBody, z.enum(['ephemeral', 'floating']))

export const ExternalIp = z.preprocess(
  processResponseBody,
  z.object({ ip: z.string(), kind: IpKind })
)

/**
 * Parameters for creating an external IP address for instances.
 */
export const ExternalIpCreate = z.preprocess(
  processResponseBody,
  z.object({ poolName: Name.nullable().optional(), type: z.enum(['ephemeral']) })
)

/**
 * A single page of results
 */
export const ExternalIpResultsPage = z.preprocess(
  processResponseBody,
  z.object({ items: ExternalIp.array(), nextPage: z.string().nullable().optional() })
)

/**
 * The source from which a field is derived, the target or metric.
 */
export const FieldSource = z.preprocess(processResponseBody, z.enum(['target', 'metric']))

/**
 * The `FieldType` identifies the data type of a target or metric field.
 */
export const FieldType = z.preprocess(
  processResponseBody,
  z.enum(['string', 'i64', 'ip_addr', 'uuid', 'bool'])
)

/**
 * The name and type information for a field of a timeseries schema.
 */
export const FieldSchema = z.preprocess(
  processResponseBody,
  z.object({ name: z.string(), source: FieldSource, ty: FieldType })
)

export const FleetRole = z.preprocess(
  processResponseBody,
  z.enum(['admin', 'collaborator', 'viewer'])
)

/**
 * Describes what kind of identity is described by an id
 */
export const IdentityType = z.preprocess(
  processResponseBody,
  z.enum(['silo_user', 'silo_group'])
)

/**
 * Describes the assignment of a particular role on a particular resource to a particular identity (user, group, etc.)
 *
 * The resource is not part of this structure.  Rather, `RoleAssignment`s are put into a `Policy` and that Policy is applied to a particular resource.
 */
export const FleetRoleRoleAssignment = z.preprocess(
  processResponseBody,
  z.object({
    identityId: z.string().uuid(),
    identityType: IdentityType,
    roleName: FleetRole,
  })
)

/**
 * Client view of a `Policy`, which describes how this resource may be accessed
 *
 * Note that the Policy only describes access granted explicitly for this resource.  The policies of parent resources can also cause a user to have access to this resource.
 */
export const FleetRolePolicy = z.preprocess(
  processResponseBody,
  z.object({ roleAssignments: FleetRoleRoleAssignment.array() })
)

/**
 * Client view of global Images
 */
export const GlobalImage = z.preprocess(
  processResponseBody,
  z.object({
    blockSize: ByteCount,
    description: z.string(),
    digest: Digest.nullable().optional(),
    distribution: z.string(),
    id: z.string().uuid(),
    name: Name,
    size: ByteCount,
    timeCreated: DateType,
    timeModified: DateType,
    url: z.string().nullable().optional(),
    version: z.string(),
  })
)

/**
 * The source of the underlying image.
 */
export const ImageSource = z.preprocess(
  processResponseBody,
  z.union([
    z.object({ type: z.enum(['url']), url: z.string() }),
    z.object({ id: z.string().uuid(), type: z.enum(['snapshot']) }),
    z.object({ type: z.enum(['you_can_boot_anything_as_long_as_its_alpine']) }),
  ])
)

/**
 * Create-time parameters for an {@link GlobalImage}
 */
export const GlobalImageCreate = z.preprocess(
  processResponseBody,
  z.object({
    blockSize: BlockSize,
    description: z.string(),
    distribution: Distribution,
    name: Name,
    source: ImageSource,
  })
)

/**
 * A single page of results
 */
export const GlobalImageResultsPage = z.preprocess(
  processResponseBody,
  z.object({ items: GlobalImage.array(), nextPage: z.string().nullable().optional() })
)

<<<<<<< HEAD
export const IdentityProviderType = z.preprocess(processResponseBody, z.enum(['saml']))
=======
/**
 * Client view of a {@link Group}
 */
export const Group = z.object({
  displayName: z.string(),
  id: z.string().uuid(),
  siloId: z.string().uuid(),
})

/**
 * A single page of results
 */
export const GroupResultsPage = z.object({
  items: Group.array(),
  nextPage: z.string().nullable().optional(),
})

export const IdentityProviderType = z.enum(['saml'])
>>>>>>> 6f50cffc

/**
 * Client view of an {@link IdentityProvider}
 */
export const IdentityProvider = z.preprocess(
  processResponseBody,
  z.object({
    description: z.string(),
    id: z.string().uuid(),
    name: Name,
    providerType: IdentityProviderType,
    timeCreated: DateType,
    timeModified: DateType,
  })
)

/**
 * A single page of results
 */
export const IdentityProviderResultsPage = z.preprocess(
  processResponseBody,
  z.object({ items: IdentityProvider.array(), nextPage: z.string().nullable().optional() })
)

export const IdpMetadataSource = z.preprocess(
  processResponseBody,
  z.union([
    z.object({ type: z.enum(['url']), url: z.string() }),
    z.object({ data: z.string(), type: z.enum(['base64_encoded_xml']) }),
  ])
)

/**
 * Client view of project Images
 */
export const Image = z.preprocess(
  processResponseBody,
  z.object({
    blockSize: ByteCount,
    description: z.string(),
    digest: Digest.nullable().optional(),
    id: z.string().uuid(),
    name: Name,
    projectId: z.string().uuid(),
    size: ByteCount,
    timeCreated: DateType,
    timeModified: DateType,
    url: z.string().nullable().optional(),
    version: z.string().nullable().optional(),
  })
)

/**
 * Create-time parameters for an {@link Image}
 */
export const ImageCreate = z.preprocess(
  processResponseBody,
  z.object({
    blockSize: BlockSize,
    description: z.string(),
    name: Name,
    source: ImageSource,
  })
)

/**
 * A single page of results
 */
export const ImageResultsPage = z.preprocess(
  processResponseBody,
  z.object({ items: Image.array(), nextPage: z.string().nullable().optional() })
)

/**
 * The number of CPUs in an Instance
 */
export const InstanceCpuCount = z.preprocess(
  processResponseBody,
  z.number().min(0).max(65535)
)

/**
 * Running state of an Instance (primarily: booted or stopped)
 *
 * This typically reflects whether it's starting, running, stopping, or stopped, but also includes states related to the Instance's lifecycle
 */
export const InstanceState = z.preprocess(
  processResponseBody,
  z.enum([
    'creating',
    'starting',
    'running',
    'stopping',
    'stopped',
    'rebooting',
    'migrating',
    'repairing',
    'failed',
    'destroyed',
  ])
)

/**
 * Client view of an {@link Instance}
 */
export const Instance = z.preprocess(
  processResponseBody,
  z.object({
    description: z.string(),
    hostname: z.string(),
    id: z.string().uuid(),
    memory: ByteCount,
    name: Name,
    ncpus: InstanceCpuCount,
    projectId: z.string().uuid(),
    runState: InstanceState,
    timeCreated: DateType,
    timeModified: DateType,
    timeRunStateUpdated: DateType,
  })
)

/**
 * Describe the instance's disks at creation time
 */
export const InstanceDiskAttachment = z.preprocess(
  processResponseBody,
  z.union([
    z.object({
      description: z.string(),
      diskSource: DiskSource,
      name: Name,
      size: ByteCount,
      type: z.enum(['create']),
    }),
    z.object({ name: Name, type: z.enum(['attach']) }),
  ])
)

/**
 * Create-time parameters for a {@link NetworkInterface}
 */
export const NetworkInterfaceCreate = z.preprocess(
  processResponseBody,
  z.object({
    description: z.string(),
    ip: z.string().nullable().optional(),
    name: Name,
    subnetName: Name,
    vpcName: Name,
  })
)

/**
 * Describes an attachment of a `NetworkInterface` to an `Instance`, at the time the instance is created.
 */
export const InstanceNetworkInterfaceAttachment = z.preprocess(
  processResponseBody,
  z.union([
    z.object({ params: NetworkInterfaceCreate.array(), type: z.enum(['create']) }),
    z.object({ type: z.enum(['default']) }),
    z.object({ type: z.enum(['none']) }),
  ])
)

/**
 * Create-time parameters for an {@link Instance}
 */
export const InstanceCreate = z.preprocess(
  processResponseBody,
  z.object({
    description: z.string(),
    disks: InstanceDiskAttachment.array().default([]).optional(),
    externalIps: ExternalIpCreate.array().default([]).optional(),
    hostname: z.string(),
    memory: ByteCount,
    name: Name,
    ncpus: InstanceCpuCount,
    networkInterfaces: InstanceNetworkInterfaceAttachment.default({
      type: 'default',
    }).optional(),
    start: z.boolean().default(true).optional(),
    userData: z.string().default('').optional(),
  })
)

/**
 * Migration parameters for an {@link Instance}
 */
export const InstanceMigrate = z.preprocess(
  processResponseBody,
  z.object({ dstSledId: z.string().uuid() })
)

/**
 * A single page of results
 */
export const InstanceResultsPage = z.preprocess(
  processResponseBody,
  z.object({ items: Instance.array(), nextPage: z.string().nullable().optional() })
)

/**
 * Contents of an Instance's serial console buffer.
 */
export const InstanceSerialConsoleData = z.preprocess(
  processResponseBody,
  z.object({ data: z.number().min(0).max(255).array(), lastByteOffset: z.number().min(0) })
)

/**
 * An IPv4 subnet
 *
 * An IPv4 subnet, including prefix and subnet mask
 */
export const Ipv4Net = z.preprocess(
  processResponseBody,
  z
    .string()
    .regex(
      /^(10\.([0-9]|[1-9][0-9]|1[0-9][0-9]|2[0-4][0-9]|25[0-5])\.([0-9]|[1-9][0-9]|1[0-9][0-9]|2[0-4][0-9]|25[0-5])\.([0-9]|[1-9][0-9]|1[0-9][0-9]|2[0-4][0-9]|25[0-5])\/([8-9]|1[0-9]|2[0-9]|3[0-2])|172\.(1[6-9]|2[0-9]|3[0-1])\.([0-9]|[1-9][0-9]|1[0-9][0-9]|2[0-4][0-9]|25[0-5])\.([0-9]|[1-9][0-9]|1[0-9][0-9]|2[0-4][0-9]|25[0-5])\/(1[2-9]|2[0-9]|3[0-2])|192\.168\.([0-9]|[1-9][0-9]|1[0-9][0-9]|2[0-4][0-9]|25[0-5])\.([0-9]|[1-9][0-9]|1[0-9][0-9]|2[0-4][0-9]|25[0-5])\/(1[6-9]|2[0-9]|3[0-2]))$/
    )
)

/**
 * An IPv6 subnet
 *
 * An IPv6 subnet, including prefix and subnet mask
 */
export const Ipv6Net = z.preprocess(
  processResponseBody,
  z
    .string()
    .regex(
      /^([fF][dD])[0-9a-fA-F]{2}:(([0-9a-fA-F]{1,4}:){6}[0-9a-fA-F]{1,4}|([0-9a-fA-F]{1,4}:){1,6}:)\/([1-9]|[1-9][0-9]|1[0-1][0-9]|12[0-8])$/
    )
)

export const IpNet = z.preprocess(processResponseBody, z.union([Ipv4Net, Ipv6Net]))

/**
 * Identity-related metadata that's included in nearly all public API objects
 */
export const IpPool = z.preprocess(
  processResponseBody,
  z.object({
    description: z.string(),
    id: z.string().uuid(),
    name: Name,
    projectId: z.string().uuid().nullable().optional(),
    timeCreated: DateType,
    timeModified: DateType,
  })
)

/**
 * Create-time parameters for an IP Pool.
 *
 * See {@link IpPool}
 */
export const IpPoolCreate = z.preprocess(
  processResponseBody,
  z.object({
    description: z.string(),
    name: Name,
    organization: Name.optional(),
    project: Name.optional(),
  })
)

/**
 * A non-decreasing IPv4 address range, inclusive of both ends.
 *
 * The first address must be less than or equal to the last address.
 */
export const Ipv4Range = z.preprocess(
  processResponseBody,
  z.object({ first: z.string(), last: z.string() })
)

/**
 * A non-decreasing IPv6 address range, inclusive of both ends.
 *
 * The first address must be less than or equal to the last address.
 */
export const Ipv6Range = z.preprocess(
  processResponseBody,
  z.object({ first: z.string(), last: z.string() })
)

export const IpRange = z.preprocess(processResponseBody, z.union([Ipv4Range, Ipv6Range]))

export const IpPoolRange = z.preprocess(
  processResponseBody,
  z.object({ id: z.string().uuid(), range: IpRange, timeCreated: DateType })
)

/**
 * A single page of results
 */
export const IpPoolRangeResultsPage = z.preprocess(
  processResponseBody,
  z.object({ items: IpPoolRange.array(), nextPage: z.string().nullable().optional() })
)

/**
 * A single page of results
 */
export const IpPoolResultsPage = z.preprocess(
  processResponseBody,
  z.object({ items: IpPool.array(), nextPage: z.string().nullable().optional() })
)

/**
 * Parameters for updating an IP Pool
 */
export const IpPoolUpdate = z.preprocess(
  processResponseBody,
  z.object({
    description: z.string().nullable().optional(),
    name: Name.nullable().optional(),
  })
)

/**
 * A range of IP ports
 *
 * An inclusive-inclusive range of IP ports. The second port may be omitted to represent a single port
 */
export const L4PortRange = z.preprocess(
  processResponseBody,
  z
    .string()
    .min(1)
    .max(11)
    .regex(/^[0-9]{1,5}(-[0-9]{1,5})?$/)
)

/**
 * A MAC address
 *
 * A Media Access Control address, in EUI-48 format
 */
export const MacAddr = z.preprocess(
  processResponseBody,
  z
    .string()
    .min(17)
    .max(17)
    .regex(/^([0-9a-fA-F]{2}:){5}[0-9a-fA-F]{2}$/)
)

/**
 * A `Measurement` is a timestamped datum from a single metric
 */
export const Measurement = z.preprocess(
  processResponseBody,
  z.object({ datum: Datum, timestamp: DateType })
)

/**
 * A single page of results
 */
export const MeasurementResultsPage = z.preprocess(
  processResponseBody,
  z.object({ items: Measurement.array(), nextPage: z.string().nullable().optional() })
)

/**
 * A `NetworkInterface` represents a virtual network interface device.
 */
export const NetworkInterface = z.preprocess(
  processResponseBody,
  z.object({
    description: z.string(),
    id: z.string().uuid(),
    instanceId: z.string().uuid(),
    ip: z.string(),
    mac: MacAddr,
    name: Name,
    primary: z.boolean(),
    subnetId: z.string().uuid(),
    timeCreated: DateType,
    timeModified: DateType,
    vpcId: z.string().uuid(),
  })
)

/**
 * A single page of results
 */
export const NetworkInterfaceResultsPage = z.preprocess(
  processResponseBody,
  z.object({ items: NetworkInterface.array(), nextPage: z.string().nullable().optional() })
)

/**
 * Parameters for updating a {@link NetworkInterface}.
 *
 * Note that modifying IP addresses for an interface is not yet supported, a new interface must be created instead.
 */
export const NetworkInterfaceUpdate = z.preprocess(
  processResponseBody,
  z.object({
    description: z.string().nullable().optional(),
    name: Name.nullable().optional(),
    primary: z.boolean().default(false).optional(),
  })
)

/**
 * Unique name for a saga `Node`
 *
 * Each node requires a string name that's unique within its DAG.  The name is used to identify its output.  Nodes that depend on a given node (either directly or indirectly) can access the node's output using its name.
 */
export const NodeName = z.preprocess(processResponseBody, z.string())

/**
 * Client view of an {@link Organization}
 */
export const Organization = z.preprocess(
  processResponseBody,
  z.object({
    description: z.string(),
    id: z.string().uuid(),
    name: Name,
    timeCreated: DateType,
    timeModified: DateType,
  })
)

/**
 * Create-time parameters for an {@link Organization}
 */
export const OrganizationCreate = z.preprocess(
  processResponseBody,
  z.object({ description: z.string(), name: Name })
)

/**
 * A single page of results
 */
export const OrganizationResultsPage = z.preprocess(
  processResponseBody,
  z.object({ items: Organization.array(), nextPage: z.string().nullable().optional() })
)

export const OrganizationRole = z.preprocess(
  processResponseBody,
  z.enum(['admin', 'collaborator', 'viewer'])
)

/**
 * Describes the assignment of a particular role on a particular resource to a particular identity (user, group, etc.)
 *
 * The resource is not part of this structure.  Rather, `RoleAssignment`s are put into a `Policy` and that Policy is applied to a particular resource.
 */
export const OrganizationRoleRoleAssignment = z.preprocess(
  processResponseBody,
  z.object({
    identityId: z.string().uuid(),
    identityType: IdentityType,
    roleName: OrganizationRole,
  })
)

/**
 * Client view of a `Policy`, which describes how this resource may be accessed
 *
 * Note that the Policy only describes access granted explicitly for this resource.  The policies of parent resources can also cause a user to have access to this resource.
 */
export const OrganizationRolePolicy = z.preprocess(
  processResponseBody,
  z.object({ roleAssignments: OrganizationRoleRoleAssignment.array() })
)

/**
 * Updateable properties of an {@link Organization}
 */
export const OrganizationUpdate = z.preprocess(
  processResponseBody,
  z.object({
    description: z.string().nullable().optional(),
    name: Name.nullable().optional(),
  })
)

/**
 * Client view of a {@link Project}
 */
export const Project = z.preprocess(
  processResponseBody,
  z.object({
    description: z.string(),
    id: z.string().uuid(),
    name: Name,
    organizationId: z.string().uuid(),
    timeCreated: DateType,
    timeModified: DateType,
  })
)

/**
 * Create-time parameters for a {@link Project}
 */
export const ProjectCreate = z.preprocess(
  processResponseBody,
  z.object({ description: z.string(), name: Name })
)

/**
 * A single page of results
 */
export const ProjectResultsPage = z.preprocess(
  processResponseBody,
  z.object({ items: Project.array(), nextPage: z.string().nullable().optional() })
)

export const ProjectRole = z.preprocess(
  processResponseBody,
  z.enum(['admin', 'collaborator', 'viewer'])
)

/**
 * Describes the assignment of a particular role on a particular resource to a particular identity (user, group, etc.)
 *
 * The resource is not part of this structure.  Rather, `RoleAssignment`s are put into a `Policy` and that Policy is applied to a particular resource.
 */
export const ProjectRoleRoleAssignment = z.preprocess(
  processResponseBody,
  z.object({
    identityId: z.string().uuid(),
    identityType: IdentityType,
    roleName: ProjectRole,
  })
)

/**
 * Client view of a `Policy`, which describes how this resource may be accessed
 *
 * Note that the Policy only describes access granted explicitly for this resource.  The policies of parent resources can also cause a user to have access to this resource.
 */
export const ProjectRolePolicy = z.preprocess(
  processResponseBody,
  z.object({ roleAssignments: ProjectRoleRoleAssignment.array() })
)

/**
 * Updateable properties of a {@link Project}
 */
export const ProjectUpdate = z.preprocess(
  processResponseBody,
  z.object({
    description: z.string().nullable().optional(),
    name: Name.nullable().optional(),
  })
)

/**
 * Client view of an {@link Rack}
 */
export const Rack = z.preprocess(
  processResponseBody,
  z.object({ id: z.string().uuid(), timeCreated: DateType, timeModified: DateType })
)

/**
 * A single page of results
 */
export const RackResultsPage = z.preprocess(
  processResponseBody,
  z.object({ items: Rack.array(), nextPage: z.string().nullable().optional() })
)

/**
 * A name for a built-in role
 *
 * Role names consist of two string components separated by dot (".").
 */
export const RoleName = z.preprocess(
  processResponseBody,
  z
    .string()
    .max(63)
    .regex(/[a-z-]+\.[a-z-]+/)
)

/**
 * Client view of a {@link Role}
 */
export const Role = z.preprocess(
  processResponseBody,
  z.object({ description: z.string(), name: RoleName })
)

/**
 * A single page of results
 */
export const RoleResultsPage = z.preprocess(
  processResponseBody,
  z.object({ items: Role.array(), nextPage: z.string().nullable().optional() })
)

/**
 * A `RouteDestination` is used to match traffic with a routing rule, on the destination of that traffic.
 *
 * When traffic is to be sent to a destination that is within a given `RouteDestination`, the corresponding {@link RouterRoute} applies, and traffic will be forward to the {@link RouteTarget} for that rule.
 */
export const RouteDestination = z.preprocess(
  processResponseBody,
  z.union([
    z.object({ type: z.enum(['ip']), value: z.string() }),
    z.object({ type: z.enum(['ip_net']), value: IpNet }),
    z.object({ type: z.enum(['vpc']), value: Name }),
    z.object({ type: z.enum(['subnet']), value: Name }),
  ])
)

/**
 * A `RouteTarget` describes the possible locations that traffic matching a route destination can be sent.
 */
export const RouteTarget = z.preprocess(
  processResponseBody,
  z.union([
    z.object({ type: z.enum(['ip']), value: z.string() }),
    z.object({ type: z.enum(['vpc']), value: Name }),
    z.object({ type: z.enum(['subnet']), value: Name }),
    z.object({ type: z.enum(['instance']), value: Name }),
    z.object({ type: z.enum(['internet_gateway']), value: Name }),
  ])
)

/**
 * The classification of a {@link RouterRoute} as defined by the system. The kind determines certain attributes such as if the route is modifiable and describes how or where the route was created.
 *
 * See [RFD-21](https://rfd.shared.oxide.computer/rfd/0021#concept-router) for more context
 */
export const RouterRouteKind = z.preprocess(
  processResponseBody,
  z.enum(['default', 'vpc_subnet', 'vpc_peering', 'custom'])
)

/**
 * A route defines a rule that governs where traffic should be sent based on its destination.
 */
export const RouterRoute = z.preprocess(
  processResponseBody,
  z.object({
    description: z.string(),
    destination: RouteDestination,
    id: z.string().uuid(),
    kind: RouterRouteKind,
    name: Name,
    target: RouteTarget,
    timeCreated: DateType,
    timeModified: DateType,
    vpcRouterId: z.string().uuid(),
  })
)

/**
 * Create-time parameters for a {@link RouterRoute}
 */
export const RouterRouteCreateParams = z.preprocess(
  processResponseBody,
  z.object({
    description: z.string(),
    destination: RouteDestination,
    name: Name,
    target: RouteTarget,
  })
)

/**
 * A single page of results
 */
export const RouterRouteResultsPage = z.preprocess(
  processResponseBody,
  z.object({ items: RouterRoute.array(), nextPage: z.string().nullable().optional() })
)

/**
 * Updateable properties of a {@link RouterRoute}
 */
export const RouterRouteUpdateParams = z.preprocess(
  processResponseBody,
  z.object({
    description: z.string().nullable().optional(),
    destination: RouteDestination,
    name: Name.nullable().optional(),
    target: RouteTarget,
  })
)

export const SagaErrorInfo = z.preprocess(
  processResponseBody,
  z.union([
    z.object({ error: z.enum(['action_failed']), sourceError: z.record(z.unknown()) }),
    z.object({ error: z.enum(['deserialize_failed']), message: z.string() }),
    z.object({ error: z.enum(['injected_error']) }),
    z.object({ error: z.enum(['serialize_failed']), message: z.string() }),
    z.object({ error: z.enum(['subsaga_create_failed']), message: z.string() }),
  ])
)

export const SagaState = z.preprocess(
  processResponseBody,
  z.union([
    z.object({ state: z.enum(['running']) }),
    z.object({ state: z.enum(['succeeded']) }),
    z.object({
      errorInfo: SagaErrorInfo,
      errorNodeName: NodeName,
      state: z.enum(['failed']),
    }),
  ])
)

export const Saga = z.preprocess(
  processResponseBody,
  z.object({ id: z.string().uuid(), state: SagaState })
)

/**
 * A single page of results
 */
export const SagaResultsPage = z.preprocess(
  processResponseBody,
  z.object({ items: Saga.array(), nextPage: z.string().nullable().optional() })
)

/**
 * Identity-related metadata that's included in nearly all public API objects
 */
export const SamlIdentityProvider = z.preprocess(
  processResponseBody,
  z.object({
    acsUrl: z.string(),
    description: z.string(),
    id: z.string().uuid(),
    idpEntityId: z.string(),
    name: Name,
    publicCert: z.string().nullable().optional(),
    sloUrl: z.string(),
    spClientId: z.string(),
    technicalContactEmail: z.string(),
    timeCreated: DateType,
    timeModified: DateType,
  })
)

/**
 * Create-time identity-related parameters
 */
export const SamlIdentityProviderCreate = z.preprocess(
  processResponseBody,
  z.object({
    acsUrl: z.string(),
    description: z.string(),
    groupAttributeName: z.string().nullable().optional(),
    idpEntityId: z.string(),
    idpMetadataSource: IdpMetadataSource,
    name: Name,
    signingKeypair: DerEncodedKeyPair.nullable().optional(),
    sloUrl: z.string(),
    spClientId: z.string(),
    technicalContactEmail: z.string(),
  })
)

/**
 * Describes how identities are managed and users are authenticated in this Silo
 */
export const SiloIdentityMode = z.preprocess(
  processResponseBody,
  z.enum(['saml_jit', 'local_only'])
)

/**
 * Client view of a ['Silo']
 */
export const Silo = z.preprocess(
  processResponseBody,
  z.object({
    description: z.string(),
    discoverable: z.boolean(),
    id: z.string().uuid(),
    identityMode: SiloIdentityMode,
    name: Name,
    timeCreated: DateType,
    timeModified: DateType,
  })
)

/**
 * Create-time parameters for a {@link Silo}
 */
export const SiloCreate = z.preprocess(
  processResponseBody,
  z.object({
    adminGroupName: z.string().nullable().optional(),
    description: z.string(),
    discoverable: z.boolean(),
    identityMode: SiloIdentityMode,
    name: Name,
  })
)

/**
 * A single page of results
 */
export const SiloResultsPage = z.preprocess(
  processResponseBody,
  z.object({ items: Silo.array(), nextPage: z.string().nullable().optional() })
)

export const SiloRole = z.preprocess(
  processResponseBody,
  z.enum(['admin', 'collaborator', 'viewer'])
)

/**
 * Describes the assignment of a particular role on a particular resource to a particular identity (user, group, etc.)
 *
 * The resource is not part of this structure.  Rather, `RoleAssignment`s are put into a `Policy` and that Policy is applied to a particular resource.
 */
export const SiloRoleRoleAssignment = z.preprocess(
  processResponseBody,
  z.object({
    identityId: z.string().uuid(),
    identityType: IdentityType,
    roleName: SiloRole,
  })
)

/**
 * Client view of a `Policy`, which describes how this resource may be accessed
 *
 * Note that the Policy only describes access granted explicitly for this resource.  The policies of parent resources can also cause a user to have access to this resource.
 */
export const SiloRolePolicy = z.preprocess(
  processResponseBody,
  z.object({ roleAssignments: SiloRoleRoleAssignment.array() })
)

/**
 * Client view of an {@link Sled}
 */
export const Sled = z.preprocess(
  processResponseBody,
  z.object({
    id: z.string().uuid(),
    serviceAddress: z.string(),
    timeCreated: DateType,
    timeModified: DateType,
  })
)

/**
 * A single page of results
 */
export const SledResultsPage = z.preprocess(
  processResponseBody,
  z.object({ items: Sled.array(), nextPage: z.string().nullable().optional() })
)

export const SnapshotState = z.preprocess(
  processResponseBody,
  z.enum(['creating', 'ready', 'faulted', 'destroyed'])
)

/**
 * Client view of a Snapshot
 */
export const Snapshot = z.preprocess(
  processResponseBody,
  z.object({
    description: z.string(),
    diskId: z.string().uuid(),
    id: z.string().uuid(),
    name: Name,
    projectId: z.string().uuid(),
    size: ByteCount,
    state: SnapshotState,
    timeCreated: DateType,
    timeModified: DateType,
  })
)

/**
 * Create-time parameters for a {@link Snapshot}
 */
export const SnapshotCreate = z.preprocess(
  processResponseBody,
  z.object({ description: z.string(), disk: Name, name: Name })
)

/**
 * A single page of results
 */
export const SnapshotResultsPage = z.preprocess(
  processResponseBody,
  z.object({ items: Snapshot.array(), nextPage: z.string().nullable().optional() })
)

export const SpoofLoginBody = z.preprocess(
  processResponseBody,
  z.object({ username: z.string() })
)

/**
 * Client view of a {@link SshKey}
 */
export const SshKey = z.preprocess(
  processResponseBody,
  z.object({
    description: z.string(),
    id: z.string().uuid(),
    name: Name,
    publicKey: z.string(),
    siloUserId: z.string().uuid(),
    timeCreated: DateType,
    timeModified: DateType,
  })
)

/**
 * Create-time parameters for an {@link SshKey}
 */
export const SshKeyCreate = z.preprocess(
  processResponseBody,
  z.object({ description: z.string(), name: Name, publicKey: z.string() })
)

/**
 * A single page of results
 */
export const SshKeyResultsPage = z.preprocess(
  processResponseBody,
  z.object({ items: SshKey.array(), nextPage: z.string().nullable().optional() })
)

/**
 * The name of a timeseries
 *
 * Names are constructed by concatenating the target and metric names with ':'. Target and metric names must be lowercase alphanumeric characters with '_' separating words.
 */
export const TimeseriesName = z.preprocess(
  processResponseBody,
  z.string().regex(/(([a-z]+[a-z0-9]*)(_([a-z0-9]+))*):(([a-z]+[a-z0-9]*)(_([a-z0-9]+))*)/)
)

/**
 * The schema for a timeseries.
 *
 * This includes the name of the timeseries, as well as the datum type of its metric and the schema for each field.
 */
export const TimeseriesSchema = z.preprocess(
  processResponseBody,
  z.object({
    created: DateType,
    datumType: DatumType,
    fieldSchema: FieldSchema.array(),
    timeseriesName: TimeseriesName,
  })
)

/**
 * A single page of results
 */
export const TimeseriesSchemaResultsPage = z.preprocess(
  processResponseBody,
  z.object({ items: TimeseriesSchema.array(), nextPage: z.string().nullable().optional() })
)

/**
 * Client view of a {@link User}
 */
<<<<<<< HEAD
export const User = z.preprocess(
  processResponseBody,
  z.object({ displayName: z.string(), id: z.string().uuid() })
)
=======
export const User = z.object({
  displayName: z.string(),
  id: z.string().uuid(),
  siloId: z.string().uuid(),
})
>>>>>>> 6f50cffc

/**
 * Client view of a {@link UserBuiltin}
 */
export const UserBuiltin = z.preprocess(
  processResponseBody,
  z.object({
    description: z.string(),
    id: z.string().uuid(),
    name: Name,
    timeCreated: DateType,
    timeModified: DateType,
  })
)

/**
 * A single page of results
 */
export const UserBuiltinResultsPage = z.preprocess(
  processResponseBody,
  z.object({ items: UserBuiltin.array(), nextPage: z.string().nullable().optional() })
)

/**
 * A single page of results
 */
export const UserResultsPage = z.preprocess(
  processResponseBody,
  z.object({ items: User.array(), nextPage: z.string().nullable().optional() })
)

/**
 * Client view of a {@link Vpc}
 */
export const Vpc = z.preprocess(
  processResponseBody,
  z.object({
    description: z.string(),
    dnsName: Name,
    id: z.string().uuid(),
    ipv6Prefix: Ipv6Net,
    name: Name,
    projectId: z.string().uuid(),
    systemRouterId: z.string().uuid(),
    timeCreated: DateType,
    timeModified: DateType,
  })
)

/**
 * Create-time parameters for a {@link Vpc}
 */
export const VpcCreate = z.preprocess(
  processResponseBody,
  z.object({
    description: z.string(),
    dnsName: Name,
    ipv6Prefix: Ipv6Net.nullable().optional(),
    name: Name,
  })
)

export const VpcFirewallRuleAction = z.preprocess(
  processResponseBody,
  z.enum(['allow', 'deny'])
)

export const VpcFirewallRuleDirection = z.preprocess(
  processResponseBody,
  z.enum(['inbound', 'outbound'])
)

/**
 * The `VpcFirewallRuleHostFilter` is used to filter traffic on the basis of its source or destination host.
 */
export const VpcFirewallRuleHostFilter = z.preprocess(
  processResponseBody,
  z.union([
    z.object({ type: z.enum(['vpc']), value: Name }),
    z.object({ type: z.enum(['subnet']), value: Name }),
    z.object({ type: z.enum(['instance']), value: Name }),
    z.object({ type: z.enum(['ip']), value: z.string() }),
    z.object({ type: z.enum(['ip_net']), value: IpNet }),
  ])
)

/**
 * The protocols that may be specified in a firewall rule's filter
 */
export const VpcFirewallRuleProtocol = z.preprocess(
  processResponseBody,
  z.enum(['TCP', 'UDP', 'ICMP'])
)

/**
 * Filter for a firewall rule. A given packet must match every field that is present for the rule to apply to it. A packet matches a field if any entry in that field matches the packet.
 */
export const VpcFirewallRuleFilter = z.preprocess(
  processResponseBody,
  z.object({
    hosts: VpcFirewallRuleHostFilter.array().nullable().optional(),
    ports: L4PortRange.array().nullable().optional(),
    protocols: VpcFirewallRuleProtocol.array().nullable().optional(),
  })
)

export const VpcFirewallRuleStatus = z.preprocess(
  processResponseBody,
  z.enum(['disabled', 'enabled'])
)

/**
 * A `VpcFirewallRuleTarget` is used to specify the set of {@link Instance}s to which a firewall rule applies.
 */
export const VpcFirewallRuleTarget = z.preprocess(
  processResponseBody,
  z.union([
    z.object({ type: z.enum(['vpc']), value: Name }),
    z.object({ type: z.enum(['subnet']), value: Name }),
    z.object({ type: z.enum(['instance']), value: Name }),
    z.object({ type: z.enum(['ip']), value: z.string() }),
    z.object({ type: z.enum(['ip_net']), value: IpNet }),
  ])
)

/**
 * A single rule in a VPC firewall
 */
export const VpcFirewallRule = z.preprocess(
  processResponseBody,
  z.object({
    action: VpcFirewallRuleAction,
    description: z.string(),
    direction: VpcFirewallRuleDirection,
    filters: VpcFirewallRuleFilter,
    id: z.string().uuid(),
    name: Name,
    priority: z.number().min(0).max(65535),
    status: VpcFirewallRuleStatus,
    targets: VpcFirewallRuleTarget.array(),
    timeCreated: DateType,
    timeModified: DateType,
    vpcId: z.string().uuid(),
  })
)

/**
 * A single rule in a VPC firewall
 */
export const VpcFirewallRuleUpdate = z.preprocess(
  processResponseBody,
  z.object({
    action: VpcFirewallRuleAction,
    description: z.string(),
    direction: VpcFirewallRuleDirection,
    filters: VpcFirewallRuleFilter,
    name: Name,
    priority: z.number().min(0).max(65535),
    status: VpcFirewallRuleStatus,
    targets: VpcFirewallRuleTarget.array(),
  })
)

/**
 * Updateable properties of a `Vpc`'s firewall Note that VpcFirewallRules are implicitly created along with a Vpc, so there is no explicit creation.
 */
export const VpcFirewallRuleUpdateParams = z.preprocess(
  processResponseBody,
  z.object({ rules: VpcFirewallRuleUpdate.array() })
)

/**
 * Collection of a Vpc's firewall rules
 */
export const VpcFirewallRules = z.preprocess(
  processResponseBody,
  z.object({ rules: VpcFirewallRule.array() })
)

/**
 * A single page of results
 */
export const VpcResultsPage = z.preprocess(
  processResponseBody,
  z.object({ items: Vpc.array(), nextPage: z.string().nullable().optional() })
)

export const VpcRouterKind = z.preprocess(processResponseBody, z.enum(['system', 'custom']))

/**
 * A VPC router defines a series of rules that indicate where traffic should be sent depending on its destination.
 */
export const VpcRouter = z.preprocess(
  processResponseBody,
  z.object({
    description: z.string(),
    id: z.string().uuid(),
    kind: VpcRouterKind,
    name: Name,
    timeCreated: DateType,
    timeModified: DateType,
    vpcId: z.string().uuid(),
  })
)

/**
 * Create-time parameters for a {@link VpcRouter}
 */
export const VpcRouterCreate = z.preprocess(
  processResponseBody,
  z.object({ description: z.string(), name: Name })
)

/**
 * A single page of results
 */
export const VpcRouterResultsPage = z.preprocess(
  processResponseBody,
  z.object({ items: VpcRouter.array(), nextPage: z.string().nullable().optional() })
)

/**
 * Updateable properties of a {@link VpcRouter}
 */
export const VpcRouterUpdate = z.preprocess(
  processResponseBody,
  z.object({
    description: z.string().nullable().optional(),
    name: Name.nullable().optional(),
  })
)

/**
 * A VPC subnet represents a logical grouping for instances that allows network traffic between them, within a IPv4 subnetwork or optionall an IPv6 subnetwork.
 */
export const VpcSubnet = z.preprocess(
  processResponseBody,
  z.object({
    description: z.string(),
    id: z.string().uuid(),
    ipv4Block: Ipv4Net,
    ipv6Block: Ipv6Net,
    name: Name,
    timeCreated: DateType,
    timeModified: DateType,
    vpcId: z.string().uuid(),
  })
)

/**
 * Create-time parameters for a {@link VpcSubnet}
 */
export const VpcSubnetCreate = z.preprocess(
  processResponseBody,
  z.object({
    description: z.string(),
    ipv4Block: Ipv4Net,
    ipv6Block: Ipv6Net.nullable().optional(),
    name: Name,
  })
)

/**
 * A single page of results
 */
export const VpcSubnetResultsPage = z.preprocess(
  processResponseBody,
  z.object({ items: VpcSubnet.array(), nextPage: z.string().nullable().optional() })
)

/**
 * Updateable properties of a {@link VpcSubnet}
 */
export const VpcSubnetUpdate = z.preprocess(
  processResponseBody,
  z.object({
    description: z.string().nullable().optional(),
    name: Name.nullable().optional(),
  })
)

/**
 * Updateable properties of a {@link Vpc}
 */
export const VpcUpdate = z.preprocess(
  processResponseBody,
  z.object({
    description: z.string().nullable().optional(),
    dnsName: Name.nullable().optional(),
    name: Name.nullable().optional(),
  })
)

/**
 * Supported set of sort modes for scanning by id only.
 *
 * Currently, we only support scanning in ascending order.
 */
export const IdSortMode = z.enum(['id_ascending'])

/**
 * Supported set of sort modes for scanning by name or id
 */
export const NameOrIdSortMode = z.preprocess(
  processResponseBody,
  z.enum(['name_ascending', 'name_descending', 'id_ascending'])
)

/**
 * Supported set of sort modes for scanning by name only
 *
 * Currently, we only support scanning in ascending order.
 */
export const NameSortMode = z.preprocess(processResponseBody, z.enum(['name_ascending']))

export const DiskMetricName = z.preprocess(
  processResponseBody,
  z.enum(['activated', 'flush', 'read', 'read_bytes', 'write', 'write_bytes'])
)

<<<<<<< HEAD
/**
 * Supported set of sort modes for scanning by id only.
 *
 * Currently, we only support scanning in ascending order.
 */
export const IdSortMode = z.preprocess(processResponseBody, z.enum(['id_ascending']))

export const SystemMetricName = z.preprocess(
  processResponseBody,
  z.enum(['virtual_disk_space_provisioned', 'cpus_provisioned', 'ram_provisioned'])
)

export const DiskViewByIdParams = z.preprocess(
  processResponseBody,
  z.object({
    id: z.string().uuid(),
  })
)

export const ImageViewByIdParams = z.preprocess(
  processResponseBody,
  z.object({
    id: z.string().uuid(),
  })
)

export const InstanceViewByIdParams = z.preprocess(
  processResponseBody,
  z.object({
    id: z.string().uuid(),
  })
)

export const InstanceNetworkInterfaceViewByIdParams = z.preprocess(
  processResponseBody,
  z.object({
    id: z.string().uuid(),
  })
)

export const OrganizationViewByIdParams = z.preprocess(
  processResponseBody,
  z.object({
    id: z.string().uuid(),
  })
)

export const ProjectViewByIdParams = z.preprocess(
  processResponseBody,
  z.object({
    id: z.string().uuid(),
  })
)

export const SnapshotViewByIdParams = z.preprocess(
  processResponseBody,
  z.object({
    id: z.string().uuid(),
  })
)

export const VpcRouterRouteViewByIdParams = z.preprocess(
  processResponseBody,
  z.object({
    id: z.string().uuid(),
  })
)

export const VpcRouterViewByIdParams = z.preprocess(
  processResponseBody,
  z.object({
    id: z.string().uuid(),
  })
)

export const VpcSubnetViewByIdParams = z.preprocess(
  processResponseBody,
  z.object({
    id: z.string().uuid(),
  })
)

export const VpcViewByIdParams = z.preprocess(
  processResponseBody,
  z.object({
    id: z.string().uuid(),
  })
)

export const DeviceAuthRequestParams = z.preprocess(processResponseBody, z.object({}))

export const DeviceAuthConfirmParams = z.preprocess(processResponseBody, z.object({}))

export const DeviceAccessTokenParams = z.preprocess(processResponseBody, z.object({}))

export const LoginSpoofParams = z.preprocess(processResponseBody, z.object({}))

export const LoginSamlBeginParams = z.preprocess(
  processResponseBody,
  z.object({
    providerName: Name,
    siloName: Name,
  })
)

export const LoginSamlParams = z.preprocess(
  processResponseBody,
  z.object({
    providerName: Name,
    siloName: Name,
  })
)

export const LogoutParams = z.preprocess(processResponseBody, z.object({}))

export const OrganizationListParams = z.preprocess(
  processResponseBody,
  z.object({
    limit: z.number().min(1).max(4294967295).nullable().optional(),
    pageToken: z.string().nullable().optional(),
    sortBy: NameOrIdSortMode.optional(),
  })
)

export const OrganizationCreateParams = z.preprocess(processResponseBody, z.object({}))

export const OrganizationViewParams = z.preprocess(
  processResponseBody,
  z.object({
    orgName: Name,
  })
)

export const OrganizationUpdateParams = z.preprocess(
  processResponseBody,
  z.object({
    orgName: Name,
  })
)

export const OrganizationDeleteParams = z.preprocess(
  processResponseBody,
  z.object({
    orgName: Name,
  })
)

export const OrganizationPolicyViewParams = z.preprocess(
  processResponseBody,
  z.object({
    orgName: Name,
  })
)

export const OrganizationPolicyUpdateParams = z.preprocess(
  processResponseBody,
  z.object({
    orgName: Name,
  })
)

export const ProjectListParams = z.preprocess(
  processResponseBody,
  z.object({
    limit: z.number().min(1).max(4294967295).nullable().optional(),
    pageToken: z.string().nullable().optional(),
    sortBy: NameOrIdSortMode.optional(),
    orgName: Name,
  })
)

export const ProjectCreateParams = z.preprocess(
  processResponseBody,
  z.object({
    orgName: Name,
  })
)

export const ProjectViewParams = z.preprocess(
  processResponseBody,
  z.object({
    orgName: Name,
    projectName: Name,
  })
)

export const ProjectUpdateParams = z.preprocess(
  processResponseBody,
  z.object({
    orgName: Name,
    projectName: Name,
  })
)

export const ProjectDeleteParams = z.preprocess(
  processResponseBody,
  z.object({
    orgName: Name,
    projectName: Name,
  })
)

export const DiskListParams = z.preprocess(
  processResponseBody,
  z.object({
    limit: z.number().min(1).max(4294967295).nullable().optional(),
    pageToken: z.string().nullable().optional(),
    sortBy: NameSortMode.optional(),
    orgName: Name,
    projectName: Name,
  })
)

export const DiskCreateParams = z.preprocess(
  processResponseBody,
  z.object({
    orgName: Name,
    projectName: Name,
  })
)

export const DiskViewParams = z.preprocess(
  processResponseBody,
  z.object({
    diskName: Name,
    orgName: Name,
    projectName: Name,
  })
)

export const DiskDeleteParams = z.preprocess(
  processResponseBody,
  z.object({
    diskName: Name,
    orgName: Name,
    projectName: Name,
  })
)

export const DiskMetricsListParams = z.preprocess(
  processResponseBody,
  z.object({
    diskName: Name,
    metricName: DiskMetricName,
    orgName: Name,
    projectName: Name,
    endTime: DateType.optional(),
    limit: z.number().min(1).max(4294967295).nullable().optional(),
    pageToken: z.string().nullable().optional(),
    startTime: DateType.optional(),
  })
)

export const ImageListParams = z.preprocess(
  processResponseBody,
  z.object({
    limit: z.number().min(1).max(4294967295).nullable().optional(),
    pageToken: z.string().nullable().optional(),
    sortBy: NameSortMode.optional(),
    orgName: Name,
    projectName: Name,
  })
)

export const ImageCreateParams = z.preprocess(
  processResponseBody,
  z.object({
    orgName: Name,
    projectName: Name,
  })
)

export const ImageViewParams = z.preprocess(
  processResponseBody,
  z.object({
    imageName: Name,
    orgName: Name,
    projectName: Name,
  })
)

export const ImageDeleteParams = z.preprocess(
  processResponseBody,
  z.object({
    imageName: Name,
    orgName: Name,
    projectName: Name,
  })
)

export const InstanceListParams = z.preprocess(
  processResponseBody,
  z.object({
    limit: z.number().min(1).max(4294967295).nullable().optional(),
    pageToken: z.string().nullable().optional(),
    sortBy: NameSortMode.optional(),
    orgName: Name,
    projectName: Name,
  })
)

export const InstanceCreateParams = z.preprocess(
  processResponseBody,
  z.object({
    orgName: Name,
    projectName: Name,
  })
)

export const InstanceViewParams = z.preprocess(
  processResponseBody,
  z.object({
    instanceName: Name,
    orgName: Name,
    projectName: Name,
  })
)

export const InstanceDeleteParams = z.preprocess(
  processResponseBody,
  z.object({
    instanceName: Name,
    orgName: Name,
    projectName: Name,
  })
)

export const InstanceDiskListParams = z.preprocess(
  processResponseBody,
  z.object({
    limit: z.number().min(1).max(4294967295).nullable().optional(),
    pageToken: z.string().nullable().optional(),
    sortBy: NameSortMode.optional(),
    instanceName: Name,
    orgName: Name,
    projectName: Name,
  })
)

export const InstanceDiskAttachParams = z.preprocess(
  processResponseBody,
  z.object({
    instanceName: Name,
    orgName: Name,
    projectName: Name,
  })
)

export const InstanceDiskDetachParams = z.preprocess(
  processResponseBody,
  z.object({
    instanceName: Name,
    orgName: Name,
    projectName: Name,
  })
)

export const InstanceExternalIpListParams = z.preprocess(
  processResponseBody,
  z.object({
    instanceName: Name,
    orgName: Name,
    projectName: Name,
  })
)

export const InstanceMigrateParams = z.preprocess(
  processResponseBody,
  z.object({
    instanceName: Name,
    orgName: Name,
    projectName: Name,
  })
)

export const InstanceNetworkInterfaceListParams = z.preprocess(
  processResponseBody,
  z.object({
    limit: z.number().min(1).max(4294967295).nullable().optional(),
    pageToken: z.string().nullable().optional(),
    sortBy: NameSortMode.optional(),
    instanceName: Name,
    orgName: Name,
    projectName: Name,
  })
)

export const InstanceNetworkInterfaceCreateParams = z.preprocess(
  processResponseBody,
  z.object({
    instanceName: Name,
    orgName: Name,
    projectName: Name,
  })
)

export const InstanceNetworkInterfaceViewParams = z.preprocess(
  processResponseBody,
  z.object({
    instanceName: Name,
    interfaceName: Name,
    orgName: Name,
    projectName: Name,
  })
)

export const InstanceNetworkInterfaceUpdateParams = z.preprocess(
  processResponseBody,
  z.object({
    instanceName: Name,
    interfaceName: Name,
    orgName: Name,
    projectName: Name,
  })
)

export const InstanceNetworkInterfaceDeleteParams = z.preprocess(
  processResponseBody,
  z.object({
    instanceName: Name,
    interfaceName: Name,
    orgName: Name,
    projectName: Name,
  })
)

export const InstanceRebootParams = z.preprocess(
  processResponseBody,
  z.object({
    instanceName: Name,
    orgName: Name,
    projectName: Name,
  })
)

export const InstanceSerialConsoleParams = z.preprocess(
  processResponseBody,
  z.object({
    instanceName: Name,
    orgName: Name,
    projectName: Name,
    fromStart: z.number().min(0).nullable().optional(),
    maxBytes: z.number().min(0).nullable().optional(),
    mostRecent: z.number().min(0).nullable().optional(),
  })
)

export const InstanceStartParams = z.preprocess(
  processResponseBody,
  z.object({
    instanceName: Name,
    orgName: Name,
    projectName: Name,
  })
)

export const InstanceStopParams = z.preprocess(
  processResponseBody,
  z.object({
    instanceName: Name,
    orgName: Name,
    projectName: Name,
  })
)

export const ProjectPolicyViewParams = z.preprocess(
  processResponseBody,
  z.object({
    orgName: Name,
    projectName: Name,
  })
)

export const ProjectPolicyUpdateParams = z.preprocess(
  processResponseBody,
  z.object({
    orgName: Name,
    projectName: Name,
  })
)

export const SnapshotListParams = z.preprocess(
  processResponseBody,
  z.object({
    limit: z.number().min(1).max(4294967295).nullable().optional(),
    pageToken: z.string().nullable().optional(),
    sortBy: NameSortMode.optional(),
    orgName: Name,
    projectName: Name,
  })
)

export const SnapshotCreateParams = z.preprocess(
  processResponseBody,
  z.object({
    orgName: Name,
    projectName: Name,
  })
)

export const SnapshotViewParams = z.preprocess(
  processResponseBody,
  z.object({
    orgName: Name,
    projectName: Name,
    snapshotName: Name,
  })
)

export const SnapshotDeleteParams = z.preprocess(
  processResponseBody,
  z.object({
    orgName: Name,
    projectName: Name,
    snapshotName: Name,
  })
)

export const VpcListParams = z.preprocess(
  processResponseBody,
  z.object({
    limit: z.number().min(1).max(4294967295).nullable().optional(),
    pageToken: z.string().nullable().optional(),
    sortBy: NameSortMode.optional(),
    orgName: Name,
    projectName: Name,
  })
)

export const VpcCreateParams = z.preprocess(
  processResponseBody,
  z.object({
    orgName: Name,
    projectName: Name,
  })
)

export const VpcViewParams = z.preprocess(
  processResponseBody,
  z.object({
    orgName: Name,
    projectName: Name,
    vpcName: Name,
  })
)

export const VpcUpdateParams = z.preprocess(
  processResponseBody,
  z.object({
    orgName: Name,
    projectName: Name,
    vpcName: Name,
  })
)

export const VpcDeleteParams = z.preprocess(
  processResponseBody,
  z.object({
    orgName: Name,
    projectName: Name,
    vpcName: Name,
  })
)

export const VpcFirewallRulesViewParams = z.preprocess(
  processResponseBody,
  z.object({
    orgName: Name,
    projectName: Name,
    vpcName: Name,
  })
)

export const VpcFirewallRulesUpdateParams = z.preprocess(
  processResponseBody,
  z.object({
    orgName: Name,
    projectName: Name,
    vpcName: Name,
  })
)

export const VpcRouterListParams = z.preprocess(
  processResponseBody,
  z.object({
    limit: z.number().min(1).max(4294967295).nullable().optional(),
    pageToken: z.string().nullable().optional(),
    sortBy: NameSortMode.optional(),
    orgName: Name,
    projectName: Name,
    vpcName: Name,
  })
)

export const VpcRouterCreateParams = z.preprocess(
  processResponseBody,
  z.object({
    orgName: Name,
    projectName: Name,
    vpcName: Name,
  })
)

export const VpcRouterViewParams = z.preprocess(
  processResponseBody,
  z.object({
    orgName: Name,
    projectName: Name,
    routerName: Name,
    vpcName: Name,
  })
)

export const VpcRouterUpdateParams = z.preprocess(
  processResponseBody,
  z.object({
    orgName: Name,
    projectName: Name,
    routerName: Name,
    vpcName: Name,
  })
)

export const VpcRouterDeleteParams = z.preprocess(
  processResponseBody,
  z.object({
    orgName: Name,
    projectName: Name,
    routerName: Name,
    vpcName: Name,
  })
)

export const VpcRouterRouteListParams = z.preprocess(
  processResponseBody,
  z.object({
    limit: z.number().min(1).max(4294967295).nullable().optional(),
    pageToken: z.string().nullable().optional(),
    sortBy: NameSortMode.optional(),
    orgName: Name,
    projectName: Name,
    routerName: Name,
    vpcName: Name,
  })
)

export const VpcRouterRouteCreateParams = z.preprocess(
  processResponseBody,
  z.object({
    orgName: Name,
    projectName: Name,
    routerName: Name,
    vpcName: Name,
  })
)

export const VpcRouterRouteViewParams = z.preprocess(
  processResponseBody,
  z.object({
    orgName: Name,
    projectName: Name,
    routeName: Name,
    routerName: Name,
    vpcName: Name,
  })
)

export const VpcRouterRouteUpdateParams = z.preprocess(
  processResponseBody,
  z.object({
    orgName: Name,
    projectName: Name,
    routeName: Name,
    routerName: Name,
    vpcName: Name,
  })
)

export const VpcRouterRouteDeleteParams = z.preprocess(
  processResponseBody,
  z.object({
    orgName: Name,
    projectName: Name,
    routeName: Name,
    routerName: Name,
    vpcName: Name,
  })
)

export const VpcSubnetListParams = z.preprocess(
  processResponseBody,
  z.object({
    limit: z.number().min(1).max(4294967295).nullable().optional(),
    pageToken: z.string().nullable().optional(),
    sortBy: NameSortMode.optional(),
    orgName: Name,
    projectName: Name,
    vpcName: Name,
  })
)

export const VpcSubnetCreateParams = z.preprocess(
  processResponseBody,
  z.object({
    orgName: Name,
    projectName: Name,
    vpcName: Name,
  })
)

export const VpcSubnetViewParams = z.preprocess(
  processResponseBody,
  z.object({
    orgName: Name,
    projectName: Name,
    subnetName: Name,
    vpcName: Name,
  })
)

export const VpcSubnetUpdateParams = z.preprocess(
  processResponseBody,
  z.object({
    orgName: Name,
    projectName: Name,
    subnetName: Name,
    vpcName: Name,
  })
)

export const VpcSubnetDeleteParams = z.preprocess(
  processResponseBody,
  z.object({
    orgName: Name,
    projectName: Name,
    subnetName: Name,
    vpcName: Name,
  })
)

export const VpcSubnetListNetworkInterfacesParams = z.preprocess(
  processResponseBody,
  z.object({
    limit: z.number().min(1).max(4294967295).nullable().optional(),
    pageToken: z.string().nullable().optional(),
    sortBy: NameSortMode.optional(),
    orgName: Name,
    projectName: Name,
    subnetName: Name,
    vpcName: Name,
  })
)

export const PolicyViewParams = z.preprocess(processResponseBody, z.object({}))

export const PolicyUpdateParams = z.preprocess(processResponseBody, z.object({}))

export const RoleListParams = z.preprocess(
  processResponseBody,
  z.object({
    limit: z.number().min(1).max(4294967295).nullable().optional(),
    pageToken: z.string().nullable().optional(),
  })
)

export const RoleViewParams = z.preprocess(
  processResponseBody,
  z.object({
    roleName: z.string(),
  })
)

export const SessionMeParams = z.preprocess(processResponseBody, z.object({}))

export const SessionSshkeyListParams = z.preprocess(
  processResponseBody,
  z.object({
    limit: z.number().min(1).max(4294967295).nullable().optional(),
    pageToken: z.string().nullable().optional(),
    sortBy: NameSortMode.optional(),
  })
)

export const SessionSshkeyCreateParams = z.preprocess(processResponseBody, z.object({}))

export const SessionSshkeyViewParams = z.preprocess(
  processResponseBody,
  z.object({
    sshKeyName: Name,
  })
)

export const SessionSshkeyDeleteParams = z.preprocess(
  processResponseBody,
  z.object({
    sshKeyName: Name,
  })
)

export const SystemImageViewByIdParams = z.preprocess(
  processResponseBody,
  z.object({
    id: z.string().uuid(),
  })
)

export const IpPoolViewByIdParams = z.preprocess(
  processResponseBody,
  z.object({
    id: z.string().uuid(),
  })
)

export const SiloViewByIdParams = z.preprocess(
  processResponseBody,
  z.object({
    id: z.string().uuid(),
  })
)

export const RackListParams = z.preprocess(
  processResponseBody,
  z.object({
    limit: z.number().min(1).max(4294967295).nullable().optional(),
    pageToken: z.string().nullable().optional(),
    sortBy: IdSortMode.optional(),
  })
)

export const RackViewParams = z.preprocess(
  processResponseBody,
  z.object({
    rackId: z.string().uuid(),
  })
)

export const SledListParams = z.preprocess(
  processResponseBody,
  z.object({
    limit: z.number().min(1).max(4294967295).nullable().optional(),
    pageToken: z.string().nullable().optional(),
    sortBy: IdSortMode.optional(),
  })
)

export const SledViewParams = z.preprocess(
  processResponseBody,
  z.object({
    sledId: z.string().uuid(),
  })
)

export const SystemImageListParams = z.preprocess(
  processResponseBody,
  z.object({
    limit: z.number().min(1).max(4294967295).nullable().optional(),
    pageToken: z.string().nullable().optional(),
    sortBy: NameSortMode.optional(),
  })
)

export const SystemImageCreateParams = z.preprocess(processResponseBody, z.object({}))

export const SystemImageViewParams = z.preprocess(
  processResponseBody,
  z.object({
    imageName: Name,
  })
)

export const SystemImageDeleteParams = z.preprocess(
  processResponseBody,
  z.object({
    imageName: Name,
  })
)

export const IpPoolListParams = z.preprocess(
  processResponseBody,
  z.object({
    limit: z.number().min(1).max(4294967295).nullable().optional(),
    pageToken: z.string().nullable().optional(),
    sortBy: NameOrIdSortMode.optional(),
  })
)

export const IpPoolCreateParams = z.preprocess(processResponseBody, z.object({}))

export const IpPoolViewParams = z.preprocess(
  processResponseBody,
  z.object({
    poolName: Name,
  })
)

export const IpPoolUpdateParams = z.preprocess(
  processResponseBody,
  z.object({
    poolName: Name,
  })
)

export const IpPoolDeleteParams = z.preprocess(
  processResponseBody,
  z.object({
    poolName: Name,
  })
)

export const IpPoolRangeListParams = z.preprocess(
  processResponseBody,
  z.object({
    poolName: Name,
    limit: z.number().min(1).max(4294967295).nullable().optional(),
    pageToken: z.string().nullable().optional(),
  })
)

export const IpPoolRangeAddParams = z.preprocess(
  processResponseBody,
  z.object({
    poolName: Name,
  })
)

export const IpPoolRangeRemoveParams = z.preprocess(
  processResponseBody,
  z.object({
    poolName: Name,
  })
)

export const IpPoolServiceViewParams = z.preprocess(
  processResponseBody,
  z.object({
    rackId: z.string().uuid(),
  })
)

export const IpPoolServiceRangeListParams = z.preprocess(
  processResponseBody,
  z.object({
    rackId: z.string().uuid(),
    limit: z.number().min(1).max(4294967295).nullable().optional(),
    pageToken: z.string().nullable().optional(),
  })
)

export const IpPoolServiceRangeAddParams = z.preprocess(
  processResponseBody,
  z.object({
    rackId: z.string().uuid(),
  })
)

export const IpPoolServiceRangeRemoveParams = z.preprocess(
  processResponseBody,
  z.object({
    rackId: z.string().uuid(),
  })
)

export const SystemMetricParams = z.preprocess(
  processResponseBody,
  z.object({
    metricName: SystemMetricName,
    endTime: DateType.optional(),
    id: z.string().uuid().optional(),
    limit: z.number().min(1).max(4294967295).nullable().optional(),
    pageToken: z.string().nullable().optional(),
    startTime: DateType.optional(),
  })
)

export const SystemPolicyViewParams = z.preprocess(processResponseBody, z.object({}))

export const SystemPolicyUpdateParams = z.preprocess(processResponseBody, z.object({}))

export const SagaListParams = z.preprocess(
  processResponseBody,
  z.object({
    limit: z.number().min(1).max(4294967295).nullable().optional(),
    pageToken: z.string().nullable().optional(),
    sortBy: IdSortMode.optional(),
  })
)

export const SagaViewParams = z.preprocess(
  processResponseBody,
  z.object({
    sagaId: z.string().uuid(),
  })
)

export const SiloListParams = z.preprocess(
  processResponseBody,
  z.object({
    limit: z.number().min(1).max(4294967295).nullable().optional(),
    pageToken: z.string().nullable().optional(),
    sortBy: NameOrIdSortMode.optional(),
  })
)

export const SiloCreateParams = z.preprocess(processResponseBody, z.object({}))

export const SiloViewParams = z.preprocess(
  processResponseBody,
  z.object({
    siloName: Name,
  })
)

export const SiloDeleteParams = z.preprocess(
  processResponseBody,
  z.object({
    siloName: Name,
  })
)

export const SiloIdentityProviderListParams = z.preprocess(
  processResponseBody,
  z.object({
    siloName: Name,
    limit: z.number().min(1).max(4294967295).nullable().optional(),
    pageToken: z.string().nullable().optional(),
    sortBy: NameSortMode.optional(),
  })
)

export const SamlIdentityProviderCreateParams = z.preprocess(
  processResponseBody,
  z.object({
    siloName: Name,
  })
)

export const SamlIdentityProviderViewParams = z.preprocess(
  processResponseBody,
  z.object({
    providerName: Name,
    siloName: Name,
  })
)

export const SiloPolicyViewParams = z.preprocess(
  processResponseBody,
  z.object({
    siloName: Name,
  })
)

export const SiloPolicyUpdateParams = z.preprocess(
  processResponseBody,
  z.object({
    siloName: Name,
  })
)

export const UpdatesRefreshParams = z.preprocess(processResponseBody, z.object({}))

export const SystemUserListParams = z.preprocess(
  processResponseBody,
  z.object({
    limit: z.number().min(1).max(4294967295).nullable().optional(),
    pageToken: z.string().nullable().optional(),
    sortBy: NameSortMode.optional(),
  })
)

export const SystemUserViewParams = z.preprocess(
  processResponseBody,
  z.object({
    userName: Name,
  })
)

export const TimeseriesSchemaGetParams = z.preprocess(
  processResponseBody,
  z.object({
    limit: z.number().min(1).max(4294967295).nullable().optional(),
    pageToken: z.string().nullable().optional(),
  })
)

export const UserListParams = z.preprocess(
  processResponseBody,
  z.object({
    limit: z.number().min(1).max(4294967295).nullable().optional(),
    pageToken: z.string().nullable().optional(),
    sortBy: IdSortMode.optional(),
  })
)
=======
export const SystemMetricName = z.enum([
  'virtual_disk_space_provisioned',
  'cpus_provisioned',
  'ram_provisioned',
])

export const DiskViewByIdParams = z.object({
  id: z.string().uuid(),
})
export type DiskViewByIdParams = z.infer<typeof DiskViewByIdParams>

export const ImageViewByIdParams = z.object({
  id: z.string().uuid(),
})
export type ImageViewByIdParams = z.infer<typeof ImageViewByIdParams>

export const InstanceViewByIdParams = z.object({
  id: z.string().uuid(),
})
export type InstanceViewByIdParams = z.infer<typeof InstanceViewByIdParams>

export const InstanceNetworkInterfaceViewByIdParams = z.object({
  id: z.string().uuid(),
})
export type InstanceNetworkInterfaceViewByIdParams = z.infer<
  typeof InstanceNetworkInterfaceViewByIdParams
>

export const OrganizationViewByIdParams = z.object({
  id: z.string().uuid(),
})
export type OrganizationViewByIdParams = z.infer<typeof OrganizationViewByIdParams>

export const ProjectViewByIdParams = z.object({
  id: z.string().uuid(),
})
export type ProjectViewByIdParams = z.infer<typeof ProjectViewByIdParams>

export const SnapshotViewByIdParams = z.object({
  id: z.string().uuid(),
})
export type SnapshotViewByIdParams = z.infer<typeof SnapshotViewByIdParams>

export const VpcRouterRouteViewByIdParams = z.object({
  id: z.string().uuid(),
})
export type VpcRouterRouteViewByIdParams = z.infer<typeof VpcRouterRouteViewByIdParams>

export const VpcRouterViewByIdParams = z.object({
  id: z.string().uuid(),
})
export type VpcRouterViewByIdParams = z.infer<typeof VpcRouterViewByIdParams>

export const VpcSubnetViewByIdParams = z.object({
  id: z.string().uuid(),
})
export type VpcSubnetViewByIdParams = z.infer<typeof VpcSubnetViewByIdParams>

export const VpcViewByIdParams = z.object({
  id: z.string().uuid(),
})
export type VpcViewByIdParams = z.infer<typeof VpcViewByIdParams>

export const DeviceAuthRequestParams = z.object({})
export type DeviceAuthRequestParams = z.infer<typeof DeviceAuthRequestParams>

export const DeviceAuthConfirmParams = z.object({})
export type DeviceAuthConfirmParams = z.infer<typeof DeviceAuthConfirmParams>

export const DeviceAccessTokenParams = z.object({})
export type DeviceAccessTokenParams = z.infer<typeof DeviceAccessTokenParams>

export const GroupListParams = z.object({
  limit: z.number().min(1).max(4294967295).nullable().optional(),
  pageToken: z.string().nullable().optional(),
  sortBy: IdSortMode.optional(),
})
export type GroupListParams = z.infer<typeof GroupListParams>

export const LoginSpoofParams = z.object({})
export type LoginSpoofParams = z.infer<typeof LoginSpoofParams>

export const LoginSamlBeginParams = z.object({
  providerName: Name,
  siloName: Name,
})
export type LoginSamlBeginParams = z.infer<typeof LoginSamlBeginParams>

export const LoginSamlParams = z.object({
  providerName: Name,
  siloName: Name,
})
export type LoginSamlParams = z.infer<typeof LoginSamlParams>

export const LogoutParams = z.object({})
export type LogoutParams = z.infer<typeof LogoutParams>

export const OrganizationListParams = z.object({
  limit: z.number().min(1).max(4294967295).nullable().optional(),
  pageToken: z.string().nullable().optional(),
  sortBy: NameOrIdSortMode.optional(),
})
export type OrganizationListParams = z.infer<typeof OrganizationListParams>

export const OrganizationCreateParams = z.object({})
export type OrganizationCreateParams = z.infer<typeof OrganizationCreateParams>

export const OrganizationViewParams = z.object({
  orgName: Name,
})
export type OrganizationViewParams = z.infer<typeof OrganizationViewParams>

export const OrganizationUpdateParams = z.object({
  orgName: Name,
})
export type OrganizationUpdateParams = z.infer<typeof OrganizationUpdateParams>

export const OrganizationDeleteParams = z.object({
  orgName: Name,
})
export type OrganizationDeleteParams = z.infer<typeof OrganizationDeleteParams>

export const OrganizationPolicyViewParams = z.object({
  orgName: Name,
})
export type OrganizationPolicyViewParams = z.infer<typeof OrganizationPolicyViewParams>

export const OrganizationPolicyUpdateParams = z.object({
  orgName: Name,
})
export type OrganizationPolicyUpdateParams = z.infer<typeof OrganizationPolicyUpdateParams>

export const ProjectListParams = z.object({
  limit: z.number().min(1).max(4294967295).nullable().optional(),
  pageToken: z.string().nullable().optional(),
  sortBy: NameOrIdSortMode.optional(),
  orgName: Name,
})
export type ProjectListParams = z.infer<typeof ProjectListParams>

export const ProjectCreateParams = z.object({
  orgName: Name,
})
export type ProjectCreateParams = z.infer<typeof ProjectCreateParams>

export const ProjectViewParams = z.object({
  orgName: Name,
  projectName: Name,
})
export type ProjectViewParams = z.infer<typeof ProjectViewParams>

export const ProjectUpdateParams = z.object({
  orgName: Name,
  projectName: Name,
})
export type ProjectUpdateParams = z.infer<typeof ProjectUpdateParams>

export const ProjectDeleteParams = z.object({
  orgName: Name,
  projectName: Name,
})
export type ProjectDeleteParams = z.infer<typeof ProjectDeleteParams>

export const DiskListParams = z.object({
  limit: z.number().min(1).max(4294967295).nullable().optional(),
  pageToken: z.string().nullable().optional(),
  sortBy: NameSortMode.optional(),
  orgName: Name,
  projectName: Name,
})
export type DiskListParams = z.infer<typeof DiskListParams>

export const DiskCreateParams = z.object({
  orgName: Name,
  projectName: Name,
})
export type DiskCreateParams = z.infer<typeof DiskCreateParams>

export const DiskViewParams = z.object({
  diskName: Name,
  orgName: Name,
  projectName: Name,
})
export type DiskViewParams = z.infer<typeof DiskViewParams>

export const DiskDeleteParams = z.object({
  diskName: Name,
  orgName: Name,
  projectName: Name,
})
export type DiskDeleteParams = z.infer<typeof DiskDeleteParams>

export const DiskMetricsListParams = z.object({
  diskName: Name,
  metricName: DiskMetricName,
  orgName: Name,
  projectName: Name,
  endTime: DateType.optional(),
  limit: z.number().min(1).max(4294967295).nullable().optional(),
  pageToken: z.string().nullable().optional(),
  startTime: DateType.optional(),
})
export type DiskMetricsListParams = z.infer<typeof DiskMetricsListParams>

export const ImageListParams = z.object({
  limit: z.number().min(1).max(4294967295).nullable().optional(),
  pageToken: z.string().nullable().optional(),
  sortBy: NameSortMode.optional(),
  orgName: Name,
  projectName: Name,
})
export type ImageListParams = z.infer<typeof ImageListParams>

export const ImageCreateParams = z.object({
  orgName: Name,
  projectName: Name,
})
export type ImageCreateParams = z.infer<typeof ImageCreateParams>

export const ImageViewParams = z.object({
  imageName: Name,
  orgName: Name,
  projectName: Name,
})
export type ImageViewParams = z.infer<typeof ImageViewParams>

export const ImageDeleteParams = z.object({
  imageName: Name,
  orgName: Name,
  projectName: Name,
})
export type ImageDeleteParams = z.infer<typeof ImageDeleteParams>

export const InstanceListParams = z.object({
  limit: z.number().min(1).max(4294967295).nullable().optional(),
  pageToken: z.string().nullable().optional(),
  sortBy: NameSortMode.optional(),
  orgName: Name,
  projectName: Name,
})
export type InstanceListParams = z.infer<typeof InstanceListParams>

export const InstanceCreateParams = z.object({
  orgName: Name,
  projectName: Name,
})
export type InstanceCreateParams = z.infer<typeof InstanceCreateParams>

export const InstanceViewParams = z.object({
  instanceName: Name,
  orgName: Name,
  projectName: Name,
})
export type InstanceViewParams = z.infer<typeof InstanceViewParams>

export const InstanceDeleteParams = z.object({
  instanceName: Name,
  orgName: Name,
  projectName: Name,
})
export type InstanceDeleteParams = z.infer<typeof InstanceDeleteParams>

export const InstanceDiskListParams = z.object({
  limit: z.number().min(1).max(4294967295).nullable().optional(),
  pageToken: z.string().nullable().optional(),
  sortBy: NameSortMode.optional(),
  instanceName: Name,
  orgName: Name,
  projectName: Name,
})
export type InstanceDiskListParams = z.infer<typeof InstanceDiskListParams>

export const InstanceDiskAttachParams = z.object({
  instanceName: Name,
  orgName: Name,
  projectName: Name,
})
export type InstanceDiskAttachParams = z.infer<typeof InstanceDiskAttachParams>

export const InstanceDiskDetachParams = z.object({
  instanceName: Name,
  orgName: Name,
  projectName: Name,
})
export type InstanceDiskDetachParams = z.infer<typeof InstanceDiskDetachParams>

export const InstanceExternalIpListParams = z.object({
  instanceName: Name,
  orgName: Name,
  projectName: Name,
})
export type InstanceExternalIpListParams = z.infer<typeof InstanceExternalIpListParams>

export const InstanceMigrateParams = z.object({
  instanceName: Name,
  orgName: Name,
  projectName: Name,
})
export type InstanceMigrateParams = z.infer<typeof InstanceMigrateParams>

export const InstanceNetworkInterfaceListParams = z.object({
  limit: z.number().min(1).max(4294967295).nullable().optional(),
  pageToken: z.string().nullable().optional(),
  sortBy: NameSortMode.optional(),
  instanceName: Name,
  orgName: Name,
  projectName: Name,
})
export type InstanceNetworkInterfaceListParams = z.infer<
  typeof InstanceNetworkInterfaceListParams
>

export const InstanceNetworkInterfaceCreateParams = z.object({
  instanceName: Name,
  orgName: Name,
  projectName: Name,
})
export type InstanceNetworkInterfaceCreateParams = z.infer<
  typeof InstanceNetworkInterfaceCreateParams
>

export const InstanceNetworkInterfaceViewParams = z.object({
  instanceName: Name,
  interfaceName: Name,
  orgName: Name,
  projectName: Name,
})
export type InstanceNetworkInterfaceViewParams = z.infer<
  typeof InstanceNetworkInterfaceViewParams
>

export const InstanceNetworkInterfaceUpdateParams = z.object({
  instanceName: Name,
  interfaceName: Name,
  orgName: Name,
  projectName: Name,
})
export type InstanceNetworkInterfaceUpdateParams = z.infer<
  typeof InstanceNetworkInterfaceUpdateParams
>

export const InstanceNetworkInterfaceDeleteParams = z.object({
  instanceName: Name,
  interfaceName: Name,
  orgName: Name,
  projectName: Name,
})
export type InstanceNetworkInterfaceDeleteParams = z.infer<
  typeof InstanceNetworkInterfaceDeleteParams
>

export const InstanceRebootParams = z.object({
  instanceName: Name,
  orgName: Name,
  projectName: Name,
})
export type InstanceRebootParams = z.infer<typeof InstanceRebootParams>

export const InstanceSerialConsoleParams = z.object({
  instanceName: Name,
  orgName: Name,
  projectName: Name,
  fromStart: z.number().min(0).nullable().optional(),
  maxBytes: z.number().min(0).nullable().optional(),
  mostRecent: z.number().min(0).nullable().optional(),
})
export type InstanceSerialConsoleParams = z.infer<typeof InstanceSerialConsoleParams>

export const InstanceStartParams = z.object({
  instanceName: Name,
  orgName: Name,
  projectName: Name,
})
export type InstanceStartParams = z.infer<typeof InstanceStartParams>

export const InstanceStopParams = z.object({
  instanceName: Name,
  orgName: Name,
  projectName: Name,
})
export type InstanceStopParams = z.infer<typeof InstanceStopParams>

export const ProjectPolicyViewParams = z.object({
  orgName: Name,
  projectName: Name,
})
export type ProjectPolicyViewParams = z.infer<typeof ProjectPolicyViewParams>

export const ProjectPolicyUpdateParams = z.object({
  orgName: Name,
  projectName: Name,
})
export type ProjectPolicyUpdateParams = z.infer<typeof ProjectPolicyUpdateParams>

export const SnapshotListParams = z.object({
  limit: z.number().min(1).max(4294967295).nullable().optional(),
  pageToken: z.string().nullable().optional(),
  sortBy: NameSortMode.optional(),
  orgName: Name,
  projectName: Name,
})
export type SnapshotListParams = z.infer<typeof SnapshotListParams>

export const SnapshotCreateParams = z.object({
  orgName: Name,
  projectName: Name,
})
export type SnapshotCreateParams = z.infer<typeof SnapshotCreateParams>

export const SnapshotViewParams = z.object({
  orgName: Name,
  projectName: Name,
  snapshotName: Name,
})
export type SnapshotViewParams = z.infer<typeof SnapshotViewParams>

export const SnapshotDeleteParams = z.object({
  orgName: Name,
  projectName: Name,
  snapshotName: Name,
})
export type SnapshotDeleteParams = z.infer<typeof SnapshotDeleteParams>

export const VpcListParams = z.object({
  limit: z.number().min(1).max(4294967295).nullable().optional(),
  pageToken: z.string().nullable().optional(),
  sortBy: NameSortMode.optional(),
  orgName: Name,
  projectName: Name,
})
export type VpcListParams = z.infer<typeof VpcListParams>

export const VpcCreateParams = z.object({
  orgName: Name,
  projectName: Name,
})
export type VpcCreateParams = z.infer<typeof VpcCreateParams>

export const VpcViewParams = z.object({
  orgName: Name,
  projectName: Name,
  vpcName: Name,
})
export type VpcViewParams = z.infer<typeof VpcViewParams>

export const VpcUpdateParams = z.object({
  orgName: Name,
  projectName: Name,
  vpcName: Name,
})
export type VpcUpdateParams = z.infer<typeof VpcUpdateParams>

export const VpcDeleteParams = z.object({
  orgName: Name,
  projectName: Name,
  vpcName: Name,
})
export type VpcDeleteParams = z.infer<typeof VpcDeleteParams>

export const VpcFirewallRulesViewParams = z.object({
  orgName: Name,
  projectName: Name,
  vpcName: Name,
})
export type VpcFirewallRulesViewParams = z.infer<typeof VpcFirewallRulesViewParams>

export const VpcFirewallRulesUpdateParams = z.object({
  orgName: Name,
  projectName: Name,
  vpcName: Name,
})
export type VpcFirewallRulesUpdateParams = z.infer<typeof VpcFirewallRulesUpdateParams>

export const VpcRouterListParams = z.object({
  limit: z.number().min(1).max(4294967295).nullable().optional(),
  pageToken: z.string().nullable().optional(),
  sortBy: NameSortMode.optional(),
  orgName: Name,
  projectName: Name,
  vpcName: Name,
})
export type VpcRouterListParams = z.infer<typeof VpcRouterListParams>

export const VpcRouterCreateParams = z.object({
  orgName: Name,
  projectName: Name,
  vpcName: Name,
})
export type VpcRouterCreateParams = z.infer<typeof VpcRouterCreateParams>

export const VpcRouterViewParams = z.object({
  orgName: Name,
  projectName: Name,
  routerName: Name,
  vpcName: Name,
})
export type VpcRouterViewParams = z.infer<typeof VpcRouterViewParams>

export const VpcRouterUpdateParams = z.object({
  orgName: Name,
  projectName: Name,
  routerName: Name,
  vpcName: Name,
})
export type VpcRouterUpdateParams = z.infer<typeof VpcRouterUpdateParams>

export const VpcRouterDeleteParams = z.object({
  orgName: Name,
  projectName: Name,
  routerName: Name,
  vpcName: Name,
})
export type VpcRouterDeleteParams = z.infer<typeof VpcRouterDeleteParams>

export const VpcRouterRouteListParams = z.object({
  limit: z.number().min(1).max(4294967295).nullable().optional(),
  pageToken: z.string().nullable().optional(),
  sortBy: NameSortMode.optional(),
  orgName: Name,
  projectName: Name,
  routerName: Name,
  vpcName: Name,
})
export type VpcRouterRouteListParams = z.infer<typeof VpcRouterRouteListParams>

export const VpcRouterRouteCreateParams = z.object({
  orgName: Name,
  projectName: Name,
  routerName: Name,
  vpcName: Name,
})
export type VpcRouterRouteCreateParams = z.infer<typeof VpcRouterRouteCreateParams>

export const VpcRouterRouteViewParams = z.object({
  orgName: Name,
  projectName: Name,
  routeName: Name,
  routerName: Name,
  vpcName: Name,
})
export type VpcRouterRouteViewParams = z.infer<typeof VpcRouterRouteViewParams>

export const VpcRouterRouteUpdateParams = z.object({
  orgName: Name,
  projectName: Name,
  routeName: Name,
  routerName: Name,
  vpcName: Name,
})
export type VpcRouterRouteUpdateParams = z.infer<typeof VpcRouterRouteUpdateParams>

export const VpcRouterRouteDeleteParams = z.object({
  orgName: Name,
  projectName: Name,
  routeName: Name,
  routerName: Name,
  vpcName: Name,
})
export type VpcRouterRouteDeleteParams = z.infer<typeof VpcRouterRouteDeleteParams>

export const VpcSubnetListParams = z.object({
  limit: z.number().min(1).max(4294967295).nullable().optional(),
  pageToken: z.string().nullable().optional(),
  sortBy: NameSortMode.optional(),
  orgName: Name,
  projectName: Name,
  vpcName: Name,
})
export type VpcSubnetListParams = z.infer<typeof VpcSubnetListParams>

export const VpcSubnetCreateParams = z.object({
  orgName: Name,
  projectName: Name,
  vpcName: Name,
})
export type VpcSubnetCreateParams = z.infer<typeof VpcSubnetCreateParams>

export const VpcSubnetViewParams = z.object({
  orgName: Name,
  projectName: Name,
  subnetName: Name,
  vpcName: Name,
})
export type VpcSubnetViewParams = z.infer<typeof VpcSubnetViewParams>

export const VpcSubnetUpdateParams = z.object({
  orgName: Name,
  projectName: Name,
  subnetName: Name,
  vpcName: Name,
})
export type VpcSubnetUpdateParams = z.infer<typeof VpcSubnetUpdateParams>

export const VpcSubnetDeleteParams = z.object({
  orgName: Name,
  projectName: Name,
  subnetName: Name,
  vpcName: Name,
})
export type VpcSubnetDeleteParams = z.infer<typeof VpcSubnetDeleteParams>

export const VpcSubnetListNetworkInterfacesParams = z.object({
  limit: z.number().min(1).max(4294967295).nullable().optional(),
  pageToken: z.string().nullable().optional(),
  sortBy: NameSortMode.optional(),
  orgName: Name,
  projectName: Name,
  subnetName: Name,
  vpcName: Name,
})
export type VpcSubnetListNetworkInterfacesParams = z.infer<
  typeof VpcSubnetListNetworkInterfacesParams
>

export const PolicyViewParams = z.object({})
export type PolicyViewParams = z.infer<typeof PolicyViewParams>

export const PolicyUpdateParams = z.object({})
export type PolicyUpdateParams = z.infer<typeof PolicyUpdateParams>

export const RoleListParams = z.object({
  limit: z.number().min(1).max(4294967295).nullable().optional(),
  pageToken: z.string().nullable().optional(),
})
export type RoleListParams = z.infer<typeof RoleListParams>

export const RoleViewParams = z.object({
  roleName: z.string(),
})
export type RoleViewParams = z.infer<typeof RoleViewParams>

export const SessionMeParams = z.object({})
export type SessionMeParams = z.infer<typeof SessionMeParams>

export const SessionSshkeyListParams = z.object({
  limit: z.number().min(1).max(4294967295).nullable().optional(),
  pageToken: z.string().nullable().optional(),
  sortBy: NameSortMode.optional(),
})
export type SessionSshkeyListParams = z.infer<typeof SessionSshkeyListParams>

export const SessionSshkeyCreateParams = z.object({})
export type SessionSshkeyCreateParams = z.infer<typeof SessionSshkeyCreateParams>

export const SessionSshkeyViewParams = z.object({
  sshKeyName: Name,
})
export type SessionSshkeyViewParams = z.infer<typeof SessionSshkeyViewParams>

export const SessionSshkeyDeleteParams = z.object({
  sshKeyName: Name,
})
export type SessionSshkeyDeleteParams = z.infer<typeof SessionSshkeyDeleteParams>

export const SystemImageViewByIdParams = z.object({
  id: z.string().uuid(),
})
export type SystemImageViewByIdParams = z.infer<typeof SystemImageViewByIdParams>

export const IpPoolViewByIdParams = z.object({
  id: z.string().uuid(),
})
export type IpPoolViewByIdParams = z.infer<typeof IpPoolViewByIdParams>

export const SiloViewByIdParams = z.object({
  id: z.string().uuid(),
})
export type SiloViewByIdParams = z.infer<typeof SiloViewByIdParams>

export const RackListParams = z.object({
  limit: z.number().min(1).max(4294967295).nullable().optional(),
  pageToken: z.string().nullable().optional(),
  sortBy: IdSortMode.optional(),
})
export type RackListParams = z.infer<typeof RackListParams>

export const RackViewParams = z.object({
  rackId: z.string().uuid(),
})
export type RackViewParams = z.infer<typeof RackViewParams>

export const SledListParams = z.object({
  limit: z.number().min(1).max(4294967295).nullable().optional(),
  pageToken: z.string().nullable().optional(),
  sortBy: IdSortMode.optional(),
})
export type SledListParams = z.infer<typeof SledListParams>

export const SledViewParams = z.object({
  sledId: z.string().uuid(),
})
export type SledViewParams = z.infer<typeof SledViewParams>

export const SystemImageListParams = z.object({
  limit: z.number().min(1).max(4294967295).nullable().optional(),
  pageToken: z.string().nullable().optional(),
  sortBy: NameSortMode.optional(),
})
export type SystemImageListParams = z.infer<typeof SystemImageListParams>

export const SystemImageCreateParams = z.object({})
export type SystemImageCreateParams = z.infer<typeof SystemImageCreateParams>

export const SystemImageViewParams = z.object({
  imageName: Name,
})
export type SystemImageViewParams = z.infer<typeof SystemImageViewParams>

export const SystemImageDeleteParams = z.object({
  imageName: Name,
})
export type SystemImageDeleteParams = z.infer<typeof SystemImageDeleteParams>

export const IpPoolListParams = z.object({
  limit: z.number().min(1).max(4294967295).nullable().optional(),
  pageToken: z.string().nullable().optional(),
  sortBy: NameOrIdSortMode.optional(),
})
export type IpPoolListParams = z.infer<typeof IpPoolListParams>

export const IpPoolCreateParams = z.object({})
export type IpPoolCreateParams = z.infer<typeof IpPoolCreateParams>

export const IpPoolViewParams = z.object({
  poolName: Name,
})
export type IpPoolViewParams = z.infer<typeof IpPoolViewParams>

export const IpPoolUpdateParams = z.object({
  poolName: Name,
})
export type IpPoolUpdateParams = z.infer<typeof IpPoolUpdateParams>

export const IpPoolDeleteParams = z.object({
  poolName: Name,
})
export type IpPoolDeleteParams = z.infer<typeof IpPoolDeleteParams>

export const IpPoolRangeListParams = z.object({
  poolName: Name,
  limit: z.number().min(1).max(4294967295).nullable().optional(),
  pageToken: z.string().nullable().optional(),
})
export type IpPoolRangeListParams = z.infer<typeof IpPoolRangeListParams>

export const IpPoolRangeAddParams = z.object({
  poolName: Name,
})
export type IpPoolRangeAddParams = z.infer<typeof IpPoolRangeAddParams>

export const IpPoolRangeRemoveParams = z.object({
  poolName: Name,
})
export type IpPoolRangeRemoveParams = z.infer<typeof IpPoolRangeRemoveParams>

export const IpPoolServiceViewParams = z.object({
  rackId: z.string().uuid(),
})
export type IpPoolServiceViewParams = z.infer<typeof IpPoolServiceViewParams>

export const IpPoolServiceRangeListParams = z.object({
  rackId: z.string().uuid(),
  limit: z.number().min(1).max(4294967295).nullable().optional(),
  pageToken: z.string().nullable().optional(),
})
export type IpPoolServiceRangeListParams = z.infer<typeof IpPoolServiceRangeListParams>

export const IpPoolServiceRangeAddParams = z.object({
  rackId: z.string().uuid(),
})
export type IpPoolServiceRangeAddParams = z.infer<typeof IpPoolServiceRangeAddParams>

export const IpPoolServiceRangeRemoveParams = z.object({
  rackId: z.string().uuid(),
})
export type IpPoolServiceRangeRemoveParams = z.infer<typeof IpPoolServiceRangeRemoveParams>

export const SystemMetricParams = z.object({
  metricName: SystemMetricName,
  endTime: DateType.optional(),
  id: z.string().uuid().optional(),
  limit: z.number().min(1).max(4294967295).nullable().optional(),
  pageToken: z.string().nullable().optional(),
  startTime: DateType.optional(),
})
export type SystemMetricParams = z.infer<typeof SystemMetricParams>

export const SystemPolicyViewParams = z.object({})
export type SystemPolicyViewParams = z.infer<typeof SystemPolicyViewParams>

export const SystemPolicyUpdateParams = z.object({})
export type SystemPolicyUpdateParams = z.infer<typeof SystemPolicyUpdateParams>

export const SagaListParams = z.object({
  limit: z.number().min(1).max(4294967295).nullable().optional(),
  pageToken: z.string().nullable().optional(),
  sortBy: IdSortMode.optional(),
})
export type SagaListParams = z.infer<typeof SagaListParams>

export const SagaViewParams = z.object({
  sagaId: z.string().uuid(),
})
export type SagaViewParams = z.infer<typeof SagaViewParams>

export const SiloListParams = z.object({
  limit: z.number().min(1).max(4294967295).nullable().optional(),
  pageToken: z.string().nullable().optional(),
  sortBy: NameOrIdSortMode.optional(),
})
export type SiloListParams = z.infer<typeof SiloListParams>

export const SiloCreateParams = z.object({})
export type SiloCreateParams = z.infer<typeof SiloCreateParams>

export const SiloViewParams = z.object({
  siloName: Name,
})
export type SiloViewParams = z.infer<typeof SiloViewParams>

export const SiloDeleteParams = z.object({
  siloName: Name,
})
export type SiloDeleteParams = z.infer<typeof SiloDeleteParams>

export const SiloIdentityProviderListParams = z.object({
  siloName: Name,
  limit: z.number().min(1).max(4294967295).nullable().optional(),
  pageToken: z.string().nullable().optional(),
  sortBy: NameSortMode.optional(),
})
export type SiloIdentityProviderListParams = z.infer<typeof SiloIdentityProviderListParams>

export const SamlIdentityProviderCreateParams = z.object({
  siloName: Name,
})
export type SamlIdentityProviderCreateParams = z.infer<
  typeof SamlIdentityProviderCreateParams
>

export const SamlIdentityProviderViewParams = z.object({
  providerName: Name,
  siloName: Name,
})
export type SamlIdentityProviderViewParams = z.infer<typeof SamlIdentityProviderViewParams>

export const SiloPolicyViewParams = z.object({
  siloName: Name,
})
export type SiloPolicyViewParams = z.infer<typeof SiloPolicyViewParams>

export const SiloPolicyUpdateParams = z.object({
  siloName: Name,
})
export type SiloPolicyUpdateParams = z.infer<typeof SiloPolicyUpdateParams>

export const UpdatesRefreshParams = z.object({})
export type UpdatesRefreshParams = z.infer<typeof UpdatesRefreshParams>

export const SystemUserListParams = z.object({
  limit: z.number().min(1).max(4294967295).nullable().optional(),
  pageToken: z.string().nullable().optional(),
  sortBy: NameSortMode.optional(),
})
export type SystemUserListParams = z.infer<typeof SystemUserListParams>

export const SystemUserViewParams = z.object({
  userName: Name,
})
export type SystemUserViewParams = z.infer<typeof SystemUserViewParams>

export const TimeseriesSchemaGetParams = z.object({
  limit: z.number().min(1).max(4294967295).nullable().optional(),
  pageToken: z.string().nullable().optional(),
})
export type TimeseriesSchemaGetParams = z.infer<typeof TimeseriesSchemaGetParams>

export const UserListParams = z.object({
  limit: z.number().min(1).max(4294967295).nullable().optional(),
  pageToken: z.string().nullable().optional(),
  sortBy: IdSortMode.optional(),
})
export type UserListParams = z.infer<typeof UserListParams>
>>>>>>> 6f50cffc
<|MERGE_RESOLUTION|>--- conflicted
+++ resolved
@@ -446,9 +446,6 @@
   z.object({ items: GlobalImage.array(), nextPage: z.string().nullable().optional() })
 )
 
-<<<<<<< HEAD
-export const IdentityProviderType = z.preprocess(processResponseBody, z.enum(['saml']))
-=======
 /**
  * Client view of a {@link Group}
  */
@@ -467,7 +464,6 @@
 })
 
 export const IdentityProviderType = z.enum(['saml'])
->>>>>>> 6f50cffc
 
 /**
  * Client view of an {@link IdentityProvider}
@@ -1446,18 +1442,11 @@
 /**
  * Client view of a {@link User}
  */
-<<<<<<< HEAD
-export const User = z.preprocess(
-  processResponseBody,
-  z.object({ displayName: z.string(), id: z.string().uuid() })
-)
-=======
 export const User = z.object({
   displayName: z.string(),
   id: z.string().uuid(),
   siloId: z.string().uuid(),
 })
->>>>>>> 6f50cffc
 
 /**
  * Client view of a {@link UserBuiltin}
@@ -1778,1100 +1767,6 @@
   z.enum(['activated', 'flush', 'read', 'read_bytes', 'write', 'write_bytes'])
 )
 
-<<<<<<< HEAD
-/**
- * Supported set of sort modes for scanning by id only.
- *
- * Currently, we only support scanning in ascending order.
- */
-export const IdSortMode = z.preprocess(processResponseBody, z.enum(['id_ascending']))
-
-export const SystemMetricName = z.preprocess(
-  processResponseBody,
-  z.enum(['virtual_disk_space_provisioned', 'cpus_provisioned', 'ram_provisioned'])
-)
-
-export const DiskViewByIdParams = z.preprocess(
-  processResponseBody,
-  z.object({
-    id: z.string().uuid(),
-  })
-)
-
-export const ImageViewByIdParams = z.preprocess(
-  processResponseBody,
-  z.object({
-    id: z.string().uuid(),
-  })
-)
-
-export const InstanceViewByIdParams = z.preprocess(
-  processResponseBody,
-  z.object({
-    id: z.string().uuid(),
-  })
-)
-
-export const InstanceNetworkInterfaceViewByIdParams = z.preprocess(
-  processResponseBody,
-  z.object({
-    id: z.string().uuid(),
-  })
-)
-
-export const OrganizationViewByIdParams = z.preprocess(
-  processResponseBody,
-  z.object({
-    id: z.string().uuid(),
-  })
-)
-
-export const ProjectViewByIdParams = z.preprocess(
-  processResponseBody,
-  z.object({
-    id: z.string().uuid(),
-  })
-)
-
-export const SnapshotViewByIdParams = z.preprocess(
-  processResponseBody,
-  z.object({
-    id: z.string().uuid(),
-  })
-)
-
-export const VpcRouterRouteViewByIdParams = z.preprocess(
-  processResponseBody,
-  z.object({
-    id: z.string().uuid(),
-  })
-)
-
-export const VpcRouterViewByIdParams = z.preprocess(
-  processResponseBody,
-  z.object({
-    id: z.string().uuid(),
-  })
-)
-
-export const VpcSubnetViewByIdParams = z.preprocess(
-  processResponseBody,
-  z.object({
-    id: z.string().uuid(),
-  })
-)
-
-export const VpcViewByIdParams = z.preprocess(
-  processResponseBody,
-  z.object({
-    id: z.string().uuid(),
-  })
-)
-
-export const DeviceAuthRequestParams = z.preprocess(processResponseBody, z.object({}))
-
-export const DeviceAuthConfirmParams = z.preprocess(processResponseBody, z.object({}))
-
-export const DeviceAccessTokenParams = z.preprocess(processResponseBody, z.object({}))
-
-export const LoginSpoofParams = z.preprocess(processResponseBody, z.object({}))
-
-export const LoginSamlBeginParams = z.preprocess(
-  processResponseBody,
-  z.object({
-    providerName: Name,
-    siloName: Name,
-  })
-)
-
-export const LoginSamlParams = z.preprocess(
-  processResponseBody,
-  z.object({
-    providerName: Name,
-    siloName: Name,
-  })
-)
-
-export const LogoutParams = z.preprocess(processResponseBody, z.object({}))
-
-export const OrganizationListParams = z.preprocess(
-  processResponseBody,
-  z.object({
-    limit: z.number().min(1).max(4294967295).nullable().optional(),
-    pageToken: z.string().nullable().optional(),
-    sortBy: NameOrIdSortMode.optional(),
-  })
-)
-
-export const OrganizationCreateParams = z.preprocess(processResponseBody, z.object({}))
-
-export const OrganizationViewParams = z.preprocess(
-  processResponseBody,
-  z.object({
-    orgName: Name,
-  })
-)
-
-export const OrganizationUpdateParams = z.preprocess(
-  processResponseBody,
-  z.object({
-    orgName: Name,
-  })
-)
-
-export const OrganizationDeleteParams = z.preprocess(
-  processResponseBody,
-  z.object({
-    orgName: Name,
-  })
-)
-
-export const OrganizationPolicyViewParams = z.preprocess(
-  processResponseBody,
-  z.object({
-    orgName: Name,
-  })
-)
-
-export const OrganizationPolicyUpdateParams = z.preprocess(
-  processResponseBody,
-  z.object({
-    orgName: Name,
-  })
-)
-
-export const ProjectListParams = z.preprocess(
-  processResponseBody,
-  z.object({
-    limit: z.number().min(1).max(4294967295).nullable().optional(),
-    pageToken: z.string().nullable().optional(),
-    sortBy: NameOrIdSortMode.optional(),
-    orgName: Name,
-  })
-)
-
-export const ProjectCreateParams = z.preprocess(
-  processResponseBody,
-  z.object({
-    orgName: Name,
-  })
-)
-
-export const ProjectViewParams = z.preprocess(
-  processResponseBody,
-  z.object({
-    orgName: Name,
-    projectName: Name,
-  })
-)
-
-export const ProjectUpdateParams = z.preprocess(
-  processResponseBody,
-  z.object({
-    orgName: Name,
-    projectName: Name,
-  })
-)
-
-export const ProjectDeleteParams = z.preprocess(
-  processResponseBody,
-  z.object({
-    orgName: Name,
-    projectName: Name,
-  })
-)
-
-export const DiskListParams = z.preprocess(
-  processResponseBody,
-  z.object({
-    limit: z.number().min(1).max(4294967295).nullable().optional(),
-    pageToken: z.string().nullable().optional(),
-    sortBy: NameSortMode.optional(),
-    orgName: Name,
-    projectName: Name,
-  })
-)
-
-export const DiskCreateParams = z.preprocess(
-  processResponseBody,
-  z.object({
-    orgName: Name,
-    projectName: Name,
-  })
-)
-
-export const DiskViewParams = z.preprocess(
-  processResponseBody,
-  z.object({
-    diskName: Name,
-    orgName: Name,
-    projectName: Name,
-  })
-)
-
-export const DiskDeleteParams = z.preprocess(
-  processResponseBody,
-  z.object({
-    diskName: Name,
-    orgName: Name,
-    projectName: Name,
-  })
-)
-
-export const DiskMetricsListParams = z.preprocess(
-  processResponseBody,
-  z.object({
-    diskName: Name,
-    metricName: DiskMetricName,
-    orgName: Name,
-    projectName: Name,
-    endTime: DateType.optional(),
-    limit: z.number().min(1).max(4294967295).nullable().optional(),
-    pageToken: z.string().nullable().optional(),
-    startTime: DateType.optional(),
-  })
-)
-
-export const ImageListParams = z.preprocess(
-  processResponseBody,
-  z.object({
-    limit: z.number().min(1).max(4294967295).nullable().optional(),
-    pageToken: z.string().nullable().optional(),
-    sortBy: NameSortMode.optional(),
-    orgName: Name,
-    projectName: Name,
-  })
-)
-
-export const ImageCreateParams = z.preprocess(
-  processResponseBody,
-  z.object({
-    orgName: Name,
-    projectName: Name,
-  })
-)
-
-export const ImageViewParams = z.preprocess(
-  processResponseBody,
-  z.object({
-    imageName: Name,
-    orgName: Name,
-    projectName: Name,
-  })
-)
-
-export const ImageDeleteParams = z.preprocess(
-  processResponseBody,
-  z.object({
-    imageName: Name,
-    orgName: Name,
-    projectName: Name,
-  })
-)
-
-export const InstanceListParams = z.preprocess(
-  processResponseBody,
-  z.object({
-    limit: z.number().min(1).max(4294967295).nullable().optional(),
-    pageToken: z.string().nullable().optional(),
-    sortBy: NameSortMode.optional(),
-    orgName: Name,
-    projectName: Name,
-  })
-)
-
-export const InstanceCreateParams = z.preprocess(
-  processResponseBody,
-  z.object({
-    orgName: Name,
-    projectName: Name,
-  })
-)
-
-export const InstanceViewParams = z.preprocess(
-  processResponseBody,
-  z.object({
-    instanceName: Name,
-    orgName: Name,
-    projectName: Name,
-  })
-)
-
-export const InstanceDeleteParams = z.preprocess(
-  processResponseBody,
-  z.object({
-    instanceName: Name,
-    orgName: Name,
-    projectName: Name,
-  })
-)
-
-export const InstanceDiskListParams = z.preprocess(
-  processResponseBody,
-  z.object({
-    limit: z.number().min(1).max(4294967295).nullable().optional(),
-    pageToken: z.string().nullable().optional(),
-    sortBy: NameSortMode.optional(),
-    instanceName: Name,
-    orgName: Name,
-    projectName: Name,
-  })
-)
-
-export const InstanceDiskAttachParams = z.preprocess(
-  processResponseBody,
-  z.object({
-    instanceName: Name,
-    orgName: Name,
-    projectName: Name,
-  })
-)
-
-export const InstanceDiskDetachParams = z.preprocess(
-  processResponseBody,
-  z.object({
-    instanceName: Name,
-    orgName: Name,
-    projectName: Name,
-  })
-)
-
-export const InstanceExternalIpListParams = z.preprocess(
-  processResponseBody,
-  z.object({
-    instanceName: Name,
-    orgName: Name,
-    projectName: Name,
-  })
-)
-
-export const InstanceMigrateParams = z.preprocess(
-  processResponseBody,
-  z.object({
-    instanceName: Name,
-    orgName: Name,
-    projectName: Name,
-  })
-)
-
-export const InstanceNetworkInterfaceListParams = z.preprocess(
-  processResponseBody,
-  z.object({
-    limit: z.number().min(1).max(4294967295).nullable().optional(),
-    pageToken: z.string().nullable().optional(),
-    sortBy: NameSortMode.optional(),
-    instanceName: Name,
-    orgName: Name,
-    projectName: Name,
-  })
-)
-
-export const InstanceNetworkInterfaceCreateParams = z.preprocess(
-  processResponseBody,
-  z.object({
-    instanceName: Name,
-    orgName: Name,
-    projectName: Name,
-  })
-)
-
-export const InstanceNetworkInterfaceViewParams = z.preprocess(
-  processResponseBody,
-  z.object({
-    instanceName: Name,
-    interfaceName: Name,
-    orgName: Name,
-    projectName: Name,
-  })
-)
-
-export const InstanceNetworkInterfaceUpdateParams = z.preprocess(
-  processResponseBody,
-  z.object({
-    instanceName: Name,
-    interfaceName: Name,
-    orgName: Name,
-    projectName: Name,
-  })
-)
-
-export const InstanceNetworkInterfaceDeleteParams = z.preprocess(
-  processResponseBody,
-  z.object({
-    instanceName: Name,
-    interfaceName: Name,
-    orgName: Name,
-    projectName: Name,
-  })
-)
-
-export const InstanceRebootParams = z.preprocess(
-  processResponseBody,
-  z.object({
-    instanceName: Name,
-    orgName: Name,
-    projectName: Name,
-  })
-)
-
-export const InstanceSerialConsoleParams = z.preprocess(
-  processResponseBody,
-  z.object({
-    instanceName: Name,
-    orgName: Name,
-    projectName: Name,
-    fromStart: z.number().min(0).nullable().optional(),
-    maxBytes: z.number().min(0).nullable().optional(),
-    mostRecent: z.number().min(0).nullable().optional(),
-  })
-)
-
-export const InstanceStartParams = z.preprocess(
-  processResponseBody,
-  z.object({
-    instanceName: Name,
-    orgName: Name,
-    projectName: Name,
-  })
-)
-
-export const InstanceStopParams = z.preprocess(
-  processResponseBody,
-  z.object({
-    instanceName: Name,
-    orgName: Name,
-    projectName: Name,
-  })
-)
-
-export const ProjectPolicyViewParams = z.preprocess(
-  processResponseBody,
-  z.object({
-    orgName: Name,
-    projectName: Name,
-  })
-)
-
-export const ProjectPolicyUpdateParams = z.preprocess(
-  processResponseBody,
-  z.object({
-    orgName: Name,
-    projectName: Name,
-  })
-)
-
-export const SnapshotListParams = z.preprocess(
-  processResponseBody,
-  z.object({
-    limit: z.number().min(1).max(4294967295).nullable().optional(),
-    pageToken: z.string().nullable().optional(),
-    sortBy: NameSortMode.optional(),
-    orgName: Name,
-    projectName: Name,
-  })
-)
-
-export const SnapshotCreateParams = z.preprocess(
-  processResponseBody,
-  z.object({
-    orgName: Name,
-    projectName: Name,
-  })
-)
-
-export const SnapshotViewParams = z.preprocess(
-  processResponseBody,
-  z.object({
-    orgName: Name,
-    projectName: Name,
-    snapshotName: Name,
-  })
-)
-
-export const SnapshotDeleteParams = z.preprocess(
-  processResponseBody,
-  z.object({
-    orgName: Name,
-    projectName: Name,
-    snapshotName: Name,
-  })
-)
-
-export const VpcListParams = z.preprocess(
-  processResponseBody,
-  z.object({
-    limit: z.number().min(1).max(4294967295).nullable().optional(),
-    pageToken: z.string().nullable().optional(),
-    sortBy: NameSortMode.optional(),
-    orgName: Name,
-    projectName: Name,
-  })
-)
-
-export const VpcCreateParams = z.preprocess(
-  processResponseBody,
-  z.object({
-    orgName: Name,
-    projectName: Name,
-  })
-)
-
-export const VpcViewParams = z.preprocess(
-  processResponseBody,
-  z.object({
-    orgName: Name,
-    projectName: Name,
-    vpcName: Name,
-  })
-)
-
-export const VpcUpdateParams = z.preprocess(
-  processResponseBody,
-  z.object({
-    orgName: Name,
-    projectName: Name,
-    vpcName: Name,
-  })
-)
-
-export const VpcDeleteParams = z.preprocess(
-  processResponseBody,
-  z.object({
-    orgName: Name,
-    projectName: Name,
-    vpcName: Name,
-  })
-)
-
-export const VpcFirewallRulesViewParams = z.preprocess(
-  processResponseBody,
-  z.object({
-    orgName: Name,
-    projectName: Name,
-    vpcName: Name,
-  })
-)
-
-export const VpcFirewallRulesUpdateParams = z.preprocess(
-  processResponseBody,
-  z.object({
-    orgName: Name,
-    projectName: Name,
-    vpcName: Name,
-  })
-)
-
-export const VpcRouterListParams = z.preprocess(
-  processResponseBody,
-  z.object({
-    limit: z.number().min(1).max(4294967295).nullable().optional(),
-    pageToken: z.string().nullable().optional(),
-    sortBy: NameSortMode.optional(),
-    orgName: Name,
-    projectName: Name,
-    vpcName: Name,
-  })
-)
-
-export const VpcRouterCreateParams = z.preprocess(
-  processResponseBody,
-  z.object({
-    orgName: Name,
-    projectName: Name,
-    vpcName: Name,
-  })
-)
-
-export const VpcRouterViewParams = z.preprocess(
-  processResponseBody,
-  z.object({
-    orgName: Name,
-    projectName: Name,
-    routerName: Name,
-    vpcName: Name,
-  })
-)
-
-export const VpcRouterUpdateParams = z.preprocess(
-  processResponseBody,
-  z.object({
-    orgName: Name,
-    projectName: Name,
-    routerName: Name,
-    vpcName: Name,
-  })
-)
-
-export const VpcRouterDeleteParams = z.preprocess(
-  processResponseBody,
-  z.object({
-    orgName: Name,
-    projectName: Name,
-    routerName: Name,
-    vpcName: Name,
-  })
-)
-
-export const VpcRouterRouteListParams = z.preprocess(
-  processResponseBody,
-  z.object({
-    limit: z.number().min(1).max(4294967295).nullable().optional(),
-    pageToken: z.string().nullable().optional(),
-    sortBy: NameSortMode.optional(),
-    orgName: Name,
-    projectName: Name,
-    routerName: Name,
-    vpcName: Name,
-  })
-)
-
-export const VpcRouterRouteCreateParams = z.preprocess(
-  processResponseBody,
-  z.object({
-    orgName: Name,
-    projectName: Name,
-    routerName: Name,
-    vpcName: Name,
-  })
-)
-
-export const VpcRouterRouteViewParams = z.preprocess(
-  processResponseBody,
-  z.object({
-    orgName: Name,
-    projectName: Name,
-    routeName: Name,
-    routerName: Name,
-    vpcName: Name,
-  })
-)
-
-export const VpcRouterRouteUpdateParams = z.preprocess(
-  processResponseBody,
-  z.object({
-    orgName: Name,
-    projectName: Name,
-    routeName: Name,
-    routerName: Name,
-    vpcName: Name,
-  })
-)
-
-export const VpcRouterRouteDeleteParams = z.preprocess(
-  processResponseBody,
-  z.object({
-    orgName: Name,
-    projectName: Name,
-    routeName: Name,
-    routerName: Name,
-    vpcName: Name,
-  })
-)
-
-export const VpcSubnetListParams = z.preprocess(
-  processResponseBody,
-  z.object({
-    limit: z.number().min(1).max(4294967295).nullable().optional(),
-    pageToken: z.string().nullable().optional(),
-    sortBy: NameSortMode.optional(),
-    orgName: Name,
-    projectName: Name,
-    vpcName: Name,
-  })
-)
-
-export const VpcSubnetCreateParams = z.preprocess(
-  processResponseBody,
-  z.object({
-    orgName: Name,
-    projectName: Name,
-    vpcName: Name,
-  })
-)
-
-export const VpcSubnetViewParams = z.preprocess(
-  processResponseBody,
-  z.object({
-    orgName: Name,
-    projectName: Name,
-    subnetName: Name,
-    vpcName: Name,
-  })
-)
-
-export const VpcSubnetUpdateParams = z.preprocess(
-  processResponseBody,
-  z.object({
-    orgName: Name,
-    projectName: Name,
-    subnetName: Name,
-    vpcName: Name,
-  })
-)
-
-export const VpcSubnetDeleteParams = z.preprocess(
-  processResponseBody,
-  z.object({
-    orgName: Name,
-    projectName: Name,
-    subnetName: Name,
-    vpcName: Name,
-  })
-)
-
-export const VpcSubnetListNetworkInterfacesParams = z.preprocess(
-  processResponseBody,
-  z.object({
-    limit: z.number().min(1).max(4294967295).nullable().optional(),
-    pageToken: z.string().nullable().optional(),
-    sortBy: NameSortMode.optional(),
-    orgName: Name,
-    projectName: Name,
-    subnetName: Name,
-    vpcName: Name,
-  })
-)
-
-export const PolicyViewParams = z.preprocess(processResponseBody, z.object({}))
-
-export const PolicyUpdateParams = z.preprocess(processResponseBody, z.object({}))
-
-export const RoleListParams = z.preprocess(
-  processResponseBody,
-  z.object({
-    limit: z.number().min(1).max(4294967295).nullable().optional(),
-    pageToken: z.string().nullable().optional(),
-  })
-)
-
-export const RoleViewParams = z.preprocess(
-  processResponseBody,
-  z.object({
-    roleName: z.string(),
-  })
-)
-
-export const SessionMeParams = z.preprocess(processResponseBody, z.object({}))
-
-export const SessionSshkeyListParams = z.preprocess(
-  processResponseBody,
-  z.object({
-    limit: z.number().min(1).max(4294967295).nullable().optional(),
-    pageToken: z.string().nullable().optional(),
-    sortBy: NameSortMode.optional(),
-  })
-)
-
-export const SessionSshkeyCreateParams = z.preprocess(processResponseBody, z.object({}))
-
-export const SessionSshkeyViewParams = z.preprocess(
-  processResponseBody,
-  z.object({
-    sshKeyName: Name,
-  })
-)
-
-export const SessionSshkeyDeleteParams = z.preprocess(
-  processResponseBody,
-  z.object({
-    sshKeyName: Name,
-  })
-)
-
-export const SystemImageViewByIdParams = z.preprocess(
-  processResponseBody,
-  z.object({
-    id: z.string().uuid(),
-  })
-)
-
-export const IpPoolViewByIdParams = z.preprocess(
-  processResponseBody,
-  z.object({
-    id: z.string().uuid(),
-  })
-)
-
-export const SiloViewByIdParams = z.preprocess(
-  processResponseBody,
-  z.object({
-    id: z.string().uuid(),
-  })
-)
-
-export const RackListParams = z.preprocess(
-  processResponseBody,
-  z.object({
-    limit: z.number().min(1).max(4294967295).nullable().optional(),
-    pageToken: z.string().nullable().optional(),
-    sortBy: IdSortMode.optional(),
-  })
-)
-
-export const RackViewParams = z.preprocess(
-  processResponseBody,
-  z.object({
-    rackId: z.string().uuid(),
-  })
-)
-
-export const SledListParams = z.preprocess(
-  processResponseBody,
-  z.object({
-    limit: z.number().min(1).max(4294967295).nullable().optional(),
-    pageToken: z.string().nullable().optional(),
-    sortBy: IdSortMode.optional(),
-  })
-)
-
-export const SledViewParams = z.preprocess(
-  processResponseBody,
-  z.object({
-    sledId: z.string().uuid(),
-  })
-)
-
-export const SystemImageListParams = z.preprocess(
-  processResponseBody,
-  z.object({
-    limit: z.number().min(1).max(4294967295).nullable().optional(),
-    pageToken: z.string().nullable().optional(),
-    sortBy: NameSortMode.optional(),
-  })
-)
-
-export const SystemImageCreateParams = z.preprocess(processResponseBody, z.object({}))
-
-export const SystemImageViewParams = z.preprocess(
-  processResponseBody,
-  z.object({
-    imageName: Name,
-  })
-)
-
-export const SystemImageDeleteParams = z.preprocess(
-  processResponseBody,
-  z.object({
-    imageName: Name,
-  })
-)
-
-export const IpPoolListParams = z.preprocess(
-  processResponseBody,
-  z.object({
-    limit: z.number().min(1).max(4294967295).nullable().optional(),
-    pageToken: z.string().nullable().optional(),
-    sortBy: NameOrIdSortMode.optional(),
-  })
-)
-
-export const IpPoolCreateParams = z.preprocess(processResponseBody, z.object({}))
-
-export const IpPoolViewParams = z.preprocess(
-  processResponseBody,
-  z.object({
-    poolName: Name,
-  })
-)
-
-export const IpPoolUpdateParams = z.preprocess(
-  processResponseBody,
-  z.object({
-    poolName: Name,
-  })
-)
-
-export const IpPoolDeleteParams = z.preprocess(
-  processResponseBody,
-  z.object({
-    poolName: Name,
-  })
-)
-
-export const IpPoolRangeListParams = z.preprocess(
-  processResponseBody,
-  z.object({
-    poolName: Name,
-    limit: z.number().min(1).max(4294967295).nullable().optional(),
-    pageToken: z.string().nullable().optional(),
-  })
-)
-
-export const IpPoolRangeAddParams = z.preprocess(
-  processResponseBody,
-  z.object({
-    poolName: Name,
-  })
-)
-
-export const IpPoolRangeRemoveParams = z.preprocess(
-  processResponseBody,
-  z.object({
-    poolName: Name,
-  })
-)
-
-export const IpPoolServiceViewParams = z.preprocess(
-  processResponseBody,
-  z.object({
-    rackId: z.string().uuid(),
-  })
-)
-
-export const IpPoolServiceRangeListParams = z.preprocess(
-  processResponseBody,
-  z.object({
-    rackId: z.string().uuid(),
-    limit: z.number().min(1).max(4294967295).nullable().optional(),
-    pageToken: z.string().nullable().optional(),
-  })
-)
-
-export const IpPoolServiceRangeAddParams = z.preprocess(
-  processResponseBody,
-  z.object({
-    rackId: z.string().uuid(),
-  })
-)
-
-export const IpPoolServiceRangeRemoveParams = z.preprocess(
-  processResponseBody,
-  z.object({
-    rackId: z.string().uuid(),
-  })
-)
-
-export const SystemMetricParams = z.preprocess(
-  processResponseBody,
-  z.object({
-    metricName: SystemMetricName,
-    endTime: DateType.optional(),
-    id: z.string().uuid().optional(),
-    limit: z.number().min(1).max(4294967295).nullable().optional(),
-    pageToken: z.string().nullable().optional(),
-    startTime: DateType.optional(),
-  })
-)
-
-export const SystemPolicyViewParams = z.preprocess(processResponseBody, z.object({}))
-
-export const SystemPolicyUpdateParams = z.preprocess(processResponseBody, z.object({}))
-
-export const SagaListParams = z.preprocess(
-  processResponseBody,
-  z.object({
-    limit: z.number().min(1).max(4294967295).nullable().optional(),
-    pageToken: z.string().nullable().optional(),
-    sortBy: IdSortMode.optional(),
-  })
-)
-
-export const SagaViewParams = z.preprocess(
-  processResponseBody,
-  z.object({
-    sagaId: z.string().uuid(),
-  })
-)
-
-export const SiloListParams = z.preprocess(
-  processResponseBody,
-  z.object({
-    limit: z.number().min(1).max(4294967295).nullable().optional(),
-    pageToken: z.string().nullable().optional(),
-    sortBy: NameOrIdSortMode.optional(),
-  })
-)
-
-export const SiloCreateParams = z.preprocess(processResponseBody, z.object({}))
-
-export const SiloViewParams = z.preprocess(
-  processResponseBody,
-  z.object({
-    siloName: Name,
-  })
-)
-
-export const SiloDeleteParams = z.preprocess(
-  processResponseBody,
-  z.object({
-    siloName: Name,
-  })
-)
-
-export const SiloIdentityProviderListParams = z.preprocess(
-  processResponseBody,
-  z.object({
-    siloName: Name,
-    limit: z.number().min(1).max(4294967295).nullable().optional(),
-    pageToken: z.string().nullable().optional(),
-    sortBy: NameSortMode.optional(),
-  })
-)
-
-export const SamlIdentityProviderCreateParams = z.preprocess(
-  processResponseBody,
-  z.object({
-    siloName: Name,
-  })
-)
-
-export const SamlIdentityProviderViewParams = z.preprocess(
-  processResponseBody,
-  z.object({
-    providerName: Name,
-    siloName: Name,
-  })
-)
-
-export const SiloPolicyViewParams = z.preprocess(
-  processResponseBody,
-  z.object({
-    siloName: Name,
-  })
-)
-
-export const SiloPolicyUpdateParams = z.preprocess(
-  processResponseBody,
-  z.object({
-    siloName: Name,
-  })
-)
-
-export const UpdatesRefreshParams = z.preprocess(processResponseBody, z.object({}))
-
-export const SystemUserListParams = z.preprocess(
-  processResponseBody,
-  z.object({
-    limit: z.number().min(1).max(4294967295).nullable().optional(),
-    pageToken: z.string().nullable().optional(),
-    sortBy: NameSortMode.optional(),
-  })
-)
-
-export const SystemUserViewParams = z.preprocess(
-  processResponseBody,
-  z.object({
-    userName: Name,
-  })
-)
-
-export const TimeseriesSchemaGetParams = z.preprocess(
-  processResponseBody,
-  z.object({
-    limit: z.number().min(1).max(4294967295).nullable().optional(),
-    pageToken: z.string().nullable().optional(),
-  })
-)
-
-export const UserListParams = z.preprocess(
-  processResponseBody,
-  z.object({
-    limit: z.number().min(1).max(4294967295).nullable().optional(),
-    pageToken: z.string().nullable().optional(),
-    sortBy: IdSortMode.optional(),
-  })
-)
-=======
 export const SystemMetricName = z.enum([
   'virtual_disk_space_provisioned',
   'cpus_provisioned',
@@ -3754,5 +2649,4 @@
   pageToken: z.string().nullable().optional(),
   sortBy: IdSortMode.optional(),
 })
-export type UserListParams = z.infer<typeof UserListParams>
->>>>>>> 6f50cffc
+export type UserListParams = z.infer<typeof UserListParams>