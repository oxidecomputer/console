/* eslint-disable */
import {
  ResponseComposition,
  ResponseTransformer,
  RestContext,
  RestHandler,
  RestRequest,
  compose,
  context,
  rest,
} from 'msw'
import type { SnakeCasedPropertiesDeep as Snakify } from 'type-fest'
import { ZodSchema, z } from 'zod'

import type * as Api from './Api'
import * as schema from './validate'
import { snakeify } from './util'

type HandlerResult<T> = Json<T> | ResponseTransformer<Json<T>>
type StatusCode = number

/**
 * Custom transformer: convenience function for setting response `status` and/or
 * `delay`.
 *
 * @see https://mswjs.io/docs/basics/response-transformer#custom-transformer
 */
export function json<B>(
  body: B,
  options: { status?: number; delay?: number } = {}
): ResponseTransformer<B> {
  const { status = 200, delay = 0 } = options
  return compose(context.status(status), context.json(body), context.delay(delay))
}

// these are used for turning our nice JS-ified API types back into the original
// API JSON types (snake cased and dates as strings) for use in our mock API

type StringifyDates<T> = T extends Date
  ? string
  : {
      [K in keyof T]: T[K] extends Array<infer U>
        ? Array<StringifyDates<U>>
        : StringifyDates<T[K]>
    }

/**
 * Snake case fields and convert dates to strings. Not intended to be a general
 * purpose JSON type!
 */
export type Json<B> = Snakify<StringifyDates<B>>

export interface MSWHandlers {
  /** `GET /by-id/disks/:id` */
  diskViewById: (params: { path: Api.DiskViewByIdPathParams }) => HandlerResult<Api.Disk>
  /** `GET /by-id/images/:id` */
  imageViewById: (params: { path: Api.ImageViewByIdPathParams }) => HandlerResult<Api.Image>
  /** `GET /by-id/instances/:id` */
  instanceViewById: (params: {
    path: Api.InstanceViewByIdPathParams
  }) => HandlerResult<Api.Instance>
  /** `GET /by-id/network-interfaces/:id` */
  instanceNetworkInterfaceViewById: (params: {
    path: Api.InstanceNetworkInterfaceViewByIdPathParams
  }) => HandlerResult<Api.NetworkInterface>
  /** `GET /by-id/organizations/:id` */
  organizationViewById: (params: {
    path: Api.OrganizationViewByIdPathParams
  }) => HandlerResult<Api.Organization>
  /** `GET /by-id/projects/:id` */
  projectViewById: (params: {
    path: Api.ProjectViewByIdPathParams
  }) => HandlerResult<Api.Project>
  /** `GET /by-id/snapshots/:id` */
  snapshotViewById: (params: {
    path: Api.SnapshotViewByIdPathParams
  }) => HandlerResult<Api.Snapshot>
  /** `GET /by-id/vpc-router-routes/:id` */
  vpcRouterRouteViewById: (params: {
    path: Api.VpcRouterRouteViewByIdPathParams
  }) => HandlerResult<Api.RouterRoute>
  /** `GET /by-id/vpc-routers/:id` */
  vpcRouterViewById: (params: {
    path: Api.VpcRouterViewByIdPathParams
  }) => HandlerResult<Api.VpcRouter>
  /** `GET /by-id/vpc-subnets/:id` */
  vpcSubnetViewById: (params: {
    path: Api.VpcSubnetViewByIdPathParams
  }) => HandlerResult<Api.VpcSubnet>
  /** `GET /by-id/vpcs/:id` */
  vpcViewById: (params: { path: Api.VpcViewByIdPathParams }) => HandlerResult<Api.Vpc>
  /** `POST /device/auth` */
  deviceAuthRequest: () => StatusCode
  /** `POST /device/confirm` */
  deviceAuthConfirm: (params: { body: Json<Api.DeviceAuthVerify> }) => StatusCode
  /** `POST /device/token` */
  deviceAccessToken: () => StatusCode
  /** `GET /groups` */
  groupList: (params: {
    query: Api.GroupListQueryParams
  }) => HandlerResult<Api.GroupResultsPage>
  /** `POST /login` */
  loginSpoof: (params: { body: Json<Api.SpoofLoginBody> }) => StatusCode
  /** `GET /login/:siloName/saml/:providerName` */
  loginSamlBegin: (params: { path: Api.LoginSamlBeginPathParams }) => StatusCode
  /** `POST /login/:siloName/saml/:providerName` */
  loginSaml: (params: { path: Api.LoginSamlPathParams }) => StatusCode
  /** `POST /logout` */
  logout: () => StatusCode
  /** `GET /organizations` */
  organizationList: (params: {
    query: Api.OrganizationListQueryParams
  }) => HandlerResult<Api.OrganizationResultsPage>
  /** `POST /organizations` */
  organizationCreate: (params: {
    body: Json<Api.OrganizationCreate>
  }) => HandlerResult<Api.Organization>
  /** `GET /organizations/:orgName` */
  organizationView: (params: {
    path: Api.OrganizationViewPathParams
  }) => HandlerResult<Api.Organization>
  /** `PUT /organizations/:orgName` */
  organizationUpdate: (params: {
    path: Api.OrganizationUpdatePathParams
    body: Json<Api.OrganizationUpdate>
  }) => HandlerResult<Api.Organization>
  /** `DELETE /organizations/:orgName` */
  organizationDelete: (params: { path: Api.OrganizationDeletePathParams }) => StatusCode
  /** `GET /organizations/:orgName/policy` */
  organizationPolicyView: (params: {
    path: Api.OrganizationPolicyViewPathParams
  }) => HandlerResult<Api.OrganizationRolePolicy>
  /** `PUT /organizations/:orgName/policy` */
  organizationPolicyUpdate: (params: {
    path: Api.OrganizationPolicyUpdatePathParams
    body: Json<Api.OrganizationRolePolicy>
  }) => HandlerResult<Api.OrganizationRolePolicy>
  /** `GET /organizations/:orgName/projects` */
  projectList: (params: {
    path: Api.ProjectListPathParams
    query: Api.ProjectListQueryParams
  }) => HandlerResult<Api.ProjectResultsPage>
  /** `POST /organizations/:orgName/projects` */
  projectCreate: (params: {
    path: Api.ProjectCreatePathParams
    body: Json<Api.ProjectCreate>
  }) => HandlerResult<Api.Project>
  /** `GET /organizations/:orgName/projects/:projectName` */
  projectView: (params: { path: Api.ProjectViewPathParams }) => HandlerResult<Api.Project>
  /** `PUT /organizations/:orgName/projects/:projectName` */
  projectUpdate: (params: {
    path: Api.ProjectUpdatePathParams
    body: Json<Api.ProjectUpdate>
  }) => HandlerResult<Api.Project>
  /** `DELETE /organizations/:orgName/projects/:projectName` */
  projectDelete: (params: { path: Api.ProjectDeletePathParams }) => StatusCode
  /** `GET /organizations/:orgName/projects/:projectName/disks` */
  diskList: (params: {
    path: Api.DiskListPathParams
    query: Api.DiskListQueryParams
  }) => HandlerResult<Api.DiskResultsPage>
  /** `POST /organizations/:orgName/projects/:projectName/disks` */
  diskCreate: (params: {
    path: Api.DiskCreatePathParams
    body: Json<Api.DiskCreate>
  }) => HandlerResult<Api.Disk>
  /** `GET /organizations/:orgName/projects/:projectName/disks/:diskName` */
  diskView: (params: { path: Api.DiskViewPathParams }) => HandlerResult<Api.Disk>
  /** `DELETE /organizations/:orgName/projects/:projectName/disks/:diskName` */
  diskDelete: (params: { path: Api.DiskDeletePathParams }) => StatusCode
  /** `GET /organizations/:orgName/projects/:projectName/disks/:diskName/metrics/:metricName` */
  diskMetricsList: (params: {
    path: Api.DiskMetricsListPathParams
    query: Api.DiskMetricsListQueryParams
  }) => HandlerResult<Api.MeasurementResultsPage>
  /** `GET /organizations/:orgName/projects/:projectName/images` */
  imageList: (params: {
    path: Api.ImageListPathParams
    query: Api.ImageListQueryParams
  }) => HandlerResult<Api.ImageResultsPage>
  /** `POST /organizations/:orgName/projects/:projectName/images` */
  imageCreate: (params: {
    path: Api.ImageCreatePathParams
    body: Json<Api.ImageCreate>
  }) => HandlerResult<Api.Image>
  /** `GET /organizations/:orgName/projects/:projectName/images/:imageName` */
  imageView: (params: { path: Api.ImageViewPathParams }) => HandlerResult<Api.Image>
  /** `DELETE /organizations/:orgName/projects/:projectName/images/:imageName` */
  imageDelete: (params: { path: Api.ImageDeletePathParams }) => StatusCode
  /** `GET /organizations/:orgName/projects/:projectName/instances` */
  instanceList: (params: {
    path: Api.InstanceListPathParams
    query: Api.InstanceListQueryParams
  }) => HandlerResult<Api.InstanceResultsPage>
  /** `POST /organizations/:orgName/projects/:projectName/instances` */
  instanceCreate: (params: {
    path: Api.InstanceCreatePathParams
    body: Json<Api.InstanceCreate>
  }) => HandlerResult<Api.Instance>
  /** `GET /organizations/:orgName/projects/:projectName/instances/:instanceName` */
  instanceView: (params: {
    path: Api.InstanceViewPathParams
  }) => HandlerResult<Api.Instance>
  /** `DELETE /organizations/:orgName/projects/:projectName/instances/:instanceName` */
  instanceDelete: (params: { path: Api.InstanceDeletePathParams }) => StatusCode
  /** `GET /organizations/:orgName/projects/:projectName/instances/:instanceName/disks` */
  instanceDiskList: (params: {
    path: Api.InstanceDiskListPathParams
    query: Api.InstanceDiskListQueryParams
  }) => HandlerResult<Api.DiskResultsPage>
  /** `POST /organizations/:orgName/projects/:projectName/instances/:instanceName/disks/attach` */
  instanceDiskAttach: (params: {
    path: Api.InstanceDiskAttachPathParams
    body: Json<Api.DiskIdentifier>
  }) => HandlerResult<Api.Disk>
  /** `POST /organizations/:orgName/projects/:projectName/instances/:instanceName/disks/detach` */
  instanceDiskDetach: (params: {
    path: Api.InstanceDiskDetachPathParams
    body: Json<Api.DiskIdentifier>
  }) => HandlerResult<Api.Disk>
  /** `GET /organizations/:orgName/projects/:projectName/instances/:instanceName/external-ips` */
  instanceExternalIpList: (params: {
    path: Api.InstanceExternalIpListPathParams
  }) => HandlerResult<Api.ExternalIpResultsPage>
  /** `POST /organizations/:orgName/projects/:projectName/instances/:instanceName/migrate` */
  instanceMigrate: (params: {
    path: Api.InstanceMigratePathParams
    body: Json<Api.InstanceMigrate>
  }) => HandlerResult<Api.Instance>
  /** `GET /organizations/:orgName/projects/:projectName/instances/:instanceName/network-interfaces` */
  instanceNetworkInterfaceList: (params: {
    path: Api.InstanceNetworkInterfaceListPathParams
    query: Api.InstanceNetworkInterfaceListQueryParams
  }) => HandlerResult<Api.NetworkInterfaceResultsPage>
  /** `POST /organizations/:orgName/projects/:projectName/instances/:instanceName/network-interfaces` */
  instanceNetworkInterfaceCreate: (params: {
    path: Api.InstanceNetworkInterfaceCreatePathParams
    body: Json<Api.NetworkInterfaceCreate>
  }) => HandlerResult<Api.NetworkInterface>
  /** `GET /organizations/:orgName/projects/:projectName/instances/:instanceName/network-interfaces/:interfaceName` */
  instanceNetworkInterfaceView: (params: {
    path: Api.InstanceNetworkInterfaceViewPathParams
  }) => HandlerResult<Api.NetworkInterface>
  /** `PUT /organizations/:orgName/projects/:projectName/instances/:instanceName/network-interfaces/:interfaceName` */
  instanceNetworkInterfaceUpdate: (params: {
    path: Api.InstanceNetworkInterfaceUpdatePathParams
    body: Json<Api.NetworkInterfaceUpdate>
  }) => HandlerResult<Api.NetworkInterface>
  /** `DELETE /organizations/:orgName/projects/:projectName/instances/:instanceName/network-interfaces/:interfaceName` */
  instanceNetworkInterfaceDelete: (params: {
    path: Api.InstanceNetworkInterfaceDeletePathParams
  }) => StatusCode
  /** `POST /organizations/:orgName/projects/:projectName/instances/:instanceName/reboot` */
  instanceReboot: (params: {
    path: Api.InstanceRebootPathParams
  }) => HandlerResult<Api.Instance>
  /** `GET /organizations/:orgName/projects/:projectName/instances/:instanceName/serial-console` */
  instanceSerialConsole: (params: {
    path: Api.InstanceSerialConsolePathParams
    query: Api.InstanceSerialConsoleQueryParams
  }) => HandlerResult<Api.InstanceSerialConsoleData>
  /** `POST /organizations/:orgName/projects/:projectName/instances/:instanceName/start` */
  instanceStart: (params: {
    path: Api.InstanceStartPathParams
  }) => HandlerResult<Api.Instance>
  /** `POST /organizations/:orgName/projects/:projectName/instances/:instanceName/stop` */
  instanceStop: (params: {
    path: Api.InstanceStopPathParams
  }) => HandlerResult<Api.Instance>
  /** `GET /organizations/:orgName/projects/:projectName/policy` */
  projectPolicyView: (params: {
    path: Api.ProjectPolicyViewPathParams
  }) => HandlerResult<Api.ProjectRolePolicy>
  /** `PUT /organizations/:orgName/projects/:projectName/policy` */
  projectPolicyUpdate: (params: {
    path: Api.ProjectPolicyUpdatePathParams
    body: Json<Api.ProjectRolePolicy>
  }) => HandlerResult<Api.ProjectRolePolicy>
  /** `GET /organizations/:orgName/projects/:projectName/snapshots` */
  snapshotList: (params: {
    path: Api.SnapshotListPathParams
    query: Api.SnapshotListQueryParams
  }) => HandlerResult<Api.SnapshotResultsPage>
  /** `POST /organizations/:orgName/projects/:projectName/snapshots` */
  snapshotCreate: (params: {
    path: Api.SnapshotCreatePathParams
    body: Json<Api.SnapshotCreate>
  }) => HandlerResult<Api.Snapshot>
  /** `GET /organizations/:orgName/projects/:projectName/snapshots/:snapshotName` */
  snapshotView: (params: {
    path: Api.SnapshotViewPathParams
  }) => HandlerResult<Api.Snapshot>
  /** `DELETE /organizations/:orgName/projects/:projectName/snapshots/:snapshotName` */
  snapshotDelete: (params: { path: Api.SnapshotDeletePathParams }) => StatusCode
  /** `GET /organizations/:orgName/projects/:projectName/vpcs` */
  vpcList: (params: {
    path: Api.VpcListPathParams
    query: Api.VpcListQueryParams
  }) => HandlerResult<Api.VpcResultsPage>
  /** `POST /organizations/:orgName/projects/:projectName/vpcs` */
  vpcCreate: (params: {
    path: Api.VpcCreatePathParams
    body: Json<Api.VpcCreate>
  }) => HandlerResult<Api.Vpc>
  /** `GET /organizations/:orgName/projects/:projectName/vpcs/:vpcName` */
  vpcView: (params: { path: Api.VpcViewPathParams }) => HandlerResult<Api.Vpc>
  /** `PUT /organizations/:orgName/projects/:projectName/vpcs/:vpcName` */
  vpcUpdate: (params: {
    path: Api.VpcUpdatePathParams
    body: Json<Api.VpcUpdate>
  }) => HandlerResult<Api.Vpc>
  /** `DELETE /organizations/:orgName/projects/:projectName/vpcs/:vpcName` */
  vpcDelete: (params: { path: Api.VpcDeletePathParams }) => StatusCode
  /** `GET /organizations/:orgName/projects/:projectName/vpcs/:vpcName/firewall/rules` */
  vpcFirewallRulesView: (params: {
    path: Api.VpcFirewallRulesViewPathParams
  }) => HandlerResult<Api.VpcFirewallRules>
  /** `PUT /organizations/:orgName/projects/:projectName/vpcs/:vpcName/firewall/rules` */
  vpcFirewallRulesUpdate: (params: {
    path: Api.VpcFirewallRulesUpdatePathParams
    body: Json<Api.VpcFirewallRuleUpdateParams>
  }) => HandlerResult<Api.VpcFirewallRules>
  /** `GET /organizations/:orgName/projects/:projectName/vpcs/:vpcName/routers` */
  vpcRouterList: (params: {
    path: Api.VpcRouterListPathParams
    query: Api.VpcRouterListQueryParams
  }) => HandlerResult<Api.VpcRouterResultsPage>
  /** `POST /organizations/:orgName/projects/:projectName/vpcs/:vpcName/routers` */
  vpcRouterCreate: (params: {
    path: Api.VpcRouterCreatePathParams
    body: Json<Api.VpcRouterCreate>
  }) => HandlerResult<Api.VpcRouter>
  /** `GET /organizations/:orgName/projects/:projectName/vpcs/:vpcName/routers/:routerName` */
  vpcRouterView: (params: {
    path: Api.VpcRouterViewPathParams
  }) => HandlerResult<Api.VpcRouter>
  /** `PUT /organizations/:orgName/projects/:projectName/vpcs/:vpcName/routers/:routerName` */
  vpcRouterUpdate: (params: {
    path: Api.VpcRouterUpdatePathParams
    body: Json<Api.VpcRouterUpdate>
  }) => HandlerResult<Api.VpcRouter>
  /** `DELETE /organizations/:orgName/projects/:projectName/vpcs/:vpcName/routers/:routerName` */
  vpcRouterDelete: (params: { path: Api.VpcRouterDeletePathParams }) => StatusCode
  /** `GET /organizations/:orgName/projects/:projectName/vpcs/:vpcName/routers/:routerName/routes` */
  vpcRouterRouteList: (params: {
    path: Api.VpcRouterRouteListPathParams
    query: Api.VpcRouterRouteListQueryParams
  }) => HandlerResult<Api.RouterRouteResultsPage>
  /** `POST /organizations/:orgName/projects/:projectName/vpcs/:vpcName/routers/:routerName/routes` */
  vpcRouterRouteCreate: (params: {
    path: Api.VpcRouterRouteCreatePathParams
    body: Json<Api.RouterRouteCreateParams>
  }) => HandlerResult<Api.RouterRoute>
  /** `GET /organizations/:orgName/projects/:projectName/vpcs/:vpcName/routers/:routerName/routes/:routeName` */
  vpcRouterRouteView: (params: {
    path: Api.VpcRouterRouteViewPathParams
  }) => HandlerResult<Api.RouterRoute>
  /** `PUT /organizations/:orgName/projects/:projectName/vpcs/:vpcName/routers/:routerName/routes/:routeName` */
  vpcRouterRouteUpdate: (params: {
    path: Api.VpcRouterRouteUpdatePathParams
    body: Json<Api.RouterRouteUpdateParams>
  }) => HandlerResult<Api.RouterRoute>
  /** `DELETE /organizations/:orgName/projects/:projectName/vpcs/:vpcName/routers/:routerName/routes/:routeName` */
  vpcRouterRouteDelete: (params: { path: Api.VpcRouterRouteDeletePathParams }) => StatusCode
  /** `GET /organizations/:orgName/projects/:projectName/vpcs/:vpcName/subnets` */
  vpcSubnetList: (params: {
    path: Api.VpcSubnetListPathParams
    query: Api.VpcSubnetListQueryParams
  }) => HandlerResult<Api.VpcSubnetResultsPage>
  /** `POST /organizations/:orgName/projects/:projectName/vpcs/:vpcName/subnets` */
  vpcSubnetCreate: (params: {
    path: Api.VpcSubnetCreatePathParams
    body: Json<Api.VpcSubnetCreate>
  }) => HandlerResult<Api.VpcSubnet>
  /** `GET /organizations/:orgName/projects/:projectName/vpcs/:vpcName/subnets/:subnetName` */
  vpcSubnetView: (params: {
    path: Api.VpcSubnetViewPathParams
  }) => HandlerResult<Api.VpcSubnet>
  /** `PUT /organizations/:orgName/projects/:projectName/vpcs/:vpcName/subnets/:subnetName` */
  vpcSubnetUpdate: (params: {
    path: Api.VpcSubnetUpdatePathParams
    body: Json<Api.VpcSubnetUpdate>
  }) => HandlerResult<Api.VpcSubnet>
  /** `DELETE /organizations/:orgName/projects/:projectName/vpcs/:vpcName/subnets/:subnetName` */
  vpcSubnetDelete: (params: { path: Api.VpcSubnetDeletePathParams }) => StatusCode
  /** `GET /organizations/:orgName/projects/:projectName/vpcs/:vpcName/subnets/:subnetName/network-interfaces` */
  vpcSubnetListNetworkInterfaces: (params: {
    path: Api.VpcSubnetListNetworkInterfacesPathParams
    query: Api.VpcSubnetListNetworkInterfacesQueryParams
  }) => HandlerResult<Api.NetworkInterfaceResultsPage>
  /** `GET /policy` */
  policyView: () => HandlerResult<Api.SiloRolePolicy>
  /** `PUT /policy` */
  policyUpdate: (params: {
    body: Json<Api.SiloRolePolicy>
  }) => HandlerResult<Api.SiloRolePolicy>
  /** `GET /roles` */
  roleList: (params: {
    query: Api.RoleListQueryParams
  }) => HandlerResult<Api.RoleResultsPage>
  /** `GET /roles/:roleName` */
  roleView: (params: { path: Api.RoleViewPathParams }) => HandlerResult<Api.Role>
  /** `GET /session/me` */
<<<<<<< HEAD
  sessionMe: () => MaybePromise<
    Json<Api.SessionMe> | ResponseTransformer<Json<Api.SessionMe>>
  >
=======
  sessionMe: () => HandlerResult<Api.User>
>>>>>>> a0236490
  /** `GET /session/me/sshkeys` */
  sessionSshkeyList: (params: {
    query: Api.SessionSshkeyListQueryParams
  }) => HandlerResult<Api.SshKeyResultsPage>
  /** `POST /session/me/sshkeys` */
  sessionSshkeyCreate: (params: {
    body: Json<Api.SshKeyCreate>
  }) => HandlerResult<Api.SshKey>
  /** `GET /session/me/sshkeys/:sshKeyName` */
  sessionSshkeyView: (params: {
    path: Api.SessionSshkeyViewPathParams
  }) => HandlerResult<Api.SshKey>
  /** `DELETE /session/me/sshkeys/:sshKeyName` */
  sessionSshkeyDelete: (params: { path: Api.SessionSshkeyDeletePathParams }) => StatusCode
  /** `GET /system/by-id/images/:id` */
  systemImageViewById: (params: {
    path: Api.SystemImageViewByIdPathParams
  }) => HandlerResult<Api.GlobalImage>
  /** `GET /system/by-id/ip-pools/:id` */
  ipPoolViewById: (params: {
    path: Api.IpPoolViewByIdPathParams
  }) => HandlerResult<Api.IpPool>
  /** `GET /system/by-id/silos/:id` */
  siloViewById: (params: { path: Api.SiloViewByIdPathParams }) => HandlerResult<Api.Silo>
  /** `GET /system/hardware/racks` */
  rackList: (params: {
    query: Api.RackListQueryParams
  }) => HandlerResult<Api.RackResultsPage>
  /** `GET /system/hardware/racks/:rackId` */
  rackView: (params: { path: Api.RackViewPathParams }) => HandlerResult<Api.Rack>
  /** `GET /system/hardware/sleds` */
  sledList: (params: {
    query: Api.SledListQueryParams
  }) => HandlerResult<Api.SledResultsPage>
  /** `GET /system/hardware/sleds/:sledId` */
  sledView: (params: { path: Api.SledViewPathParams }) => HandlerResult<Api.Sled>
  /** `GET /system/images` */
  systemImageList: (params: {
    query: Api.SystemImageListQueryParams
  }) => HandlerResult<Api.GlobalImageResultsPage>
  /** `POST /system/images` */
  systemImageCreate: (params: {
    body: Json<Api.GlobalImageCreate>
  }) => HandlerResult<Api.GlobalImage>
  /** `GET /system/images/:imageName` */
  systemImageView: (params: {
    path: Api.SystemImageViewPathParams
  }) => HandlerResult<Api.GlobalImage>
  /** `DELETE /system/images/:imageName` */
  systemImageDelete: (params: { path: Api.SystemImageDeletePathParams }) => StatusCode
  /** `GET /system/ip-pools` */
  ipPoolList: (params: {
    query: Api.IpPoolListQueryParams
  }) => HandlerResult<Api.IpPoolResultsPage>
  /** `POST /system/ip-pools` */
  ipPoolCreate: (params: { body: Json<Api.IpPoolCreate> }) => HandlerResult<Api.IpPool>
  /** `GET /system/ip-pools/:poolName` */
  ipPoolView: (params: { path: Api.IpPoolViewPathParams }) => HandlerResult<Api.IpPool>
  /** `PUT /system/ip-pools/:poolName` */
  ipPoolUpdate: (params: {
    path: Api.IpPoolUpdatePathParams
    body: Json<Api.IpPoolUpdate>
  }) => HandlerResult<Api.IpPool>
  /** `DELETE /system/ip-pools/:poolName` */
  ipPoolDelete: (params: { path: Api.IpPoolDeletePathParams }) => StatusCode
  /** `GET /system/ip-pools/:poolName/ranges` */
  ipPoolRangeList: (params: {
    path: Api.IpPoolRangeListPathParams
    query: Api.IpPoolRangeListQueryParams
  }) => HandlerResult<Api.IpPoolRangeResultsPage>
  /** `POST /system/ip-pools/:poolName/ranges/add` */
  ipPoolRangeAdd: (params: {
    path: Api.IpPoolRangeAddPathParams
    body: Json<Api.IpRange>
  }) => HandlerResult<Api.IpPoolRange>
  /** `POST /system/ip-pools/:poolName/ranges/remove` */
  ipPoolRangeRemove: (params: {
    path: Api.IpPoolRangeRemovePathParams
    body: Json<Api.IpRange>
  }) => StatusCode
  /** `GET /system/ip-pools-service/:rackId` */
  ipPoolServiceView: (params: {
    path: Api.IpPoolServiceViewPathParams
  }) => HandlerResult<Api.IpPool>
  /** `GET /system/ip-pools-service/:rackId/ranges` */
  ipPoolServiceRangeList: (params: {
    path: Api.IpPoolServiceRangeListPathParams
    query: Api.IpPoolServiceRangeListQueryParams
  }) => HandlerResult<Api.IpPoolRangeResultsPage>
  /** `POST /system/ip-pools-service/:rackId/ranges/add` */
  ipPoolServiceRangeAdd: (params: {
    path: Api.IpPoolServiceRangeAddPathParams
    body: Json<Api.IpRange>
  }) => HandlerResult<Api.IpPoolRange>
  /** `POST /system/ip-pools-service/:rackId/ranges/remove` */
  ipPoolServiceRangeRemove: (params: {
    path: Api.IpPoolServiceRangeRemovePathParams
    body: Json<Api.IpRange>
  }) => StatusCode
  /** `GET /system/policy` */
  systemPolicyView: () => HandlerResult<Api.FleetRolePolicy>
  /** `PUT /system/policy` */
  systemPolicyUpdate: (params: {
    body: Json<Api.FleetRolePolicy>
  }) => HandlerResult<Api.FleetRolePolicy>
  /** `GET /system/sagas` */
  sagaList: (params: {
    query: Api.SagaListQueryParams
  }) => HandlerResult<Api.SagaResultsPage>
  /** `GET /system/sagas/:sagaId` */
  sagaView: (params: { path: Api.SagaViewPathParams }) => HandlerResult<Api.Saga>
  /** `GET /system/silos` */
  siloList: (params: {
    query: Api.SiloListQueryParams
  }) => HandlerResult<Api.SiloResultsPage>
  /** `POST /system/silos` */
  siloCreate: (params: { body: Json<Api.SiloCreate> }) => HandlerResult<Api.Silo>
  /** `GET /system/silos/:siloName` */
  siloView: (params: { path: Api.SiloViewPathParams }) => HandlerResult<Api.Silo>
  /** `DELETE /system/silos/:siloName` */
  siloDelete: (params: { path: Api.SiloDeletePathParams }) => StatusCode
  /** `GET /system/silos/:siloName/identity-providers` */
<<<<<<< HEAD
  siloIdentityProviderList: (
    params: Api.SiloIdentityProviderListParams
  ) => MaybePromise<
    | Json<Api.IdentityProviderResultsPage>
    | ResponseTransformer<Json<Api.IdentityProviderResultsPage>>
  >
  /** `POST /system/silos/:siloName/identity-providers/local/users` */
  localIdpUserCreate: (
    params: Api.LocalIdpUserCreateParams,
    body: Json<Api.UserCreate>
  ) => MaybePromise<Json<Api.User> | ResponseTransformer<Json<Api.User>>>
  /** `DELETE /system/silos/:siloName/identity-providers/local/users/:userId` */
  localIdpUserDelete: (
    params: Api.LocalIdpUserDeleteParams
  ) => MaybePromise<number | ResponseTransformer>
=======
  siloIdentityProviderList: (params: {
    path: Api.SiloIdentityProviderListPathParams
    query: Api.SiloIdentityProviderListQueryParams
  }) => HandlerResult<Api.IdentityProviderResultsPage>
>>>>>>> a0236490
  /** `POST /system/silos/:siloName/identity-providers/saml` */
  samlIdentityProviderCreate: (params: {
    path: Api.SamlIdentityProviderCreatePathParams
    body: Json<Api.SamlIdentityProviderCreate>
  }) => HandlerResult<Api.SamlIdentityProvider>
  /** `GET /system/silos/:siloName/identity-providers/saml/:providerName` */
  samlIdentityProviderView: (params: {
    path: Api.SamlIdentityProviderViewPathParams
  }) => HandlerResult<Api.SamlIdentityProvider>
  /** `GET /system/silos/:siloName/policy` */
  siloPolicyView: (params: {
    path: Api.SiloPolicyViewPathParams
  }) => HandlerResult<Api.SiloRolePolicy>
  /** `PUT /system/silos/:siloName/policy` */
  siloPolicyUpdate: (params: {
    path: Api.SiloPolicyUpdatePathParams
    body: Json<Api.SiloRolePolicy>
<<<<<<< HEAD
  ) => MaybePromise<
    Json<Api.SiloRolePolicy> | ResponseTransformer<Json<Api.SiloRolePolicy>>
  >
  /** `GET /system/silos/:siloName/users/all` */
  siloUsersList: (
    params: Api.SiloUsersListParams
  ) => MaybePromise<
    Json<Api.UserResultsPage> | ResponseTransformer<Json<Api.UserResultsPage>>
  >
  /** `GET /system/silos/:siloName/users/id/:userId` */
  siloUserView: (
    params: Api.SiloUserViewParams
  ) => MaybePromise<Json<Api.User> | ResponseTransformer<Json<Api.User>>>
=======
  }) => HandlerResult<Api.SiloRolePolicy>
>>>>>>> a0236490
  /** `POST /system/updates/refresh` */
  updatesRefresh: () => StatusCode
  /** `GET /system/user` */
  systemUserList: (params: {
    query: Api.SystemUserListQueryParams
  }) => HandlerResult<Api.UserBuiltinResultsPage>
  /** `GET /system/user/:userName` */
  systemUserView: (params: {
    path: Api.SystemUserViewPathParams
  }) => HandlerResult<Api.UserBuiltin>
  /** `GET /timeseries/schema` */
  timeseriesSchemaGet: (params: {
    query: Api.TimeseriesSchemaGetQueryParams
  }) => HandlerResult<Api.TimeseriesSchemaResultsPage>
  /** `GET /users` */
  userList: (params: {
    query: Api.UserListQueryParams
  }) => HandlerResult<Api.UserResultsPage>
}

function validateBody<S extends ZodSchema>(schema: S, body: unknown) {
  const result = schema.transform(snakeify).safeParse(body)
  if (result.success) {
    return { body: result.data as Json<z.infer<S>> }
  }
  return { bodyErr: json(result.error.issues, { status: 400 }) }
}
function validateParams<S extends ZodSchema>(schema: S, req: RestRequest) {
  const rawParams = new URLSearchParams(req.url.search)
  const params: [string, unknown][] = []

  // Ensure numeric params like `limit` are parsed as numbers
  for (const [name, value] of rawParams) {
    params.push([name, isNaN(Number(value)) ? value : Number(value)])
  }

  const result = schema.safeParse({
    path: req.params,
    query: Object.fromEntries(params),
  })
  if (result.success) {
    return { params: result.data }
  }
  return { paramsErr: json(result.error.issues, { status: 400 }) }
}

const handler =
  (
    handler: MSWHandlers[keyof MSWHandlers],
    paramSchema: ZodSchema | null,
    bodySchema: ZodSchema | null
  ) =>
  async (req: RestRequest, res: ResponseComposition, ctx: RestContext) => {
    const { params, paramsErr } = paramSchema
      ? validateParams(paramSchema, req)
      : { params: {}, paramsErr: undefined }
    if (paramsErr) return res(paramsErr)

    const { path, query } = params

    const { body, bodyErr } = bodySchema
      ? validateBody(bodySchema, await req.json())
      : { body: undefined, bodyErr: undefined }
    if (bodyErr) return res(bodyErr)

    try {
      // TypeScript can't narrow the handler down because there's not an explicit relationship between the schema
      // being present and the shape of the handler API. The type of this function could be resolved such that the
      // relevant schema is required if and only if the handler has a type that matches the inferred schema
      const result = await (handler as any).apply(null, [{ path, query, body }])
      if (typeof result === 'number') {
        return res(ctx.status(result))
      }
      if (typeof result === 'function') {
        return res(result as ResponseTransformer)
      }
      return res(json(result))
    } catch (thrown) {
      if (typeof thrown === 'number') {
        return res(ctx.status(thrown))
      }
      if (typeof thrown === 'function') {
        return res(thrown as ResponseTransformer)
      }
      if (typeof thrown === 'string') {
        return res(json({ message: thrown }, { status: 400 }))
      }
      console.error('Unexpected mock error', thrown)
      return res(json({ message: 'Unknown Server Error' }, { status: 500 }))
    }
  }

export function makeHandlers(handlers: MSWHandlers): RestHandler[] {
  return [
    rest.get(
      '/by-id/disks/:id',
      handler(handlers['diskViewById'], schema.DiskViewByIdParams, null)
    ),
    rest.get(
      '/by-id/images/:id',
      handler(handlers['imageViewById'], schema.ImageViewByIdParams, null)
    ),
    rest.get(
      '/by-id/instances/:id',
      handler(handlers['instanceViewById'], schema.InstanceViewByIdParams, null)
    ),
    rest.get(
      '/by-id/network-interfaces/:id',
      handler(
        handlers['instanceNetworkInterfaceViewById'],
        schema.InstanceNetworkInterfaceViewByIdParams,
        null
      )
    ),
    rest.get(
      '/by-id/organizations/:id',
      handler(handlers['organizationViewById'], schema.OrganizationViewByIdParams, null)
    ),
    rest.get(
      '/by-id/projects/:id',
      handler(handlers['projectViewById'], schema.ProjectViewByIdParams, null)
    ),
    rest.get(
      '/by-id/snapshots/:id',
      handler(handlers['snapshotViewById'], schema.SnapshotViewByIdParams, null)
    ),
    rest.get(
      '/by-id/vpc-router-routes/:id',
      handler(handlers['vpcRouterRouteViewById'], schema.VpcRouterRouteViewByIdParams, null)
    ),
    rest.get(
      '/by-id/vpc-routers/:id',
      handler(handlers['vpcRouterViewById'], schema.VpcRouterViewByIdParams, null)
    ),
    rest.get(
      '/by-id/vpc-subnets/:id',
      handler(handlers['vpcSubnetViewById'], schema.VpcSubnetViewByIdParams, null)
    ),
    rest.get(
      '/by-id/vpcs/:id',
      handler(handlers['vpcViewById'], schema.VpcViewByIdParams, null)
    ),
    rest.post('/device/auth', handler(handlers['deviceAuthRequest'], null, null)),
    rest.post(
      '/device/confirm',
      handler(handlers['deviceAuthConfirm'], null, schema.DeviceAuthVerify)
    ),
    rest.post('/device/token', handler(handlers['deviceAccessToken'], null, null)),
    rest.get('/groups', handler(handlers['groupList'], schema.GroupListParams, null)),
    rest.post('/login', handler(handlers['loginSpoof'], null, schema.SpoofLoginBody)),
    rest.get(
      '/login/:siloName/saml/:providerName',
      handler(handlers['loginSamlBegin'], schema.LoginSamlBeginParams, null)
    ),
    rest.post(
      '/login/:siloName/saml/:providerName',
      handler(handlers['loginSaml'], schema.LoginSamlParams, null)
    ),
    rest.post('/logout', handler(handlers['logout'], null, null)),
    rest.get(
      '/organizations',
      handler(handlers['organizationList'], schema.OrganizationListParams, null)
    ),
    rest.post(
      '/organizations',
      handler(handlers['organizationCreate'], null, schema.OrganizationCreate)
    ),
    rest.get(
      '/organizations/:orgName',
      handler(handlers['organizationView'], schema.OrganizationViewParams, null)
    ),
    rest.put(
      '/organizations/:orgName',
      handler(
        handlers['organizationUpdate'],
        schema.OrganizationUpdateParams,
        schema.OrganizationUpdate
      )
    ),
    rest.delete(
      '/organizations/:orgName',
      handler(handlers['organizationDelete'], schema.OrganizationDeleteParams, null)
    ),
    rest.get(
      '/organizations/:orgName/policy',
      handler(handlers['organizationPolicyView'], schema.OrganizationPolicyViewParams, null)
    ),
    rest.put(
      '/organizations/:orgName/policy',
      handler(
        handlers['organizationPolicyUpdate'],
        schema.OrganizationPolicyUpdateParams,
        schema.OrganizationRolePolicy
      )
    ),
    rest.get(
      '/organizations/:orgName/projects',
      handler(handlers['projectList'], schema.ProjectListParams, null)
    ),
    rest.post(
      '/organizations/:orgName/projects',
      handler(handlers['projectCreate'], schema.ProjectCreateParams, schema.ProjectCreate)
    ),
    rest.get(
      '/organizations/:orgName/projects/:projectName',
      handler(handlers['projectView'], schema.ProjectViewParams, null)
    ),
    rest.put(
      '/organizations/:orgName/projects/:projectName',
      handler(handlers['projectUpdate'], schema.ProjectUpdateParams, schema.ProjectUpdate)
    ),
    rest.delete(
      '/organizations/:orgName/projects/:projectName',
      handler(handlers['projectDelete'], schema.ProjectDeleteParams, null)
    ),
    rest.get(
      '/organizations/:orgName/projects/:projectName/disks',
      handler(handlers['diskList'], schema.DiskListParams, null)
    ),
    rest.post(
      '/organizations/:orgName/projects/:projectName/disks',
      handler(handlers['diskCreate'], schema.DiskCreateParams, schema.DiskCreate)
    ),
    rest.get(
      '/organizations/:orgName/projects/:projectName/disks/:diskName',
      handler(handlers['diskView'], schema.DiskViewParams, null)
    ),
    rest.delete(
      '/organizations/:orgName/projects/:projectName/disks/:diskName',
      handler(handlers['diskDelete'], schema.DiskDeleteParams, null)
    ),
    rest.get(
      '/organizations/:orgName/projects/:projectName/disks/:diskName/metrics/:metricName',
      handler(handlers['diskMetricsList'], schema.DiskMetricsListParams, null)
    ),
    rest.get(
      '/organizations/:orgName/projects/:projectName/images',
      handler(handlers['imageList'], schema.ImageListParams, null)
    ),
    rest.post(
      '/organizations/:orgName/projects/:projectName/images',
      handler(handlers['imageCreate'], schema.ImageCreateParams, schema.ImageCreate)
    ),
    rest.get(
      '/organizations/:orgName/projects/:projectName/images/:imageName',
      handler(handlers['imageView'], schema.ImageViewParams, null)
    ),
    rest.delete(
      '/organizations/:orgName/projects/:projectName/images/:imageName',
      handler(handlers['imageDelete'], schema.ImageDeleteParams, null)
    ),
    rest.get(
      '/organizations/:orgName/projects/:projectName/instances',
      handler(handlers['instanceList'], schema.InstanceListParams, null)
    ),
    rest.post(
      '/organizations/:orgName/projects/:projectName/instances',
      handler(
        handlers['instanceCreate'],
        schema.InstanceCreateParams,
        schema.InstanceCreate
      )
    ),
    rest.get(
      '/organizations/:orgName/projects/:projectName/instances/:instanceName',
      handler(handlers['instanceView'], schema.InstanceViewParams, null)
    ),
    rest.delete(
      '/organizations/:orgName/projects/:projectName/instances/:instanceName',
      handler(handlers['instanceDelete'], schema.InstanceDeleteParams, null)
    ),
    rest.get(
      '/organizations/:orgName/projects/:projectName/instances/:instanceName/disks',
      handler(handlers['instanceDiskList'], schema.InstanceDiskListParams, null)
    ),
    rest.post(
      '/organizations/:orgName/projects/:projectName/instances/:instanceName/disks/attach',
      handler(
        handlers['instanceDiskAttach'],
        schema.InstanceDiskAttachParams,
        schema.DiskIdentifier
      )
    ),
    rest.post(
      '/organizations/:orgName/projects/:projectName/instances/:instanceName/disks/detach',
      handler(
        handlers['instanceDiskDetach'],
        schema.InstanceDiskDetachParams,
        schema.DiskIdentifier
      )
    ),
    rest.get(
      '/organizations/:orgName/projects/:projectName/instances/:instanceName/external-ips',
      handler(handlers['instanceExternalIpList'], schema.InstanceExternalIpListParams, null)
    ),
    rest.post(
      '/organizations/:orgName/projects/:projectName/instances/:instanceName/migrate',
      handler(
        handlers['instanceMigrate'],
        schema.InstanceMigrateParams,
        schema.InstanceMigrate
      )
    ),
    rest.get(
      '/organizations/:orgName/projects/:projectName/instances/:instanceName/network-interfaces',
      handler(
        handlers['instanceNetworkInterfaceList'],
        schema.InstanceNetworkInterfaceListParams,
        null
      )
    ),
    rest.post(
      '/organizations/:orgName/projects/:projectName/instances/:instanceName/network-interfaces',
      handler(
        handlers['instanceNetworkInterfaceCreate'],
        schema.InstanceNetworkInterfaceCreateParams,
        schema.NetworkInterfaceCreate
      )
    ),
    rest.get(
      '/organizations/:orgName/projects/:projectName/instances/:instanceName/network-interfaces/:interfaceName',
      handler(
        handlers['instanceNetworkInterfaceView'],
        schema.InstanceNetworkInterfaceViewParams,
        null
      )
    ),
    rest.put(
      '/organizations/:orgName/projects/:projectName/instances/:instanceName/network-interfaces/:interfaceName',
      handler(
        handlers['instanceNetworkInterfaceUpdate'],
        schema.InstanceNetworkInterfaceUpdateParams,
        schema.NetworkInterfaceUpdate
      )
    ),
    rest.delete(
      '/organizations/:orgName/projects/:projectName/instances/:instanceName/network-interfaces/:interfaceName',
      handler(
        handlers['instanceNetworkInterfaceDelete'],
        schema.InstanceNetworkInterfaceDeleteParams,
        null
      )
    ),
    rest.post(
      '/organizations/:orgName/projects/:projectName/instances/:instanceName/reboot',
      handler(handlers['instanceReboot'], schema.InstanceRebootParams, null)
    ),
    rest.get(
      '/organizations/:orgName/projects/:projectName/instances/:instanceName/serial-console',
      handler(handlers['instanceSerialConsole'], schema.InstanceSerialConsoleParams, null)
    ),
    rest.post(
      '/organizations/:orgName/projects/:projectName/instances/:instanceName/start',
      handler(handlers['instanceStart'], schema.InstanceStartParams, null)
    ),
    rest.post(
      '/organizations/:orgName/projects/:projectName/instances/:instanceName/stop',
      handler(handlers['instanceStop'], schema.InstanceStopParams, null)
    ),
    rest.get(
      '/organizations/:orgName/projects/:projectName/policy',
      handler(handlers['projectPolicyView'], schema.ProjectPolicyViewParams, null)
    ),
    rest.put(
      '/organizations/:orgName/projects/:projectName/policy',
      handler(
        handlers['projectPolicyUpdate'],
        schema.ProjectPolicyUpdateParams,
        schema.ProjectRolePolicy
      )
    ),
    rest.get(
      '/organizations/:orgName/projects/:projectName/snapshots',
      handler(handlers['snapshotList'], schema.SnapshotListParams, null)
    ),
    rest.post(
      '/organizations/:orgName/projects/:projectName/snapshots',
      handler(
        handlers['snapshotCreate'],
        schema.SnapshotCreateParams,
        schema.SnapshotCreate
      )
    ),
    rest.get(
      '/organizations/:orgName/projects/:projectName/snapshots/:snapshotName',
      handler(handlers['snapshotView'], schema.SnapshotViewParams, null)
    ),
    rest.delete(
      '/organizations/:orgName/projects/:projectName/snapshots/:snapshotName',
      handler(handlers['snapshotDelete'], schema.SnapshotDeleteParams, null)
    ),
    rest.get(
      '/organizations/:orgName/projects/:projectName/vpcs',
      handler(handlers['vpcList'], schema.VpcListParams, null)
    ),
    rest.post(
      '/organizations/:orgName/projects/:projectName/vpcs',
      handler(handlers['vpcCreate'], schema.VpcCreateParams, schema.VpcCreate)
    ),
    rest.get(
      '/organizations/:orgName/projects/:projectName/vpcs/:vpcName',
      handler(handlers['vpcView'], schema.VpcViewParams, null)
    ),
    rest.put(
      '/organizations/:orgName/projects/:projectName/vpcs/:vpcName',
      handler(handlers['vpcUpdate'], schema.VpcUpdateParams, schema.VpcUpdate)
    ),
    rest.delete(
      '/organizations/:orgName/projects/:projectName/vpcs/:vpcName',
      handler(handlers['vpcDelete'], schema.VpcDeleteParams, null)
    ),
    rest.get(
      '/organizations/:orgName/projects/:projectName/vpcs/:vpcName/firewall/rules',
      handler(handlers['vpcFirewallRulesView'], schema.VpcFirewallRulesViewParams, null)
    ),
    rest.put(
      '/organizations/:orgName/projects/:projectName/vpcs/:vpcName/firewall/rules',
      handler(
        handlers['vpcFirewallRulesUpdate'],
        schema.VpcFirewallRulesUpdateParams,
        schema.VpcFirewallRuleUpdateParams
      )
    ),
    rest.get(
      '/organizations/:orgName/projects/:projectName/vpcs/:vpcName/routers',
      handler(handlers['vpcRouterList'], schema.VpcRouterListParams, null)
    ),
    rest.post(
      '/organizations/:orgName/projects/:projectName/vpcs/:vpcName/routers',
      handler(
        handlers['vpcRouterCreate'],
        schema.VpcRouterCreateParams,
        schema.VpcRouterCreate
      )
    ),
    rest.get(
      '/organizations/:orgName/projects/:projectName/vpcs/:vpcName/routers/:routerName',
      handler(handlers['vpcRouterView'], schema.VpcRouterViewParams, null)
    ),
    rest.put(
      '/organizations/:orgName/projects/:projectName/vpcs/:vpcName/routers/:routerName',
      handler(
        handlers['vpcRouterUpdate'],
        schema.VpcRouterUpdateParams,
        schema.VpcRouterUpdate
      )
    ),
    rest.delete(
      '/organizations/:orgName/projects/:projectName/vpcs/:vpcName/routers/:routerName',
      handler(handlers['vpcRouterDelete'], schema.VpcRouterDeleteParams, null)
    ),
    rest.get(
      '/organizations/:orgName/projects/:projectName/vpcs/:vpcName/routers/:routerName/routes',
      handler(handlers['vpcRouterRouteList'], schema.VpcRouterRouteListParams, null)
    ),
    rest.post(
      '/organizations/:orgName/projects/:projectName/vpcs/:vpcName/routers/:routerName/routes',
      handler(
        handlers['vpcRouterRouteCreate'],
        schema.VpcRouterRouteCreateParams,
        schema.RouterRouteCreateParams
      )
    ),
    rest.get(
      '/organizations/:orgName/projects/:projectName/vpcs/:vpcName/routers/:routerName/routes/:routeName',
      handler(handlers['vpcRouterRouteView'], schema.VpcRouterRouteViewParams, null)
    ),
    rest.put(
      '/organizations/:orgName/projects/:projectName/vpcs/:vpcName/routers/:routerName/routes/:routeName',
      handler(
        handlers['vpcRouterRouteUpdate'],
        schema.VpcRouterRouteUpdateParams,
        schema.RouterRouteUpdateParams
      )
    ),
    rest.delete(
      '/organizations/:orgName/projects/:projectName/vpcs/:vpcName/routers/:routerName/routes/:routeName',
      handler(handlers['vpcRouterRouteDelete'], schema.VpcRouterRouteDeleteParams, null)
    ),
    rest.get(
      '/organizations/:orgName/projects/:projectName/vpcs/:vpcName/subnets',
      handler(handlers['vpcSubnetList'], schema.VpcSubnetListParams, null)
    ),
    rest.post(
      '/organizations/:orgName/projects/:projectName/vpcs/:vpcName/subnets',
      handler(
        handlers['vpcSubnetCreate'],
        schema.VpcSubnetCreateParams,
        schema.VpcSubnetCreate
      )
    ),
    rest.get(
      '/organizations/:orgName/projects/:projectName/vpcs/:vpcName/subnets/:subnetName',
      handler(handlers['vpcSubnetView'], schema.VpcSubnetViewParams, null)
    ),
    rest.put(
      '/organizations/:orgName/projects/:projectName/vpcs/:vpcName/subnets/:subnetName',
      handler(
        handlers['vpcSubnetUpdate'],
        schema.VpcSubnetUpdateParams,
        schema.VpcSubnetUpdate
      )
    ),
    rest.delete(
      '/organizations/:orgName/projects/:projectName/vpcs/:vpcName/subnets/:subnetName',
      handler(handlers['vpcSubnetDelete'], schema.VpcSubnetDeleteParams, null)
    ),
    rest.get(
      '/organizations/:orgName/projects/:projectName/vpcs/:vpcName/subnets/:subnetName/network-interfaces',
      handler(
        handlers['vpcSubnetListNetworkInterfaces'],
        schema.VpcSubnetListNetworkInterfacesParams,
        null
      )
    ),
    rest.get('/policy', handler(handlers['policyView'], null, null)),
    rest.put('/policy', handler(handlers['policyUpdate'], null, schema.SiloRolePolicy)),
    rest.get('/roles', handler(handlers['roleList'], schema.RoleListParams, null)),
    rest.get(
      '/roles/:roleName',
      handler(handlers['roleView'], schema.RoleViewParams, null)
    ),
    rest.get('/session/me', handler(handlers['sessionMe'], null, null)),
    rest.get(
      '/session/me/sshkeys',
      handler(handlers['sessionSshkeyList'], schema.SessionSshkeyListParams, null)
    ),
    rest.post(
      '/session/me/sshkeys',
      handler(handlers['sessionSshkeyCreate'], null, schema.SshKeyCreate)
    ),
    rest.get(
      '/session/me/sshkeys/:sshKeyName',
      handler(handlers['sessionSshkeyView'], schema.SessionSshkeyViewParams, null)
    ),
    rest.delete(
      '/session/me/sshkeys/:sshKeyName',
      handler(handlers['sessionSshkeyDelete'], schema.SessionSshkeyDeleteParams, null)
    ),
    rest.get(
      '/system/by-id/images/:id',
      handler(handlers['systemImageViewById'], schema.SystemImageViewByIdParams, null)
    ),
    rest.get(
      '/system/by-id/ip-pools/:id',
      handler(handlers['ipPoolViewById'], schema.IpPoolViewByIdParams, null)
    ),
    rest.get(
      '/system/by-id/silos/:id',
      handler(handlers['siloViewById'], schema.SiloViewByIdParams, null)
    ),
    rest.get(
      '/system/hardware/racks',
      handler(handlers['rackList'], schema.RackListParams, null)
    ),
    rest.get(
      '/system/hardware/racks/:rackId',
      handler(handlers['rackView'], schema.RackViewParams, null)
    ),
    rest.get(
      '/system/hardware/sleds',
      handler(handlers['sledList'], schema.SledListParams, null)
    ),
    rest.get(
      '/system/hardware/sleds/:sledId',
      handler(handlers['sledView'], schema.SledViewParams, null)
    ),
    rest.get(
      '/system/images',
      handler(handlers['systemImageList'], schema.SystemImageListParams, null)
    ),
    rest.post(
      '/system/images',
      handler(handlers['systemImageCreate'], null, schema.GlobalImageCreate)
    ),
    rest.get(
      '/system/images/:imageName',
      handler(handlers['systemImageView'], schema.SystemImageViewParams, null)
    ),
    rest.delete(
      '/system/images/:imageName',
      handler(handlers['systemImageDelete'], schema.SystemImageDeleteParams, null)
    ),
    rest.get(
      '/system/ip-pools',
      handler(handlers['ipPoolList'], schema.IpPoolListParams, null)
    ),
    rest.post(
      '/system/ip-pools',
      handler(handlers['ipPoolCreate'], null, schema.IpPoolCreate)
    ),
    rest.get(
      '/system/ip-pools/:poolName',
      handler(handlers['ipPoolView'], schema.IpPoolViewParams, null)
    ),
    rest.put(
      '/system/ip-pools/:poolName',
      handler(handlers['ipPoolUpdate'], schema.IpPoolUpdateParams, schema.IpPoolUpdate)
    ),
    rest.delete(
      '/system/ip-pools/:poolName',
      handler(handlers['ipPoolDelete'], schema.IpPoolDeleteParams, null)
    ),
    rest.get(
      '/system/ip-pools/:poolName/ranges',
      handler(handlers['ipPoolRangeList'], schema.IpPoolRangeListParams, null)
    ),
    rest.post(
      '/system/ip-pools/:poolName/ranges/add',
      handler(handlers['ipPoolRangeAdd'], schema.IpPoolRangeAddParams, schema.IpRange)
    ),
    rest.post(
      '/system/ip-pools/:poolName/ranges/remove',
      handler(handlers['ipPoolRangeRemove'], schema.IpPoolRangeRemoveParams, schema.IpRange)
    ),
    rest.get(
      '/system/ip-pools-service/:rackId',
      handler(handlers['ipPoolServiceView'], schema.IpPoolServiceViewParams, null)
    ),
    rest.get(
      '/system/ip-pools-service/:rackId/ranges',
      handler(handlers['ipPoolServiceRangeList'], schema.IpPoolServiceRangeListParams, null)
    ),
    rest.post(
      '/system/ip-pools-service/:rackId/ranges/add',
      handler(
        handlers['ipPoolServiceRangeAdd'],
        schema.IpPoolServiceRangeAddParams,
        schema.IpRange
      )
    ),
    rest.post(
      '/system/ip-pools-service/:rackId/ranges/remove',
      handler(
        handlers['ipPoolServiceRangeRemove'],
        schema.IpPoolServiceRangeRemoveParams,
        schema.IpRange
      )
    ),
    rest.get('/system/policy', handler(handlers['systemPolicyView'], null, null)),
    rest.put(
      '/system/policy',
      handler(handlers['systemPolicyUpdate'], null, schema.FleetRolePolicy)
    ),
    rest.get('/system/sagas', handler(handlers['sagaList'], schema.SagaListParams, null)),
    rest.get(
      '/system/sagas/:sagaId',
      handler(handlers['sagaView'], schema.SagaViewParams, null)
    ),
    rest.get('/system/silos', handler(handlers['siloList'], schema.SiloListParams, null)),
    rest.post('/system/silos', handler(handlers['siloCreate'], null, schema.SiloCreate)),
    rest.get(
      '/system/silos/:siloName',
      handler(handlers['siloView'], schema.SiloViewParams, null)
    ),
    rest.delete(
      '/system/silos/:siloName',
      handler(handlers['siloDelete'], schema.SiloDeleteParams, null)
    ),
    rest.get(
      '/system/silos/:siloName/identity-providers',
      handler(
        handlers['siloIdentityProviderList'],
        schema.SiloIdentityProviderListParams,
        null
      )
    ),
    rest.post(
      '/system/silos/:siloName/identity-providers/local/users',
      handler(
        handlers['localIdpUserCreate'],
        schema.LocalIdpUserCreateParams,
        schema.UserCreate
      )
    ),
    rest.delete(
      '/system/silos/:siloName/identity-providers/local/users/:userId',
      handler(handlers['localIdpUserDelete'], schema.LocalIdpUserDeleteParams, null)
    ),
    rest.post(
      '/system/silos/:siloName/identity-providers/saml',
      handler(
        handlers['samlIdentityProviderCreate'],
        schema.SamlIdentityProviderCreateParams,
        schema.SamlIdentityProviderCreate
      )
    ),
    rest.get(
      '/system/silos/:siloName/identity-providers/saml/:providerName',
      handler(
        handlers['samlIdentityProviderView'],
        schema.SamlIdentityProviderViewParams,
        null
      )
    ),
    rest.get(
      '/system/silos/:siloName/policy',
      handler(handlers['siloPolicyView'], schema.SiloPolicyViewParams, null)
    ),
    rest.put(
      '/system/silos/:siloName/policy',
      handler(
        handlers['siloPolicyUpdate'],
        schema.SiloPolicyUpdateParams,
        schema.SiloRolePolicy
      )
    ),
    rest.get(
      '/system/silos/:siloName/users/all',
      handler(handlers['siloUsersList'], schema.SiloUsersListParams, null)
    ),
    rest.get(
      '/system/silos/:siloName/users/id/:userId',
      handler(handlers['siloUserView'], schema.SiloUserViewParams, null)
    ),
    rest.post('/system/updates/refresh', handler(handlers['updatesRefresh'], null, null)),
    rest.get(
      '/system/user',
      handler(handlers['systemUserList'], schema.SystemUserListParams, null)
    ),
    rest.get(
      '/system/user/:userName',
      handler(handlers['systemUserView'], schema.SystemUserViewParams, null)
    ),
    rest.get(
      '/timeseries/schema',
      handler(handlers['timeseriesSchemaGet'], schema.TimeseriesSchemaGetParams, null)
    ),
    rest.get('/users', handler(handlers['userList'], schema.UserListParams, null)),
  ]
}<|MERGE_RESOLUTION|>--- conflicted
+++ resolved
@@ -401,13 +401,7 @@
   /** `GET /roles/:roleName` */
   roleView: (params: { path: Api.RoleViewPathParams }) => HandlerResult<Api.Role>
   /** `GET /session/me` */
-<<<<<<< HEAD
-  sessionMe: () => MaybePromise<
-    Json<Api.SessionMe> | ResponseTransformer<Json<Api.SessionMe>>
-  >
-=======
   sessionMe: () => HandlerResult<Api.User>
->>>>>>> a0236490
   /** `GET /session/me/sshkeys` */
   sessionSshkeyList: (params: {
     query: Api.SessionSshkeyListQueryParams
@@ -530,28 +524,10 @@
   /** `DELETE /system/silos/:siloName` */
   siloDelete: (params: { path: Api.SiloDeletePathParams }) => StatusCode
   /** `GET /system/silos/:siloName/identity-providers` */
-<<<<<<< HEAD
-  siloIdentityProviderList: (
-    params: Api.SiloIdentityProviderListParams
-  ) => MaybePromise<
-    | Json<Api.IdentityProviderResultsPage>
-    | ResponseTransformer<Json<Api.IdentityProviderResultsPage>>
-  >
-  /** `POST /system/silos/:siloName/identity-providers/local/users` */
-  localIdpUserCreate: (
-    params: Api.LocalIdpUserCreateParams,
-    body: Json<Api.UserCreate>
-  ) => MaybePromise<Json<Api.User> | ResponseTransformer<Json<Api.User>>>
-  /** `DELETE /system/silos/:siloName/identity-providers/local/users/:userId` */
-  localIdpUserDelete: (
-    params: Api.LocalIdpUserDeleteParams
-  ) => MaybePromise<number | ResponseTransformer>
-=======
   siloIdentityProviderList: (params: {
     path: Api.SiloIdentityProviderListPathParams
     query: Api.SiloIdentityProviderListQueryParams
   }) => HandlerResult<Api.IdentityProviderResultsPage>
->>>>>>> a0236490
   /** `POST /system/silos/:siloName/identity-providers/saml` */
   samlIdentityProviderCreate: (params: {
     path: Api.SamlIdentityProviderCreatePathParams
@@ -569,23 +545,7 @@
   siloPolicyUpdate: (params: {
     path: Api.SiloPolicyUpdatePathParams
     body: Json<Api.SiloRolePolicy>
-<<<<<<< HEAD
-  ) => MaybePromise<
-    Json<Api.SiloRolePolicy> | ResponseTransformer<Json<Api.SiloRolePolicy>>
-  >
-  /** `GET /system/silos/:siloName/users/all` */
-  siloUsersList: (
-    params: Api.SiloUsersListParams
-  ) => MaybePromise<
-    Json<Api.UserResultsPage> | ResponseTransformer<Json<Api.UserResultsPage>>
-  >
-  /** `GET /system/silos/:siloName/users/id/:userId` */
-  siloUserView: (
-    params: Api.SiloUserViewParams
-  ) => MaybePromise<Json<Api.User> | ResponseTransformer<Json<Api.User>>>
-=======
   }) => HandlerResult<Api.SiloRolePolicy>
->>>>>>> a0236490
   /** `POST /system/updates/refresh` */
   updatesRefresh: () => StatusCode
   /** `GET /system/user` */
