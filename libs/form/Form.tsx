--- conflicted
+++ resolved
@@ -71,13 +71,8 @@
       {title && isSideModal && (
         <SideModal.Title id={`${id}-title`}>{title}</SideModal.Title>
       )}
-<<<<<<< HEAD
-      <Wrap if={isSideModal} wrapper={<SideModal.Body />}>
+      <Wrap with={<SideModal.Body />} when={isSideModal}>
         <Formik {...formikProps} validateOnBlur={false}>
-=======
-      <Wrap with={<SideModal.Body />} when={isSideModal}>
-        <Formik {...formikProps}>
->>>>>>> 8aa5cbe5
           {(props) => (
             <>
               <form
