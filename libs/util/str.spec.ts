--- conflicted
+++ resolved
@@ -1,10 +1,6 @@
-<<<<<<< HEAD
-import { camelCase, capitalize, commaSeries, kebabCase } from './str'
-=======
 import { describe, expect, it } from 'vitest'
 
-import { camelCase, capitalize, kebabCase } from './str'
->>>>>>> db74ad2d
+import { camelCase, capitalize, commaSeries, kebabCase } from './str'
 
 describe('capitalize', () => {
   it('capitalizes the first letter', () => {
