<<<<<<< HEAD
import { groupBy, intersperse, lowestBy, sortBy, sumBy } from './array'
=======
import { expect, test } from 'vitest'

import { groupBy, lowestBy, sortBy, sumBy } from './array'
>>>>>>> db74ad2d

test('sortBy', () => {
  expect(sortBy(['d', 'b', 'c', 'a'])).toEqual(['a', 'b', 'c', 'd'])

  expect(sortBy([{ x: 'd' }, { x: 'b' }, { x: 'c' }, { x: 'a' }], (o) => o.x)).toEqual([
    { x: 'a' },
    { x: 'b' },
    { x: 'c' },
    { x: 'd' },
  ])

  expect(
    sortBy(
      [{ x: [0, 0, 0, 0] }, { x: [0, 0, 0] }, { x: [0] }, { x: [0, 0] }],
      (o) => o.x.length
    )
  ).toEqual([{ x: [0] }, { x: [0, 0] }, { x: [0, 0, 0] }, { x: [0, 0, 0, 0] }])
})

test('lowestBy', () => {
  expect(lowestBy([{ x: 'd' }, { x: 'b' }, { x: 'c' }, { x: 'a' }], (o) => o.x)).toEqual({
    x: 'a',
  })

  expect(
    lowestBy(
      [{ x: [0, 0, 0, 0] }, { x: [0, 0, 0] }, { x: [0] }, { x: [0, 0] }],
      (o) => o.x.length
    )
  ).toEqual({ x: [0] })
})

test('groupBy', () => {
  expect(
    groupBy(
      [
        { x: 'a', y: 1 },
        { x: 'b', y: 2 },
        { x: 'a', y: 3 },
      ],
      (o) => o.x
    )
  ).toEqual([
    [
      'a',
      [
        { x: 'a', y: 1 },
        { x: 'a', y: 3 },
      ],
    ],
    ['b', [{ x: 'b', y: 2 }]],
  ])
})

test('sumBy', () => {
  expect(sumBy([], (x) => x)).toEqual(0)
  expect(sumBy([{ a: 1 }, { a: 2 }], (x) => x.a)).toEqual(3)
})

test('intersperse', () => {
  expect(intersperse([], 'x')).toEqual([])
  expect(intersperse(['a'], 'x')).toEqual(['a'])

  expect(intersperse(['a', 'b'], ',')).toEqual(['a', ',', 'b'])
  expect(intersperse(['a', 'b'], ',', 'or')).toEqual(['a', 'or', 'b'])

  expect(intersperse(['a', 'b', 'c'], ',')).toEqual(['a', ',', 'b', ',', 'c'])
  expect(intersperse(['a', 'b', 'c'], ',', 'or')).toEqual(['a', ',', 'b', ',', 'or', 'c'])
})<|MERGE_RESOLUTION|>--- conflicted
+++ resolved
@@ -1,10 +1,6 @@
-<<<<<<< HEAD
-import { groupBy, intersperse, lowestBy, sortBy, sumBy } from './array'
-=======
 import { expect, test } from 'vitest'
 
-import { groupBy, lowestBy, sortBy, sumBy } from './array'
->>>>>>> db74ad2d
+import { groupBy, intersperse, lowestBy, sortBy, sumBy } from './array'
 
 test('sortBy', () => {
   expect(sortBy(['d', 'b', 'c', 'a'])).toEqual(['a', 'b', 'c', 'd'])
