import type {
  Component,
  ComponentProps,
  ComponentType,
  ReactChildren,
  ReactElement,
  ReactNode,
} from 'react'
import React from 'react'

export type ChildrenProp = { children?: ReactNode }
type ChildArray = ReturnType<ReactChildren['toArray']>
type ChildSelector = Parameters<ChildArray['findIndex']>[0]

/**
 * A helper intended to be provided to a map call on an array of elements to iterate
 * each and provide it with a key
 *
 * @example
 *
 * [<div/>, <div/>, <div/>].map(addKey(i => `div-${i}`))
 */
export const addKey =
  (makeKey: (i: number) => string) =>
  (child: Component | ReactElement, index: number): ReactElement =>
    React.cloneElement(child as ReactElement, { key: makeKey(index) })

export const addProps =
  <C extends React.ComponentType<unknown>, P = ComponentProps<C>>(
    makeProps: (
      i: number,
      props: P,
      children: Array<C & { props: P }>
    ) => Record<string, unknown>
  ) =>
  // eslint-disable-next-line @typescript-eslint/no-explicit-any
  (child: any, index: number, children: any): ReactElement =>
    React.cloneElement(child as ReactElement, {
      ...makeProps(index, child?.props, children),
    })

/**
 * Collapses down children that are nested inside of a fragment
 */
export const flattenChildren = (children: ReactNode): ChildArray => {
  const childArray = React.Children.toArray(children)
  return childArray.reduce((flattened: ChildArray, child) => {
    if ((child as ReactElement)?.type === React.Fragment) {
      return flattened.concat(
        flattenChildren((child as ReactElement).props.children)
      )
    }
    flattened.push(child)
    return flattened
  }, [])
}

const matchType = <P extends unknown>(
  child: ReactElement,
  componentType: ComponentType<P>
) => {
  if (!child?.type) return false
  // This exists because during react fast-refresh the component types
  // are swizzled out for a new reference. So the component imported from a module
  // and the type in a component reference will _always_ be false after said component
<<<<<<< HEAD
  // is fast refreshed. We're just relying on stringifying the function body contents
  // here instead. The downside of this approach is that dynamic metadata that's added
  // to the components (like sourcemap line numbers, removed below) can break the checks
  if (process.env.NODE_ENV !== 'production') {
    return (
      child.type.toString().replace(/lineNumber: \d+/g, '') ===
      componentType.toString().replace(/lineNumber: \d+/g, '')
    )
=======
  // is fast refreshed. We'll test the displayName if our target type has one otherwise
  // we have to fallback on some very imperfect string comparisons.
  if (process.env.NODE_ENV !== 'production' && typeof child.type !== 'string') {
    if (componentType.displayName) {
      console.log(componentType.displayName)
      return (
        (child.type as ComponentType).displayName === componentType.displayName
      )
    }
    return child.type.toString() === componentType.toString()
>>>>>>> 522ac127
  }
  return child.type === componentType
}

/**
 * A function to be used with invariant to ensure at dev runtime that only expected
 * children are passed to a given component.
 */
export const isOneOf = (
  children: ReactNode,
  // eslint-disable-next-line @typescript-eslint/no-explicit-any
  components: ComponentType<any>[]
) => {
  const childIsOneOf = (child: ReactNode) =>
    components.some((type) => matchType(child as ReactElement, type))
  return React.Children.toArray(children).every(childIsOneOf)
}

const pluck = <P extends unknown>(
  children: ChildArray,
  selector: ChildSelector
): React.ReactElement<P, ComponentType<P>> | null => {
  const childIndex = children.findIndex(selector)
  return childIndex !== -1
    ? (children.splice(childIndex, 1)[0] as React.ReactElement<
        P,
        ComponentType<P>
      >)
    : null
}

export const pluckFirstOfType = <P extends unknown>(
  children: ChildArray,
  componentType: ComponentType<P>
) =>
  pluck<P>(children, (child) => matchType(child as ReactElement, componentType))

export const pluckAllOfType = <P extends unknown>(
  children: ChildArray,
  componentType: ComponentType<P>
) => {
  const result: React.ReactElement<P, ComponentType<P>>[] = []
  for (let i = children.length - 1; i >= 0; --i) {
    if (matchType(children[i] as ReactElement, componentType)) {
      result.unshift(
        children.splice(i, 1)[0] as React.ReactElement<P, ComponentType<P>>
      )
    }
  }
  return result
}<|MERGE_RESOLUTION|>--- conflicted
+++ resolved
@@ -63,27 +63,15 @@
   // This exists because during react fast-refresh the component types
   // are swizzled out for a new reference. So the component imported from a module
   // and the type in a component reference will _always_ be false after said component
-<<<<<<< HEAD
-  // is fast refreshed. We're just relying on stringifying the function body contents
-  // here instead. The downside of this approach is that dynamic metadata that's added
-  // to the components (like sourcemap line numbers, removed below) can break the checks
-  if (process.env.NODE_ENV !== 'production') {
-    return (
-      child.type.toString().replace(/lineNumber: \d+/g, '') ===
-      componentType.toString().replace(/lineNumber: \d+/g, '')
-    )
-=======
   // is fast refreshed. We'll test the displayName if our target type has one otherwise
   // we have to fallback on some very imperfect string comparisons.
   if (process.env.NODE_ENV !== 'production' && typeof child.type !== 'string') {
     if (componentType.displayName) {
-      console.log(componentType.displayName)
       return (
         (child.type as ComponentType).displayName === componentType.displayName
       )
     }
     return child.type.toString() === componentType.toString()
->>>>>>> 522ac127
   }
   return child.type === componentType
 }
