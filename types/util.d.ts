/** Keep only keys whose values extend V */
type PickByValue<T, V> = {
  [K in keyof T as T[K] extends V ? K : never]: T[K]
}

/** Remove keys whose values extend V */
type OmitByValue<T, V> = {
  [K in keyof T as T[K] extends V ? never : K]: T[K]
}

<<<<<<< HEAD
// Make K optional on T
type Optional<T, K extends keyof T> = Pick<Partial<T>, K> & Omit<T, K>

type Merge<P1, P2> = Omit<P1, keyof P2> & P2

type ElementType<T extends keyof JSX.IntrinsicElements, P = unknown> = Merge<
  JSX.IntrinsicElements[T],
  P
>
=======
/** Make `K` optional on `T` */
type Optional<T, K extends keyof T> = Pick<Partial<T>, K> & Omit<T, K>

/** Join types for `P1` and `P2` where `P2` takes precedence in conflicts */
type Assign<P1, P2> = Omit<P1, keyof P2> & P2
>>>>>>> 0ccc2a2c
<|MERGE_RESOLUTION|>--- conflicted
+++ resolved
@@ -8,20 +8,8 @@
   [K in keyof T as T[K] extends V ? never : K]: T[K]
 }
 
-<<<<<<< HEAD
-// Make K optional on T
-type Optional<T, K extends keyof T> = Pick<Partial<T>, K> & Omit<T, K>
-
-type Merge<P1, P2> = Omit<P1, keyof P2> & P2
-
-type ElementType<T extends keyof JSX.IntrinsicElements, P = unknown> = Merge<
-  JSX.IntrinsicElements[T],
-  P
->
-=======
 /** Make `K` optional on `T` */
 type Optional<T, K extends keyof T> = Pick<Partial<T>, K> & Omit<T, K>
 
 /** Join types for `P1` and `P2` where `P2` takes precedence in conflicts */
-type Assign<P1, P2> = Omit<P1, keyof P2> & P2
->>>>>>> 0ccc2a2c
+type Assign<P1, P2> = Omit<P1, keyof P2> & P2